--- conflicted
+++ resolved
@@ -1,10 +1,6 @@
 {
   "name": "@neos-project/positional-array-sorter",
-<<<<<<< HEAD
-  "version": "3.0.2",
-=======
   "version": "2.0.3-beta",
->>>>>>> d07ba2b6
   "description": "Flexible array sorter that sorts an array according to a 'position' meta data.",
   "main": "./dist/positionalArraySorter.js",
   "license": "GNU GPLv3",
@@ -19,14 +15,9 @@
     "jest": "NODE_ENV=test jest"
   },
   "devDependencies": {
-<<<<<<< HEAD
-    "@neos-project/build-essentials": "3.0.2",
-    "@neos-project/jest-preset-neos-ui": "3.0.2"
-=======
     "@neos-project/build-essentials": "2.0.3-beta",
     "@neos-project/jest-preset-neos-ui": "2.0.3-beta",
     "typescript": "3.2.2"
->>>>>>> d07ba2b6
   },
   "jest": {
     "preset": "@neos-project/jest-preset-neos-ui"
