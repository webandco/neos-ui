{
  "name": "@neos-project/positional-array-sorter",
<<<<<<< HEAD
  "version": "5.1.4",
=======
  "version": "5.0.5",
>>>>>>> bd5ee832
  "description": "Flexible array sorter that sorts an array according to a 'position' meta data.",
  "repository": "neos/neos-ui",
  "bugs": "https://github.com/neos/neos-ui/issues",
  "homepage": "https://github.com/neos/neos-ui/blob/master/packages/positional-array-sorter/README.md",
  "main": "./dist/positionalArraySorter.js",
  "license": "GNU GPLv3",
  "scripts": {
    "prebuild": "yarn tsc --declaration",
    "test": "yarn jest -w 2 --coverage",
    "test:watch": "yarn jest --watch",
    "build": "yarn tsc --build",
    "build:watch": "yarn tsc --build --watch",
    "clean": "rimraf ./lib ./dist",
    "lint": "eslint src",
    "jest": "NODE_ENV=test jest"
  },
  "devDependencies": {
<<<<<<< HEAD
    "@neos-project/build-essentials": "5.1.4",
    "@neos-project/jest-preset-neos-ui": "5.1.4",
=======
    "@neos-project/build-essentials": "5.0.5",
    "@neos-project/jest-preset-neos-ui": "5.0.5",
>>>>>>> bd5ee832
    "typescript": "3.2.2"
  },
  "jest": {
    "preset": "@neos-project/jest-preset-neos-ui"
  }
}<|MERGE_RESOLUTION|>--- conflicted
+++ resolved
@@ -1,10 +1,6 @@
 {
   "name": "@neos-project/positional-array-sorter",
-<<<<<<< HEAD
   "version": "5.1.4",
-=======
-  "version": "5.0.5",
->>>>>>> bd5ee832
   "description": "Flexible array sorter that sorts an array according to a 'position' meta data.",
   "repository": "neos/neos-ui",
   "bugs": "https://github.com/neos/neos-ui/issues",
@@ -22,13 +18,8 @@
     "jest": "NODE_ENV=test jest"
   },
   "devDependencies": {
-<<<<<<< HEAD
     "@neos-project/build-essentials": "5.1.4",
     "@neos-project/jest-preset-neos-ui": "5.1.4",
-=======
-    "@neos-project/build-essentials": "5.0.5",
-    "@neos-project/jest-preset-neos-ui": "5.0.5",
->>>>>>> bd5ee832
     "typescript": "3.2.2"
   },
   "jest": {
