--- conflicted
+++ resolved
@@ -1,9 +1,5 @@
 const getVersion = () => {
-<<<<<<< HEAD
-    return 'v3.0.2';
-=======
     return 'v2.0.3-beta';
->>>>>>> d07ba2b6
 };
 
 export default getVersion;