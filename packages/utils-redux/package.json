{
  "name": "@neos-project/utils-redux",
<<<<<<< HEAD
  "version": "9.0.0-beta3",
=======
  "version": "8.3.7",
>>>>>>> c6be4fc1
  "description": "Neos CMS UI Redux Helper utilitites",
  "private": true,
  "main": "./src/index.ts",
  "devDependencies": {
    "@neos-project/jest-preset-neos-ui": "workspace:*",
    "typescript": "^4.6.4"
  },
  "license": "GNU GPLv3",
  "stableVersion": "8.3.4"
}<|MERGE_RESOLUTION|>--- conflicted
+++ resolved
@@ -1,10 +1,6 @@
 {
   "name": "@neos-project/utils-redux",
-<<<<<<< HEAD
-  "version": "9.0.0-beta3",
-=======
   "version": "8.3.7",
->>>>>>> c6be4fc1
   "description": "Neos CMS UI Redux Helper utilitites",
   "private": true,
   "main": "./src/index.ts",
@@ -12,6 +8,5 @@
     "@neos-project/jest-preset-neos-ui": "workspace:*",
     "typescript": "^4.6.4"
   },
-  "license": "GNU GPLv3",
-  "stableVersion": "8.3.4"
+  "license": "GNU GPLv3"
 }