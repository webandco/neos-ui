--- conflicted
+++ resolved
@@ -1,10 +1,6 @@
 {
     "name": "@neos-project/neos-ts-interfaces",
-<<<<<<< HEAD
-    "version": "8.1.0",
-=======
     "version": "8.1.2",
->>>>>>> 0d2b82ce
     "description": "Neos domain-related TypeScript interfaces",
     "private": true,
     "main": "src/index.ts",
@@ -15,16 +11,10 @@
         "jest": "NODE_ENV=test jest"
     },
     "devDependencies": {
-<<<<<<< HEAD
         "@neos-project/babel-preset-neos-ui": "workspace:*",
         "@neos-project/build-essentials": "workspace:*",
         "@neos-project/jest-preset-neos-ui": "workspace:*",
         "typescript": "^4.6.4"
-=======
-        "@neos-project/babel-preset-neos-ui": "8.1.2",
-        "@neos-project/build-essentials": "8.1.2",
-        "@neos-project/jest-preset-neos-ui": "8.1.2"
->>>>>>> 0d2b82ce
     },
     "license": "GNU GPLv3",
     "jest": {
