import CkEditorConfigRegistry from './registry/CkEditorConfigRegistry';
<<<<<<< HEAD
=======
import {$add, $get, $or} from 'plow-js';
import {stripTags} from '@neos-project/utils-helpers';
>>>>>>> 240f4ab4

import DisabledAutoparagraphMode from './plugins/disabledAutoparagraphMode';
import Sub from './plugins/sub';
import Sup from './plugins/sup';
import LinkTargetBlank from './plugins/linkTargetBlank';
import LinkRelNofollow from './plugins/linkRelNofollow';
import LinkDownload from './plugins/linkDownload';
import LinkTitle from './plugins/linkTitle';
import Essentials from '@ckeditor/ckeditor5-essentials/src/essentials';
import Paragraph from '@ckeditor/ckeditor5-paragraph/src/paragraph';
import Bold from '@ckeditor/ckeditor5-basic-styles/src/bold';
import Italic from '@ckeditor/ckeditor5-basic-styles/src/italic';
import ItalicWithEm from './plugins/italicWithEm';
import Underline from '@ckeditor/ckeditor5-basic-styles/src/underline';
import Strikethrough from '@ckeditor/ckeditor5-basic-styles/src/strikethrough';
import Heading from '@ckeditor/ckeditor5-heading/src/heading';
import Link from '@ckeditor/ckeditor5-link/src/linkediting';
import List from '@ckeditor/ckeditor5-list/src/list';
import Alignment from '@ckeditor/ckeditor5-alignment/src/alignment';
import Table from '@ckeditor/ckeditor5-table/src/table';
import InsideTable from './plugins/insideTable';
import RemoveFormat from '@ckeditor/ckeditor5-remove-format/src/removeformat';

const addPlugin = (Plugin, isEnabled) => (ckEditorConfiguration, options) => {
    // we duplicate editorOptions here so it would be possible to write smth like `$get('formatting.sup')`
    if (!isEnabled || isEnabled(options.editorOptions, options)) {
        return {
            ...ckEditorConfiguration,
            plugins: [
                ...(ckEditorConfiguration.plugins ?? []),
                Plugin
            ]
        };
    }
    return ckEditorConfiguration;
};

// If the editable is a span or a heading, we automatically disable paragraphs and enable the soft break mode
// Also possible to force this behavior with `autoparagraph: false`
<<<<<<< HEAD
const disableParagraph = (editorOptions, {propertyDomNode}) =>
=======
const disableAutoparagraph = (editorOptions, {propertyDomNode}) =>
>>>>>>> 240f4ab4
    editorOptions?.autoparagraph === false ||
    propertyDomNode.tagName === 'SPAN' ||
    propertyDomNode.tagName === 'H1' ||
    propertyDomNode.tagName === 'H2' ||
    propertyDomNode.tagName === 'H3' ||
    propertyDomNode.tagName === 'H4' ||
    propertyDomNode.tagName === 'H5' ||
    propertyDomNode.tagName === 'H6';

//
// Create richtext editing toolbar registry
//
export default ckEditorRegistry => {
    const config = ckEditorRegistry.set('config', new CkEditorConfigRegistry(`
        Contains custom config for CkEditor

        In CKE all things are configured via a single configuration object: plugins, custom configs, etc (@see https://docs.ckeditor.com/ckeditor5/latest/builds/guides/integration/configuration.html)
        This registry allows to register a custom configuration processor that takes a configuration object, modifies it and returns a new one. Example:

        config.set('doSmthWithConfig', ckeConfig => {
            ckeConfig.mySetting = true;
            return ckeConfig;
        });

        The callback function gets passed TWO parameters; aside of the ckeConfig as first parameter, an object
        gets passed in as the second parameter with the following fields:

            - 'editorOptions': gets '[propertyName].ui.inline.editorOptions' from the NodeTypes.yaml
            - 'userPreferences': 'user.preferences' from redux store
            - 'globalRegistry': the global registry
            - 'propertyDomNode': the DOM node where the editor should be initialized.

        Thus, to e.g. only adjust the CKEditor config if a certain formatting option is enabled, you can do the following:

        config.set('doSmthWithConfig', (ckeConfig, {editorOptions}) => {
            if ($get(['formatting', 'myCustomField'], editorOptions)) {
                ckeConfig.mySetting = true;
            }
            return ckeConfig;
        });

        That is all you need to know about configuring CKE in Neos,
        refer to CKEditor 5 documentation for more details on what you can do with it: https://docs.ckeditor.com/ckeditor5/latest/index.html
    `));

    //
    // Base CKE configuration
    // - configuration of language
    // - and placeholder feature see https://ckeditor.com/docs/ckeditor5/16.0.0/api/module_core_editor_editorconfig-EditorConfig.html#member-placeholder
    //
    config.set('baseConfiguration', (ckEditorConfiguration, {globalRegistry, editorOptions, userPreferences}) => {
        const i18nRegistry = globalRegistry.get('i18n');
<<<<<<< HEAD
        return Object.assign(ckEditorConfiguration, {
            language: String(userPreferences?.interfaceLanguage),
            neosPlaceholder: unescape(i18nRegistry.translate(editorOptions?.placeholder || ''))
        });
=======
        const placeholder = editorOptions?.placeholder;
        return {
            ...ckEditorConfiguration,
            // stripTags, because we allow `<p>Edit text here</p>` as placeholder for legacy
            placeholder: placeholder ? stripTags(i18nRegistry.translate(placeholder)) : undefined,
            language: String(userPreferences?.interfaceLanguage)
        };
>>>>>>> 240f4ab4
    });

    //
    // Add plugins
    //
    config.set('essentials', addPlugin(Essentials));
    config.set('paragraph', addPlugin(Paragraph));
<<<<<<< HEAD
    config.set('inlineMode', addPlugin(InlineMode, disableParagraph));
    config.set('neosPlaceholder', addPlugin(NeosPlaceholder));
    config.set('sub', addPlugin(Sub, editorOptions => editorOptions?.formatting?.sub));
    config.set('sup', addPlugin(Sup, editorOptions => editorOptions?.formatting?.sup));
    config.set('bold', addPlugin(Bold, editorOptions => editorOptions?.formatting?.strong));
    config.set('italic', addPlugin(Italic, editorOptions => editorOptions?.formatting?.em));
    config.set('underline', addPlugin(Underline, editorOptions => editorOptions?.formatting?.underline));
    config.set('strikethrough', addPlugin(Strikethrough, editorOptions => editorOptions?.formatting?.strikethrough));
    config.set('link', addPlugin(Link, editorOptions => editorOptions?.formatting?.a));
    config.set('linkTargetBlank', addPlugin(LinkTargetBlank, editorOptions => editorOptions?.formatting?.a));
    config.set('linkRelNofollow', addPlugin(LinkRelNofollow, editorOptions => editorOptions?.formatting?.a));
    config.set('linkDownload', addPlugin(LinkDownload, editorOptions => editorOptions?.formatting?.a));
    config.set('linkTitle', addPlugin(LinkTitle, editorOptions => editorOptions?.formatting?.a));
    config.set('table', addPlugin(Table, editorOptions => editorOptions?.formatting?.table));
    config.set('insideTable', addPlugin(InsideTable, editorOptions => editorOptions?.formatting?.table));
    config.set('removeFormat', addPlugin(RemoveFormat, editorOptions => editorOptions?.formatting?.removeFormat));
    config.set('list', addPlugin(List, editorOptions => (
        editorOptions?.formatting?.ul
        || editorOptions?.formatting?.ol
=======
    config.set('disabledAutoparagraphMode', addPlugin(DisabledAutoparagraphMode, disableAutoparagraph));
    config.set('sub', addPlugin(Sub, $get('formatting.sub')));
    config.set('sup', addPlugin(Sup, $get('formatting.sup')));
    config.set('bold', addPlugin(Bold, $get('formatting.strong')));
    config.set('italic', addPlugin(Italic, $get('formatting.em')));
    config.set('underline', addPlugin(Underline, $get('formatting.underline')));
    config.set('strikethrough', addPlugin(Strikethrough, $get('formatting.strikethrough')));
    config.set('link', addPlugin(Link, $get('formatting.a')));
    config.set('linkTargetBlank', addPlugin(LinkTargetBlank, $get('formatting.a')));
    config.set('linkRelNofollow', addPlugin(LinkRelNofollow, $get('formatting.a')));
    config.set('linkDownload', addPlugin(LinkDownload, $get('formatting.a')));
    config.set('linkTitle', addPlugin(LinkTitle, $get('formatting.a')));
    config.set('table', addPlugin(Table, i => $get('formatting.table', i)));
    config.set('insideTable', addPlugin(InsideTable, i => $get('formatting.table', i)));
    config.set('removeFormat', addPlugin(RemoveFormat, $get('formatting.removeFormat')));
    config.set('list', addPlugin(List, $or(
        $get('formatting.ul'),
        $get('formatting.ol')
>>>>>>> 240f4ab4
    )));
    config.set('alignment', addPlugin(Alignment, editorOptions => (
        editorOptions?.formatting?.left
        || editorOptions?.formatting?.center
        || editorOptions?.formatting?.right
        || editorOptions?.formatting?.justify
    )));
    config.set('heading', addPlugin(Heading, editorOptions => (
        editorOptions?.formatting?.h1
        || editorOptions?.formatting?.h2
        || editorOptions?.formatting?.h3
        || editorOptions?.formatting?.h4
        || editorOptions?.formatting?.h5
        || editorOptions?.formatting?.h6
    )));

    // Custom Plugin that automatically converts <i> to <em> for italics
    // @fixes https://github.com/neos/neos-ui/issues/2906
    config.set('italicWithEm', addPlugin(ItalicWithEm, editorOptions => editorOptions?.formatting?.em));

    //
    // @see https://docs.ckeditor.com/ckeditor5/latest/features/headings.html#configuring-heading-levels
    // The element names for the heading dropdown are coming from richtextToolbar registry
    //
    config.set('configureHeadings', config => Object.assign(config, {
        heading: {
            options: [
                {model: 'paragraph'},
                {model: 'heading1', view: 'h1'},
                {model: 'heading2', view: 'h2'},
                {model: 'heading3', view: 'h3'},
                {model: 'heading4', view: 'h4'},
                {model: 'heading5', view: 'h5'},
                {model: 'heading6', view: 'h6'},
                {model: 'pre', view: 'pre'},
                {model: 'blockquote', view: 'blockquote'}
            ]}
    }));

    return config;
};<|MERGE_RESOLUTION|>--- conflicted
+++ resolved
@@ -1,9 +1,5 @@
 import CkEditorConfigRegistry from './registry/CkEditorConfigRegistry';
-<<<<<<< HEAD
-=======
-import {$add, $get, $or} from 'plow-js';
 import {stripTags} from '@neos-project/utils-helpers';
->>>>>>> 240f4ab4
 
 import DisabledAutoparagraphMode from './plugins/disabledAutoparagraphMode';
 import Sub from './plugins/sub';
@@ -43,11 +39,7 @@
 
 // If the editable is a span or a heading, we automatically disable paragraphs and enable the soft break mode
 // Also possible to force this behavior with `autoparagraph: false`
-<<<<<<< HEAD
-const disableParagraph = (editorOptions, {propertyDomNode}) =>
-=======
 const disableAutoparagraph = (editorOptions, {propertyDomNode}) =>
->>>>>>> 240f4ab4
     editorOptions?.autoparagraph === false ||
     propertyDomNode.tagName === 'SPAN' ||
     propertyDomNode.tagName === 'H1' ||
@@ -100,12 +92,6 @@
     //
     config.set('baseConfiguration', (ckEditorConfiguration, {globalRegistry, editorOptions, userPreferences}) => {
         const i18nRegistry = globalRegistry.get('i18n');
-<<<<<<< HEAD
-        return Object.assign(ckEditorConfiguration, {
-            language: String(userPreferences?.interfaceLanguage),
-            neosPlaceholder: unescape(i18nRegistry.translate(editorOptions?.placeholder || ''))
-        });
-=======
         const placeholder = editorOptions?.placeholder;
         return {
             ...ckEditorConfiguration,
@@ -113,7 +99,6 @@
             placeholder: placeholder ? stripTags(i18nRegistry.translate(placeholder)) : undefined,
             language: String(userPreferences?.interfaceLanguage)
         };
->>>>>>> 240f4ab4
     });
 
     //
@@ -121,9 +106,7 @@
     //
     config.set('essentials', addPlugin(Essentials));
     config.set('paragraph', addPlugin(Paragraph));
-<<<<<<< HEAD
-    config.set('inlineMode', addPlugin(InlineMode, disableParagraph));
-    config.set('neosPlaceholder', addPlugin(NeosPlaceholder));
+    config.set('disabledAutoparagraphMode', addPlugin(DisabledAutoparagraphMode, disableAutoparagraph));
     config.set('sub', addPlugin(Sub, editorOptions => editorOptions?.formatting?.sub));
     config.set('sup', addPlugin(Sup, editorOptions => editorOptions?.formatting?.sup));
     config.set('bold', addPlugin(Bold, editorOptions => editorOptions?.formatting?.strong));
@@ -141,26 +124,6 @@
     config.set('list', addPlugin(List, editorOptions => (
         editorOptions?.formatting?.ul
         || editorOptions?.formatting?.ol
-=======
-    config.set('disabledAutoparagraphMode', addPlugin(DisabledAutoparagraphMode, disableAutoparagraph));
-    config.set('sub', addPlugin(Sub, $get('formatting.sub')));
-    config.set('sup', addPlugin(Sup, $get('formatting.sup')));
-    config.set('bold', addPlugin(Bold, $get('formatting.strong')));
-    config.set('italic', addPlugin(Italic, $get('formatting.em')));
-    config.set('underline', addPlugin(Underline, $get('formatting.underline')));
-    config.set('strikethrough', addPlugin(Strikethrough, $get('formatting.strikethrough')));
-    config.set('link', addPlugin(Link, $get('formatting.a')));
-    config.set('linkTargetBlank', addPlugin(LinkTargetBlank, $get('formatting.a')));
-    config.set('linkRelNofollow', addPlugin(LinkRelNofollow, $get('formatting.a')));
-    config.set('linkDownload', addPlugin(LinkDownload, $get('formatting.a')));
-    config.set('linkTitle', addPlugin(LinkTitle, $get('formatting.a')));
-    config.set('table', addPlugin(Table, i => $get('formatting.table', i)));
-    config.set('insideTable', addPlugin(InsideTable, i => $get('formatting.table', i)));
-    config.set('removeFormat', addPlugin(RemoveFormat, $get('formatting.removeFormat')));
-    config.set('list', addPlugin(List, $or(
-        $get('formatting.ul'),
-        $get('formatting.ol')
->>>>>>> 240f4ab4
     )));
     config.set('alignment', addPlugin(Alignment, editorOptions => (
         editorOptions?.formatting?.left
