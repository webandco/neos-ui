{
  "name": "@neos-project/neos-ui-ckeditor5-bindings",
  "version": "8.2.9",
  "description": "Prepare CKEditor5 for the Neos CMS UI",
  "private": true,
  "main": "./src/manifest.js",
  "scripts": {
    "test": "yarn jest -w 2 --coverage",
    "test:watch": "yarn jest --watch"
  },
  "devDependencies": {
<<<<<<< HEAD
    "@neos-project/babel-preset-neos-ui": "workspace:*"
=======
    "esbuild": "~0.17.0",
    "@neos-project/babel-preset-neos-ui": "8.1.9",
    "@neos-project/build-essentials": "8.1.9",
    "@neos-project/jest-preset-neos-ui": "8.1.9"
>>>>>>> 4e99326e
  },
  "dependencies": {
    "@ckeditor/ckeditor5-alignment": "^16.0.0",
    "@ckeditor/ckeditor5-basic-styles": "^16.0.0",
    "@ckeditor/ckeditor5-core": "^16.0.0",
    "@ckeditor/ckeditor5-editor-decoupled": "^16.0.0",
    "@ckeditor/ckeditor5-engine": "^16.0.0",
    "@ckeditor/ckeditor5-essentials": "^16.0.0",
    "@ckeditor/ckeditor5-heading": "^16.0.0",
    "@ckeditor/ckeditor5-link": "^16.0.0",
    "@ckeditor/ckeditor5-list": "^16.0.0",
    "@ckeditor/ckeditor5-paragraph": "^16.0.0",
    "@ckeditor/ckeditor5-remove-format": "^16.0.0",
    "@ckeditor/ckeditor5-table": "^16.0.0",
    "@ckeditor/ckeditor5-utils": "^16.0.0",
    "@ckeditor/ckeditor5-widget": "^16.0.0",
    "@neos-project/neos-ui-decorators": "workspace:*",
    "@neos-project/neos-ui-editors": "workspace:*",
    "@neos-project/neos-ui-extensibility": "workspace:*",
    "@neos-project/neos-ui-redux-store": "workspace:*",
    "@neos-project/react-ui-components": "workspace:*",
    "@neos-project/utils-helpers": "workspace:*",
    "classnames": "^2.2.3",
    "lodash.debounce": "^4.0.8",
    "lodash.omit": "^4.5.0",
    "plow-js": "^2.2.0"
  },
  "peerDependencies": {
    "prop-types": "^15.5.10",
    "react": "^16.12.0",
    "react-redux": "^7.1.3"
  },
  "license": "GNU GPLv3",
  "jest": {
    "preset": "@neos-project/jest-preset-neos-ui"
  }
}<|MERGE_RESOLUTION|>--- conflicted
+++ resolved
@@ -9,14 +9,9 @@
     "test:watch": "yarn jest --watch"
   },
   "devDependencies": {
-<<<<<<< HEAD
-    "@neos-project/babel-preset-neos-ui": "workspace:*"
-=======
-    "esbuild": "~0.17.0",
-    "@neos-project/babel-preset-neos-ui": "8.1.9",
-    "@neos-project/build-essentials": "8.1.9",
-    "@neos-project/jest-preset-neos-ui": "8.1.9"
->>>>>>> 4e99326e
+    "@neos-project/babel-preset-neos-ui": "workspace:*",
+    "@neos-project/jest-preset-neos-ui": "workspace:*",
+    "esbuild": "~0.17.0"
   },
   "dependencies": {
     "@ckeditor/ckeditor5-alignment": "^16.0.0",
