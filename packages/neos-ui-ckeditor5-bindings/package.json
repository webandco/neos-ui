{
  "name": "@neos-project/neos-ui-ckeditor5-bindings",
<<<<<<< HEAD
  "version": "7.0.1",
=======
  "version": "5.3.6",
>>>>>>> 0f1080cb
  "description": "Prepare CKEditor5 for the Neos CMS UI",
  "private": true,
  "main": "./src/manifest.js",
  "devDependencies": {
<<<<<<< HEAD
    "@neos-project/babel-preset-neos-ui": "7.0.1",
    "@neos-project/build-essentials": "7.0.1",
    "@neos-project/jest-preset-neos-ui": "7.0.1"
=======
    "@neos-project/babel-preset-neos-ui": "5.3.6",
    "@neos-project/build-essentials": "5.3.6",
    "@neos-project/jest-preset-neos-ui": "5.3.6"
>>>>>>> 0f1080cb
  },
  "dependencies": {
    "@ckeditor/ckeditor5-alignment": "^11.1.1",
    "@ckeditor/ckeditor5-basic-styles": "^11.1.1",
    "@ckeditor/ckeditor5-editor-decoupled": "^12.1.1",
    "@ckeditor/ckeditor5-essentials": "^11.0.2",
    "@ckeditor/ckeditor5-heading": "^11.0.2",
    "@ckeditor/ckeditor5-highlight": "^11.0.2",
    "@ckeditor/ckeditor5-link": "^11.0.2",
    "@ckeditor/ckeditor5-list": "^12.0.2",
    "@ckeditor/ckeditor5-paragraph": "^11.0.2",
    "@ckeditor/ckeditor5-remove-format": "^10.0.0",
    "@ckeditor/ckeditor5-table": "^13.0.0",
    "@ckeditor/ckeditor5-widget": "^11.0.2",
<<<<<<< HEAD
    "@neos-project/neos-ui-backend-connector": "7.0.1",
    "@neos-project/neos-ui-decorators": "7.0.1",
    "@neos-project/neos-ui-extensibility": "7.0.1",
    "@neos-project/neos-ui-guest-frame": "7.0.1",
    "@neos-project/neos-ui-i18n": "7.0.1",
    "@neos-project/neos-ui-redux-store": "7.0.1",
    "@neos-project/react-ui-components": "7.0.1",
    "@neos-project/utils-helpers": "7.0.1",
=======
    "@neos-project/neos-ui-backend-connector": "5.3.6",
    "@neos-project/neos-ui-decorators": "5.3.6",
    "@neos-project/neos-ui-extensibility": "5.3.6",
    "@neos-project/neos-ui-guest-frame": "5.3.6",
    "@neos-project/neos-ui-i18n": "5.3.6",
    "@neos-project/neos-ui-redux-store": "5.3.6",
    "@neos-project/react-ui-components": "5.3.6",
    "@neos-project/utils-helpers": "5.3.6",
>>>>>>> 0f1080cb
    "raw-loader": "^0.5"
  },
  "license": "GNU GPLv3"
}<|MERGE_RESOLUTION|>--- conflicted
+++ resolved
@@ -1,23 +1,13 @@
 {
   "name": "@neos-project/neos-ui-ckeditor5-bindings",
-<<<<<<< HEAD
   "version": "7.0.1",
-=======
-  "version": "5.3.6",
->>>>>>> 0f1080cb
   "description": "Prepare CKEditor5 for the Neos CMS UI",
   "private": true,
   "main": "./src/manifest.js",
   "devDependencies": {
-<<<<<<< HEAD
     "@neos-project/babel-preset-neos-ui": "7.0.1",
     "@neos-project/build-essentials": "7.0.1",
     "@neos-project/jest-preset-neos-ui": "7.0.1"
-=======
-    "@neos-project/babel-preset-neos-ui": "5.3.6",
-    "@neos-project/build-essentials": "5.3.6",
-    "@neos-project/jest-preset-neos-ui": "5.3.6"
->>>>>>> 0f1080cb
   },
   "dependencies": {
     "@ckeditor/ckeditor5-alignment": "^11.1.1",
@@ -32,7 +22,6 @@
     "@ckeditor/ckeditor5-remove-format": "^10.0.0",
     "@ckeditor/ckeditor5-table": "^13.0.0",
     "@ckeditor/ckeditor5-widget": "^11.0.2",
-<<<<<<< HEAD
     "@neos-project/neos-ui-backend-connector": "7.0.1",
     "@neos-project/neos-ui-decorators": "7.0.1",
     "@neos-project/neos-ui-extensibility": "7.0.1",
@@ -41,16 +30,6 @@
     "@neos-project/neos-ui-redux-store": "7.0.1",
     "@neos-project/react-ui-components": "7.0.1",
     "@neos-project/utils-helpers": "7.0.1",
-=======
-    "@neos-project/neos-ui-backend-connector": "5.3.6",
-    "@neos-project/neos-ui-decorators": "5.3.6",
-    "@neos-project/neos-ui-extensibility": "5.3.6",
-    "@neos-project/neos-ui-guest-frame": "5.3.6",
-    "@neos-project/neos-ui-i18n": "5.3.6",
-    "@neos-project/neos-ui-redux-store": "5.3.6",
-    "@neos-project/react-ui-components": "5.3.6",
-    "@neos-project/utils-helpers": "5.3.6",
->>>>>>> 0f1080cb
     "raw-loader": "^0.5"
   },
   "license": "GNU GPLv3"
