{
  "name": "@neos-project/neos-ui-ckeditor5-bindings",
<<<<<<< HEAD
  "version": "3.0.2",
=======
  "version": "2.0.3-beta",
>>>>>>> d07ba2b6
  "description": "Prepare CKEditor5 for the Neos CMS UI",
  "private": true,
  "main": "./src/manifest.js",
  "devDependencies": {
<<<<<<< HEAD
    "@neos-project/babel-preset-neos-ui": "3.0.2",
    "@neos-project/build-essentials": "3.0.2",
    "@neos-project/jest-preset-neos-ui": "3.0.2"
=======
    "@neos-project/babel-preset-neos-ui": "2.0.3-beta",
    "@neos-project/build-essentials": "2.0.3-beta",
    "@neos-project/jest-preset-neos-ui": "2.0.3-beta"
>>>>>>> d07ba2b6
  },
  "dependencies": {
    "@ckeditor/ckeditor5-alignment": "^10.0.3",
    "@ckeditor/ckeditor5-basic-styles": "^10.0.3",
    "@ckeditor/ckeditor5-editor-decoupled": "^11.0.1",
    "@ckeditor/ckeditor5-essentials": "^10.1.2",
    "@ckeditor/ckeditor5-heading": "^10.1.0",
    "@ckeditor/ckeditor5-link": "^10.0.4",
    "@ckeditor/ckeditor5-list": "^11.0.2",
    "@ckeditor/ckeditor5-paragraph": "^10.0.3",
    "@ckeditor/ckeditor5-table": "^11.0",
<<<<<<< HEAD
    "@neos-project/neos-ui-backend-connector": "3.0.2",
    "@neos-project/neos-ui-decorators": "3.0.2",
    "@neos-project/neos-ui-extensibility": "3.0.2",
    "@neos-project/neos-ui-guest-frame": "3.0.2",
    "@neos-project/neos-ui-i18n": "3.0.2",
    "@neos-project/neos-ui-redux-store": "3.0.2",
    "@neos-project/react-ui-components": "3.0.2",
    "@neos-project/utils-helpers": "3.0.2",
=======
    "@neos-project/neos-ui-backend-connector": "2.0.3-beta",
    "@neos-project/neos-ui-decorators": "2.0.3-beta",
    "@neos-project/neos-ui-extensibility": "2.0.3-beta",
    "@neos-project/neos-ui-guest-frame": "2.0.3-beta",
    "@neos-project/neos-ui-i18n": "2.0.3-beta",
    "@neos-project/neos-ui-redux-store": "2.0.3-beta",
    "@neos-project/react-ui-components": "2.0.3-beta",
    "@neos-project/utils-helpers": "2.0.3-beta",
>>>>>>> d07ba2b6
    "raw-loader": "^0.5"
  },
  "license": "GNU GPLv3"
}<|MERGE_RESOLUTION|>--- conflicted
+++ resolved
@@ -1,23 +1,13 @@
 {
   "name": "@neos-project/neos-ui-ckeditor5-bindings",
-<<<<<<< HEAD
-  "version": "3.0.2",
-=======
   "version": "2.0.3-beta",
->>>>>>> d07ba2b6
   "description": "Prepare CKEditor5 for the Neos CMS UI",
   "private": true,
   "main": "./src/manifest.js",
   "devDependencies": {
-<<<<<<< HEAD
-    "@neos-project/babel-preset-neos-ui": "3.0.2",
-    "@neos-project/build-essentials": "3.0.2",
-    "@neos-project/jest-preset-neos-ui": "3.0.2"
-=======
     "@neos-project/babel-preset-neos-ui": "2.0.3-beta",
     "@neos-project/build-essentials": "2.0.3-beta",
     "@neos-project/jest-preset-neos-ui": "2.0.3-beta"
->>>>>>> d07ba2b6
   },
   "dependencies": {
     "@ckeditor/ckeditor5-alignment": "^10.0.3",
@@ -29,16 +19,6 @@
     "@ckeditor/ckeditor5-list": "^11.0.2",
     "@ckeditor/ckeditor5-paragraph": "^10.0.3",
     "@ckeditor/ckeditor5-table": "^11.0",
-<<<<<<< HEAD
-    "@neos-project/neos-ui-backend-connector": "3.0.2",
-    "@neos-project/neos-ui-decorators": "3.0.2",
-    "@neos-project/neos-ui-extensibility": "3.0.2",
-    "@neos-project/neos-ui-guest-frame": "3.0.2",
-    "@neos-project/neos-ui-i18n": "3.0.2",
-    "@neos-project/neos-ui-redux-store": "3.0.2",
-    "@neos-project/react-ui-components": "3.0.2",
-    "@neos-project/utils-helpers": "3.0.2",
-=======
     "@neos-project/neos-ui-backend-connector": "2.0.3-beta",
     "@neos-project/neos-ui-decorators": "2.0.3-beta",
     "@neos-project/neos-ui-extensibility": "2.0.3-beta",
@@ -47,7 +27,6 @@
     "@neos-project/neos-ui-redux-store": "2.0.3-beta",
     "@neos-project/react-ui-components": "2.0.3-beta",
     "@neos-project/utils-helpers": "2.0.3-beta",
->>>>>>> d07ba2b6
     "raw-loader": "^0.5"
   },
   "license": "GNU GPLv3"
