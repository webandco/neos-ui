{
  "name": "@neos-project/neos-ui-ckeditor5-bindings",
  "version": "8.2.6",
  "description": "Prepare CKEditor5 for the Neos CMS UI",
  "private": true,
  "main": "./src/manifest.js",
  "dependencies": {
    "@ckeditor/ckeditor5-alignment": "^16.0.0",
    "@ckeditor/ckeditor5-basic-styles": "^16.0.0",
    "@ckeditor/ckeditor5-core": "^16.0.0",
    "@ckeditor/ckeditor5-editor-decoupled": "^16.0.0",
    "@ckeditor/ckeditor5-engine": "^16.0.0",
    "@ckeditor/ckeditor5-essentials": "^16.0.0",
    "@ckeditor/ckeditor5-heading": "^16.0.0",
    "@ckeditor/ckeditor5-link": "^16.0.0",
    "@ckeditor/ckeditor5-list": "^16.0.0",
    "@ckeditor/ckeditor5-paragraph": "^16.0.0",
    "@ckeditor/ckeditor5-remove-format": "^16.0.0",
    "@ckeditor/ckeditor5-table": "^16.0.0",
    "@ckeditor/ckeditor5-utils": "^16.0.0",
    "@ckeditor/ckeditor5-widget": "^16.0.0",
    "@neos-project/neos-ui-decorators": "workspace:*",
    "@neos-project/neos-ui-editors": "workspace:*",
    "@neos-project/neos-ui-extensibility": "workspace:*",
    "@neos-project/neos-ui-redux-store": "workspace:*",
    "@neos-project/react-ui-components": "workspace:*",
    "@neos-project/utils-helpers": "workspace:*",
    "classnames": "^2.2.3",
    "lodash.debounce": "^4.0.8",
<<<<<<< HEAD
    "lodash.omit": "^4.5.0"
=======
    "lodash.omit": "^4.5.0",
    "plow-js": "3.0.0"
>>>>>>> 16ea86cf
  },
  "peerDependencies": {
    "prop-types": "^15.5.10",
    "react": "^16.12.0",
    "react-redux": "^7.1.3"
  },
  "license": "GNU GPLv3"
}<|MERGE_RESOLUTION|>--- conflicted
+++ resolved
@@ -27,12 +27,7 @@
     "@neos-project/utils-helpers": "workspace:*",
     "classnames": "^2.2.3",
     "lodash.debounce": "^4.0.8",
-<<<<<<< HEAD
     "lodash.omit": "^4.5.0"
-=======
-    "lodash.omit": "^4.5.0",
-    "plow-js": "3.0.0"
->>>>>>> 16ea86cf
   },
   "peerDependencies": {
     "prop-types": "^15.5.10",
