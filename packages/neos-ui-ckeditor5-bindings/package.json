--- conflicted
+++ resolved
@@ -1,41 +1,13 @@
 {
   "name": "@neos-project/neos-ui-ckeditor5-bindings",
-<<<<<<< HEAD
   "version": "3.5.0",
-=======
-  "version": "2.5.0",
->>>>>>> 4de63d6c
   "description": "Prepare CKEditor5 for the Neos CMS UI",
   "private": true,
   "main": "./src/manifest.js",
   "devDependencies": {
-<<<<<<< HEAD
     "@neos-project/babel-preset-neos-ui": "3.5.0",
     "@neos-project/build-essentials": "3.5.0",
     "@neos-project/jest-preset-neos-ui": "3.5.0"
-  },
-  "dependencies": {
-    "@ckeditor/ckeditor5-alignment": "^10.0.3",
-    "@ckeditor/ckeditor5-basic-styles": "^10.0.3",
-    "@ckeditor/ckeditor5-editor-decoupled": "^11.0.1",
-    "@ckeditor/ckeditor5-essentials": "^10.1.2",
-    "@ckeditor/ckeditor5-heading": "^10.1.0",
-    "@ckeditor/ckeditor5-link": "^10.0.4",
-    "@ckeditor/ckeditor5-list": "^11.0.2",
-    "@ckeditor/ckeditor5-paragraph": "^10.0.3",
-    "@ckeditor/ckeditor5-table": "^11.0",
-    "@neos-project/neos-ui-backend-connector": "3.5.0",
-    "@neos-project/neos-ui-decorators": "3.5.0",
-    "@neos-project/neos-ui-extensibility": "3.5.0",
-    "@neos-project/neos-ui-guest-frame": "3.5.0",
-    "@neos-project/neos-ui-i18n": "3.5.0",
-    "@neos-project/neos-ui-redux-store": "3.5.0",
-    "@neos-project/react-ui-components": "3.5.0",
-    "@neos-project/utils-helpers": "3.5.0",
-=======
-    "@neos-project/babel-preset-neos-ui": "2.5.0",
-    "@neos-project/build-essentials": "2.5.0",
-    "@neos-project/jest-preset-neos-ui": "2.5.0"
   },
   "dependencies": {
     "@ckeditor/ckeditor5-alignment": "^11.1.1",
@@ -47,15 +19,14 @@
     "@ckeditor/ckeditor5-list": "^12.0.2",
     "@ckeditor/ckeditor5-paragraph": "^11.0.2",
     "@ckeditor/ckeditor5-table": "^13.0.0",
-    "@neos-project/neos-ui-backend-connector": "2.5.0",
-    "@neos-project/neos-ui-decorators": "2.5.0",
-    "@neos-project/neos-ui-extensibility": "2.5.0",
-    "@neos-project/neos-ui-guest-frame": "2.5.0",
-    "@neos-project/neos-ui-i18n": "2.5.0",
-    "@neos-project/neos-ui-redux-store": "2.5.0",
-    "@neos-project/react-ui-components": "2.5.0",
-    "@neos-project/utils-helpers": "2.5.0",
->>>>>>> 4de63d6c
+    "@neos-project/neos-ui-backend-connector": "3.5.0",
+    "@neos-project/neos-ui-decorators": "3.5.0",
+    "@neos-project/neos-ui-extensibility": "3.5.0",
+    "@neos-project/neos-ui-guest-frame": "3.5.0",
+    "@neos-project/neos-ui-i18n": "3.5.0",
+    "@neos-project/neos-ui-redux-store": "3.5.0",
+    "@neos-project/react-ui-components": "3.5.0",
+    "@neos-project/utils-helpers": "3.5.0",
     "raw-loader": "^0.5"
   },
   "license": "GNU GPLv3"
