import {map, keys} from 'ramda';
import {handleActions} from '@neos-project/utils-redux';

import * as FlashMessages from './FlashMessages/index';
import * as FullScreen from './FullScreen/index';
import * as LeftSideBar from './LeftSideBar/index';
import * as EditModePanel from './EditModePanel/index';
import * as EditPreviewMode from './EditPreviewMode/index';
import * as Drawer from './Drawer/index';
import * as Remote from './Remote/index';
import * as RightSideBar from './RightSideBar/index';
import * as AddNodeModal from './AddNodeModal/index';
import * as PageTree from './PageTree/index';
import * as ContentCanvas from './ContentCanvas/index';
import * as Inspector from './Inspector/index';
import * as Editors from './Editors/index';
import * as InsertionModeModal from './InsertionModeModal/index';
import * as NodeLinking from './NodeLinking/index';
import * as SelectNodeTypeModal from './SelectNodeTypeModal/index';
import * as NodeCreationDialog from './NodeCreationDialog/index';
<<<<<<< HEAD
import * as NodeVariantCreationDialog from './NodeVariantCreationDialog/index';
=======
import * as ContentTree from './ContentTree/index';
>>>>>>> 4ca53c71

const all = {
    FlashMessages,
    FullScreen,
    LeftSideBar,
    EditModePanel,
    EditPreviewMode,
    Drawer,
    Remote,
    RightSideBar,
    AddNodeModal,
    PageTree,
    ContentCanvas,
    Inspector,
    Editors,
    InsertionModeModal,
    NodeLinking,
    SelectNodeTypeModal,
    NodeCreationDialog,
<<<<<<< HEAD
    NodeVariantCreationDialog
=======
    ContentTree
>>>>>>> 4ca53c71
};

//
// Export the actionTypes
//
export const actionTypes = map(a => a.actionTypes, all);

//
// Export the actions
//
export const actions = map(a => a.actions, all);

//
// Export the reducer
//
export const reducer = handleActions(map(k => all[k].reducer, keys(all)));

//
// Export the selectors
//
export const selectors = map(a => a.selectors, all);<|MERGE_RESOLUTION|>--- conflicted
+++ resolved
@@ -18,11 +18,8 @@
 import * as NodeLinking from './NodeLinking/index';
 import * as SelectNodeTypeModal from './SelectNodeTypeModal/index';
 import * as NodeCreationDialog from './NodeCreationDialog/index';
-<<<<<<< HEAD
 import * as NodeVariantCreationDialog from './NodeVariantCreationDialog/index';
-=======
 import * as ContentTree from './ContentTree/index';
->>>>>>> 4ca53c71
 
 const all = {
     FlashMessages,
@@ -42,11 +39,8 @@
     NodeLinking,
     SelectNodeTypeModal,
     NodeCreationDialog,
-<<<<<<< HEAD
-    NodeVariantCreationDialog
-=======
+    NodeVariantCreationDialog,
     ContentTree
->>>>>>> 4ca53c71
 };
 
 //
