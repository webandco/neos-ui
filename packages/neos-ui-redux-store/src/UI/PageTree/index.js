--- conflicted
+++ resolved
@@ -64,13 +64,9 @@
         'ui.pageTree',
         new Map({
             isFocused: $get('ui.contentCanvas.contextPath', state) || $get('cr.nodes.siteNode', state),
-<<<<<<< HEAD
             toggled: new Set(),
-=======
-            uncollapsed: new Set([$get('cr.nodes.siteNode', state)]),
             hidden: new Set(),
             intermediate: new Set(),
->>>>>>> ca4f63be
             loading: new Set(),
             errors: new Set()
         })
