--- conflicted
+++ resolved
@@ -53,9 +53,6 @@
         }
     );
 
-<<<<<<< HEAD
-export const focusedNodePathSelector = immutableNodeToJs(createSelector(
-=======
 export const makeGetDocumentNodes = nodeTypesRegistry => createSelector(
     [
         nodes
@@ -67,8 +64,7 @@
     }
 );
 
-export const focusedNodePathSelector = createSelector(
->>>>>>> 83a81e06
+export const focusedNodePathSelector = immutableNodeToJs(createSelector(
     [
         focused,
         getCurrentContentCanvasContextPath
