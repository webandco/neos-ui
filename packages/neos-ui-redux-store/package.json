--- conflicted
+++ resolved
@@ -1,10 +1,6 @@
 {
   "name": "@neos-project/neos-ui-redux-store",
-<<<<<<< HEAD
-  "version": "9.0.0-beta3",
-=======
   "version": "8.3.7",
->>>>>>> c6be4fc1
   "description": "Redux store implementation for the Neos CMS UI",
   "private": true,
   "main": "./src/index.ts",
@@ -23,6 +19,5 @@
     "reselect": "^3.0.1",
     "typesafe-actions": "^5.1.0"
   },
-  "license": "GNU GPLv3",
-  "stableVersion": "8.3.4"
+  "license": "GNU GPLv3"
 }