--- conflicted
+++ resolved
@@ -138,11 +138,8 @@
         return Array.prototype.map.call(nodes.querySelectorAll('.node'), node => ({
             label: node.querySelector('.node-label').innerText,
             identifier: node.querySelector('.node-identifier').innerText,
-<<<<<<< HEAD
-            nodeType: node.querySelector('.node-type').innerText
-=======
+            nodeType: node.querySelector('.node-type').innerText,
             uri: node.querySelector('.node-frontend-uri').innerText
->>>>>>> 933ee690
         }));
     });
 
