import {urlWithParams, searchParams} from './Helpers';

import fetchWithErrorHandling from '../FetchWithErrorHandling/index';

export default routes => {
    const change = changes => fetchWithErrorHandling.withCsrfToken(csrfToken => ({
        url: routes.ui.service.change,

        method: 'POST',
        credentials: 'include',
        headers: {
            'X-Flow-Csrftoken': csrfToken,
            'Content-Type': 'application/json'
        },
        body: JSON.stringify({
            changes
        })
    })).then(response => response.json())
    .catch(reason => fetchWithErrorHandling.generalErrorHandler(reason));

    const publish = (nodeContextPaths, targetWorkspaceName) => fetchWithErrorHandling.withCsrfToken(csrfToken => ({
        url: routes.ui.service.publish,
        method: 'POST',
        credentials: 'include',
        headers: {
            'X-Flow-Csrftoken': csrfToken,
            'Content-Type': 'application/json'
        },
        body: JSON.stringify({
            nodeContextPaths,
            targetWorkspaceName
        })
    })).then(response => response.json())
    .catch(reason => fetchWithErrorHandling.generalErrorHandler(reason));

    const discard = nodeContextPaths => fetchWithErrorHandling.withCsrfToken(csrfToken => ({
        url: routes.ui.service.discard,

        method: 'POST',
        credentials: 'include',
        headers: {
            'X-Flow-Csrftoken': csrfToken,
            'Content-Type': 'application/json'
        },
<<<<<<< HEAD
        body: data
    };
}).then(response => response.json())
.catch(reason => fetchWithErrorHandling.generalErrorHandler(reason));

const loadMasterPlugins = (workspaceName, dimensions) => fetchWithErrorHandling.withCsrfToken(csrfToken => {
    const data = new FormData();
    data.append('workspaceName', workspaceName);
    data.append('dimensions', dimensions);

    return {
        url: '/neos/content/master-plugins',
=======
        body: JSON.stringify({
            nodeContextPaths
        })
    })).then(response => response.json())
    .catch(reason => fetchWithErrorHandling.generalErrorHandler(reason));

    const changeBaseWorkspace = targetWorkspaceName => fetchWithErrorHandling.withCsrfToken(csrfToken => ({
        url: routes.ui.service.changeBaseWorkspace,
>>>>>>> 45222291

        method: 'POST',
        credentials: 'include',
        headers: {
<<<<<<< HEAD
            'X-Flow-Csrftoken': csrfToken
        },
        body: data
    };
}).then(response => response.json())
.catch(reason => fetchWithErrorHandling.generalErrorHandler(reason));

const extractFileEndingFromUri = uri => {
    const parts = uri.split('.');
    return parts.length ? '.' + parts[parts.length - 1] : '';
};

const assetSearch = (searchTerm = '') => fetchWithErrorHandling.withCsrfToken(() => ({
    url: urlWithParams('/neos/service/assets', {searchTerm}),

    method: 'GET',
    credentials: 'include'
}))
    .then(result => result.text())
    .then(result => {
        const d = document.createElement('div');
        d.innerHTML = result;
        const assetRoot = d.querySelector('.assets');

        return Array.prototype.map.call(assetRoot.querySelectorAll('.asset'), asset => ({
            dataType: 'Neos.Media:Asset',
            loaderUri: 'asset://' + asset.querySelector('.asset-identifier').innerText,
            label: asset.querySelector('.asset-label').innerText,
            preview: asset.querySelector('[rel=thumbnail]').getAttribute('href'),
            identifier: asset.querySelector('.asset-identifier').innerText
        }));
    });

const assetDetail = identifier => fetchWithErrorHandling.withCsrfToken(() => ({
    url: '/neos/service/assets/' + identifier,

    method: 'GET',
    credentials: 'include'
}))
    .then(result => result.text())
    .then(result => {
        const d = document.createElement('div');
        d.innerHTML = result;
        const asset = d.querySelector('.asset');
=======
            'X-Flow-Csrftoken': csrfToken,
            'Content-Type': 'application/json'
        },
        body: JSON.stringify({
            targetWorkspaceName
        })
    })).then(response => response.json())
    .catch(reason => fetchWithErrorHandling.generalErrorHandler(reason));

    const loadImageMetadata = imageVariantUuid => fetchWithErrorHandling.withCsrfToken(() => ({
        url: `${routes.core.content.imageWithMetadata}?image=${imageVariantUuid}`,

        method: 'GET',
        credentials: 'include',
        headers: {
            'Content-Type': 'application/json'
        }
    })).then(response => response.json())
    .catch(reason => fetchWithErrorHandling.generalErrorHandler(reason));

    /**
     * asset[adjustments][Neos\Media\Domain\Model\Adjustment\CropImageAdjustment][height]:85
     * asset[adjustments][Neos\Media\Domain\Model\Adjustment\CropImageAdjustment][position]:10
     * asset[adjustments][Neos\Media\Domain\Model\Adjustment\CropImageAdjustment][width]:210
     * asset[adjustments][Neos\Media\Domain\Model\Adjustment\CropImageAdjustment][x]:0
     * asset[adjustments][Neos\Media\Domain\Model\Adjustment\CropImageAdjustment][y]:0
     * asset[originalAsset]:56d183f2-ee66-c845-7e2d-40661fb27571
     * @param asset
     */
    const createImageVariant = (originalAssetUuid, adjustments) => fetchWithErrorHandling.withCsrfToken(csrfToken => ({
        url: routes.core.content.createImageVariant,

        method: 'POST',
        credentials: 'include',
        headers: {
            'X-Flow-Csrftoken': csrfToken,
            'Content-Type': 'application/json'
        },
        body: JSON.stringify({
            asset: {
                originalAsset: originalAssetUuid,
                adjustments
            }
        })
    })).then(response => response.json())
    .catch(reason => fetchWithErrorHandling.generalErrorHandler(reason));

    const uploadAsset = (file, siteNodeName, metadata = 'Image') => fetchWithErrorHandling.withCsrfToken(csrfToken => {
        const data = new FormData();
        data.append('__siteNodeName', siteNodeName);
        data.append('asset[resource]', file);
        data.append('metadata', metadata);
>>>>>>> 45222291

        return {
            url: routes.core.content.uploadAsset,

            method: 'POST',
            credentials: 'include',
            headers: {
                'X-Flow-Csrftoken': csrfToken
            },
            body: data
        };
    }).then(response => response.json())
    .catch(reason => fetchWithErrorHandling.generalErrorHandler(reason));

    const extractFileEndingFromUri = uri => {
        const parts = uri.split('.');
        return parts.length ? '.' + parts[parts.length - 1] : '';
    };

    const assetSearch = (searchTerm = '') => fetchWithErrorHandling.withCsrfToken(() => ({
        url: urlWithParams(routes.core.service.assets, {searchTerm}),

        method: 'GET',
        credentials: 'include'
    }))
        .then(result => result.text())
        .then(result => {
            const d = document.createElement('div');
            d.innerHTML = result;
            const assetRoot = d.querySelector('.assets');

            return Array.prototype.map.call(assetRoot.querySelectorAll('.asset'), asset => ({
                dataType: 'Neos.Media:Asset',
                loaderUri: 'asset://' + asset.querySelector('.asset-identifier').innerText,
                label: asset.querySelector('.asset-label').innerText,
                preview: asset.querySelector('[rel=thumbnail]').getAttribute('href'),
                identifier: asset.querySelector('.asset-identifier').innerText
            }));
        });

    const assetDetail = identifier => fetchWithErrorHandling.withCsrfToken(() => ({
        url: `${routes.core.service.assets}/${identifier}`,

        method: 'GET',
        credentials: 'include'
    }))
        .then(result => result.text())
        .then(result => {
            const d = document.createElement('div');
            d.innerHTML = result;
            const asset = d.querySelector('.asset');

            return {
                dataType: 'Neos.Media:Asset',
                loaderUri: 'asset://' + asset.querySelector('.asset-identifier').innerText,
                label: asset.querySelector('.asset-label').innerText,
                preview: asset.querySelector('[rel=preview]').getAttribute('href'),
                identifier: asset.querySelector('.asset-identifier').innerText
            };
        });

    /**
     * searchTerm:se
     * nodeTypes[]:TYPO3.Neos.NodeTypes:Page
     * workspaceName:user-admin
     * dimensions[language][]:en_US
     * contextNode:/sites/neosdemo@user-admin;language=en_US
     *
     * !! for options, use selectors.UI.NodeLinking.contextForNodeLinking and start modifying it!
     *
     * returns an array of {label, value} objects
     */
    const searchNodes = options => fetchWithErrorHandling.withCsrfToken(() => ({
        url: urlWithParams(routes.core.service.nodes, options),

        method: 'GET',
        credentials: 'include'
    }))
        .then(result => result.text())
        .then(result => {
            const d = document.createElement('div');
            d.innerHTML = result;
            const nodes = d.querySelector('.nodes');

            return Array.prototype.map.call(nodes.querySelectorAll('.node'), node => {
                const uri = node.querySelector('.node-frontend-uri').innerText;
                return {
                    dataType: 'Neos.ContentRepository:Node',
                    loaderUri: 'node://' + node.querySelector('.node-identifier').innerText,
                    label: node.querySelector('.node-label').innerText,
                    identifier: node.querySelector('.node-identifier').innerText,
                    nodeType: node.querySelector('.node-type').innerText,
                    uri,
                    uriInLiveWorkspace: uri.split('@')[0] + extractFileEndingFromUri(uri)
                };
            });
        })
        .catch(reason => fetchWithErrorHandling.generalErrorHandler(reason));

    const parseGetSingleNodeResult = requestPromise => {
        return requestPromise.then(result =>
            result.text().then(bodyAsString => ({bodyAsString, result}))
        ).then(({bodyAsString, result}) => {
            if (result.status === 200) {
                const d = document.createElement('div');
                d.innerHTML = bodyAsString;

                const nodeFrontendUri = d.querySelector('.node-frontend-uri').getAttribute('href');

                // Hackish way to get context string from uri
                const contextString = nodeFrontendUri.split('@')[1].split('.')[0];
                // TODO: Temporary hack due to missing contextPath in the API response
                const nodeContextPath = `${d.querySelector('.node-path').innerHTML}@${contextString}`;

                return {
                    nodeFound: true,
                    nodeFrontendUri,
                    nodeContextPath
                };
            } else if (result.status === 404) {
                const nodeExistsInOtherDimensions = Boolean(result.headers.get('X-Neos-Node-Exists-In-Other-Dimensions'));
                const numberOfNodesMissingOnRootline = parseInt(result.headers.get('X-Neos-Nodes-Missing-On-Rootline'), 10) - 1;
                return {
                    nodeFound: false,
                    nodeExistsInOtherDimensions,
                    numberOfNodesMissingOnRootline
                };
            }
        });
    };

    /**
     * "params" is an object with:
     * - dimensions
     * - workspaceName
     *
     * !! for params, use selectors.UI.NodeLinking.contextForNodeLinking and start modifying it!
     */
    const getSingleNode = (nodeIdentifier, params = {}) => parseGetSingleNodeResult(fetchWithErrorHandling.withCsrfToken(() => ({
        url: urlWithParams(`${routes.core.service.nodes}/${nodeIdentifier}`, params),

        method: 'GET',
        credentials: 'include'
    }))).catch(reason => fetchWithErrorHandling.generalErrorHandler(reason));

    const adoptNodeToOtherDimension = ({identifier, targetDimensions, sourceDimensions, workspaceName, copyContent = false}) => parseGetSingleNodeResult(fetchWithErrorHandling.withCsrfToken(csrfToken => ({
        url: routes.core.service.nodes,

        method: 'POST',
        credentials: 'include',
        body: searchParams({
            identifier,
            dimensions: targetDimensions,
            sourceDimensions,
            workspaceName,
            mode: (copyContent ? 'adoptFromAnotherDimensionAndCopyContent' : 'adoptFromAnotherDimension'),
            __csrfToken: csrfToken
        })
    }))).catch(reason => fetchWithErrorHandling.generalErrorHandler(reason));

    const setUserPreferences = (key, value) => fetchWithErrorHandling.withCsrfToken(csrfToken => {
        const data = new URLSearchParams();
        data.set('__csrfToken', csrfToken);
        data.set('key', key);
        data.set('value', value);

        return {
            url: routes.core.service.userPreferences,

            method: 'PUT',
            credentials: 'include',
            body: data
        };
    }).catch(reason => fetchWithErrorHandling.generalErrorHandler(reason));

    const getWorkspaceInfo = () => fetchWithErrorHandling.withCsrfToken(() => ({
        url: routes.ui.service.getWorkspaceInfo,
        method: 'GET',
        credentials: 'include',
        headers: {
            'Content-Type': 'application/json'
        }
    })).then(response => response.json());

    const dataSource = (dataSourceIdentifier, dataSourceUri, params = {}) => fetchWithErrorHandling.withCsrfToken(() => ({
        url: urlWithParams(dataSourceUri || `${routes.core.service.dataSource}/${dataSourceIdentifier}`, params),

        method: 'GET',
        credentials: 'include'
    })).then(response => response.json())
    .catch(reason => fetchWithErrorHandling.generalErrorHandler(reason));

    const getJsonResource = resourceUri => fetchWithErrorHandling.withCsrfToken(() => ({
        url: resourceUri,
        method: 'GET',
        credentials: 'include'
    })).then(response => response.json())
    .catch(reason => fetchWithErrorHandling.generalErrorHandler(reason));

    const tryLogin = (username, password) => {
        const data = new URLSearchParams();
        data.set('__authentication[Neos][Flow][Security][Authentication][Token][UsernamePassword][username]', username);
        data.set('__authentication[Neos][Flow][Security][Authentication][Token][UsernamePassword][password]', password);
        // here, we
        return fetch(routes.core.login, {
            method: 'POST',
            body: data,
            credentials: 'same-origin'
        })
        // parse the JSON if possible ...
        .then(response => response.json())
        // ... and if the JSON cannot be parsed, convert this to "false".
        .then(result => result, () => false)
        // return the new CSRF Protection token
        .then(result => result && result.csrfToken);
    };
<<<<<<< HEAD
}).catch(reason => fetchWithErrorHandling.generalErrorHandler(reason));

const getWorkspaceInfo = () => fetchWithErrorHandling.withCsrfToken(() => ({
    url: `/neos!/service/get-workspace-info`,
    method: 'GET',
    credentials: 'include',
    headers: {
        'Content-Type': 'application/json'
    }
})).then(response => response.json());

const dataSource = (dataSourceIdentifier, dataSourceUri, params = {}) => fetchWithErrorHandling.withCsrfToken(() => ({
    url: urlWithParams(dataSourceUri || '/neos/service/data-source/' + dataSourceIdentifier, params),

    method: 'GET',
    credentials: 'include'
})).then(response => response.json())
.catch(reason => fetchWithErrorHandling.generalErrorHandler(reason));

const getJsonResource = resourceUri => fetchWithErrorHandling.withCsrfToken(() => ({
    url: resourceUri,
    method: 'GET',
    credentials: 'include'
})).then(response => response.json())
.catch(reason => fetchWithErrorHandling.generalErrorHandler(reason));

const tryLogin = (username, password) => {
    const data = new URLSearchParams();
    data.set('__authentication[Neos][Flow][Security][Authentication][Token][UsernamePassword][username]', username);
    data.set('__authentication[Neos][Flow][Security][Authentication][Token][UsernamePassword][password]', password);
    // here, we
    return fetch('/neos/login.json', {
        method: 'POST',
        body: data,
        credentials: 'same-origin'
    })
    // parse the JSON if possible ...
    .then(response => response.json())
    // ... and if the JSON cannot be parsed, convert this to "false".
    .then(result => result, () => false)
    // return the new CSRF Protection token
    .then(result => result && result.csrfToken);
};

export default () => ({
    loadImageMetadata,
    change,
    publish,
    discard,
    changeBaseWorkspace,
    createImageVariant,
    uploadAsset,
    loadMasterPlugins,
    assetSearch,
    assetDetail,
    searchNodes,
    getSingleNode,
    adoptNodeToOtherDimension,
    setUserPreferences,
    dataSource,
    getJsonResource,
    getWorkspaceInfo,
    tryLogin
});
=======

    return {
        loadImageMetadata,
        change,
        publish,
        discard,
        changeBaseWorkspace,
        createImageVariant,
        uploadAsset,
        assetSearch,
        assetDetail,
        searchNodes,
        getSingleNode,
        adoptNodeToOtherDimension,
        setUserPreferences,
        dataSource,
        getJsonResource,
        getWorkspaceInfo,
        tryLogin
    };
};
>>>>>>> 45222291
<|MERGE_RESOLUTION|>--- conflicted
+++ resolved
@@ -42,79 +42,38 @@
             'X-Flow-Csrftoken': csrfToken,
             'Content-Type': 'application/json'
         },
-<<<<<<< HEAD
+        body: JSON.stringify({
+            nodeContextPaths
+        })
+    })).then(response => response.json())
+    .catch(reason => fetchWithErrorHandling.generalErrorHandler(reason));
+
+const loadMasterPlugins = (workspaceName, dimensions) => fetchWithErrorHandling.withCsrfToken(csrfToken => {
+    const data = new FormData();
+    data.append('workspaceName', workspaceName);
+    data.append('dimensions', dimensions);
+
+    return {
+        url: '/neos/content/master-plugins',
+
+        method: 'POST',
+        credentials: 'include',
+        headers: {
+            'X-Flow-Csrftoken': csrfToken
+        },
         body: data
     };
 }).then(response => response.json())
 .catch(reason => fetchWithErrorHandling.generalErrorHandler(reason));
 
-const loadMasterPlugins = (workspaceName, dimensions) => fetchWithErrorHandling.withCsrfToken(csrfToken => {
-    const data = new FormData();
-    data.append('workspaceName', workspaceName);
-    data.append('dimensions', dimensions);
-
-    return {
-        url: '/neos/content/master-plugins',
-=======
-        body: JSON.stringify({
-            nodeContextPaths
-        })
-    })).then(response => response.json())
-    .catch(reason => fetchWithErrorHandling.generalErrorHandler(reason));
-
-    const changeBaseWorkspace = targetWorkspaceName => fetchWithErrorHandling.withCsrfToken(csrfToken => ({
-        url: routes.ui.service.changeBaseWorkspace,
->>>>>>> 45222291
-
-        method: 'POST',
-        credentials: 'include',
-        headers: {
-<<<<<<< HEAD
-            'X-Flow-Csrftoken': csrfToken
-        },
-        body: data
-    };
-}).then(response => response.json())
-.catch(reason => fetchWithErrorHandling.generalErrorHandler(reason));
-
 const extractFileEndingFromUri = uri => {
     const parts = uri.split('.');
     return parts.length ? '.' + parts[parts.length - 1] : '';
 };
 
-const assetSearch = (searchTerm = '') => fetchWithErrorHandling.withCsrfToken(() => ({
-    url: urlWithParams('/neos/service/assets', {searchTerm}),
-
-    method: 'GET',
-    credentials: 'include'
-}))
-    .then(result => result.text())
-    .then(result => {
-        const d = document.createElement('div');
-        d.innerHTML = result;
-        const assetRoot = d.querySelector('.assets');
-
-        return Array.prototype.map.call(assetRoot.querySelectorAll('.asset'), asset => ({
-            dataType: 'Neos.Media:Asset',
-            loaderUri: 'asset://' + asset.querySelector('.asset-identifier').innerText,
-            label: asset.querySelector('.asset-label').innerText,
-            preview: asset.querySelector('[rel=thumbnail]').getAttribute('href'),
-            identifier: asset.querySelector('.asset-identifier').innerText
-        }));
-    });
-
-const assetDetail = identifier => fetchWithErrorHandling.withCsrfToken(() => ({
-    url: '/neos/service/assets/' + identifier,
-
-    method: 'GET',
-    credentials: 'include'
-}))
-    .then(result => result.text())
-    .then(result => {
-        const d = document.createElement('div');
-        d.innerHTML = result;
-        const asset = d.querySelector('.asset');
-=======
+        method: 'POST',
+        credentials: 'include',
+        headers: {
             'X-Flow-Csrftoken': csrfToken,
             'Content-Type': 'application/json'
         },
@@ -167,7 +126,6 @@
         data.append('__siteNodeName', siteNodeName);
         data.append('asset[resource]', file);
         data.append('metadata', metadata);
->>>>>>> 45222291
 
         return {
             url: routes.core.content.uploadAsset,
@@ -384,50 +342,6 @@
         // return the new CSRF Protection token
         .then(result => result && result.csrfToken);
     };
-<<<<<<< HEAD
-}).catch(reason => fetchWithErrorHandling.generalErrorHandler(reason));
-
-const getWorkspaceInfo = () => fetchWithErrorHandling.withCsrfToken(() => ({
-    url: `/neos!/service/get-workspace-info`,
-    method: 'GET',
-    credentials: 'include',
-    headers: {
-        'Content-Type': 'application/json'
-    }
-})).then(response => response.json());
-
-const dataSource = (dataSourceIdentifier, dataSourceUri, params = {}) => fetchWithErrorHandling.withCsrfToken(() => ({
-    url: urlWithParams(dataSourceUri || '/neos/service/data-source/' + dataSourceIdentifier, params),
-
-    method: 'GET',
-    credentials: 'include'
-})).then(response => response.json())
-.catch(reason => fetchWithErrorHandling.generalErrorHandler(reason));
-
-const getJsonResource = resourceUri => fetchWithErrorHandling.withCsrfToken(() => ({
-    url: resourceUri,
-    method: 'GET',
-    credentials: 'include'
-})).then(response => response.json())
-.catch(reason => fetchWithErrorHandling.generalErrorHandler(reason));
-
-const tryLogin = (username, password) => {
-    const data = new URLSearchParams();
-    data.set('__authentication[Neos][Flow][Security][Authentication][Token][UsernamePassword][username]', username);
-    data.set('__authentication[Neos][Flow][Security][Authentication][Token][UsernamePassword][password]', password);
-    // here, we
-    return fetch('/neos/login.json', {
-        method: 'POST',
-        body: data,
-        credentials: 'same-origin'
-    })
-    // parse the JSON if possible ...
-    .then(response => response.json())
-    // ... and if the JSON cannot be parsed, convert this to "false".
-    .then(result => result, () => false)
-    // return the new CSRF Protection token
-    .then(result => result && result.csrfToken);
-};
 
 export default () => ({
     loadImageMetadata,
@@ -448,27 +362,4 @@
     getJsonResource,
     getWorkspaceInfo,
     tryLogin
-});
-=======
-
-    return {
-        loadImageMetadata,
-        change,
-        publish,
-        discard,
-        changeBaseWorkspace,
-        createImageVariant,
-        uploadAsset,
-        assetSearch,
-        assetDetail,
-        searchNodes,
-        getSingleNode,
-        adoptNodeToOtherDimension,
-        setUserPreferences,
-        dataSource,
-        getJsonResource,
-        getWorkspaceInfo,
-        tryLogin
-    };
-};
->>>>>>> 45222291
+});