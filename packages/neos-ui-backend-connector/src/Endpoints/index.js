import {urlWithParams, searchParams} from './Helpers';

import fetchWithErrorHandling from '../FetchWithErrorHandling/index';

export default routes => {
    const change = changes => fetchWithErrorHandling.withCsrfToken(csrfToken => ({
        url: routes.ui.service.change,

<<<<<<< HEAD
const uploadAsset = (file, siteNodeName, node, metadata = 'Image') => fetchWithErrorHandling.withCsrfToken(csrfToken => {
    const data = new FormData();
    data.append('__siteNodeName', siteNodeName);
    data.append('asset[resource]', file);
    data.append('metadata', metadata);
    data.append('siteNodeName', siteNodeName);
    data.append('node', node);
=======
        method: 'POST',
        credentials: 'include',
        headers: {
            'X-Flow-Csrftoken': csrfToken,
            'Content-Type': 'application/json'
        },
        body: JSON.stringify({
            changes
        })
    })).then(response => response.json())
    .catch(reason => fetchWithErrorHandling.generalErrorHandler(reason));
>>>>>>> 7471e0e6

    const publish = (nodeContextPaths, targetWorkspaceName) => fetchWithErrorHandling.withCsrfToken(csrfToken => ({
        url: routes.ui.service.publish,
        method: 'POST',
        credentials: 'include',
        headers: {
            'X-Flow-Csrftoken': csrfToken,
            'Content-Type': 'application/json'
        },
        body: JSON.stringify({
            nodeContextPaths,
            targetWorkspaceName
        })
    })).then(response => response.json())
    .catch(reason => fetchWithErrorHandling.generalErrorHandler(reason));

    const discard = nodeContextPaths => fetchWithErrorHandling.withCsrfToken(csrfToken => ({
        url: routes.ui.service.discard,

        method: 'POST',
        credentials: 'include',
        headers: {
            'X-Flow-Csrftoken': csrfToken,
            'Content-Type': 'application/json'
        },
        body: JSON.stringify({
            nodeContextPaths
        })
    })).then(response => response.json())
    .catch(reason => fetchWithErrorHandling.generalErrorHandler(reason));

    const changeBaseWorkspace = targetWorkspaceName => fetchWithErrorHandling.withCsrfToken(csrfToken => ({
        url: routes.ui.service.changeBaseWorkspace,

        method: 'POST',
        credentials: 'include',
        headers: {
            'X-Flow-Csrftoken': csrfToken,
            'Content-Type': 'application/json'
        },
        body: JSON.stringify({
            targetWorkspaceName
        })
    })).then(response => response.json())
    .catch(reason => fetchWithErrorHandling.generalErrorHandler(reason));

    const loadImageMetadata = imageVariantUuid => fetchWithErrorHandling.withCsrfToken(() => ({
        url: `${routes.core.content.imageWithMetadata}?image=${imageVariantUuid}`,

        method: 'GET',
        credentials: 'include',
        headers: {
            'Content-Type': 'application/json'
        }
    })).then(response => response.json())
    .catch(reason => fetchWithErrorHandling.generalErrorHandler(reason));

    /**
     * asset[adjustments][Neos\Media\Domain\Model\Adjustment\CropImageAdjustment][height]:85
     * asset[adjustments][Neos\Media\Domain\Model\Adjustment\CropImageAdjustment][position]:10
     * asset[adjustments][Neos\Media\Domain\Model\Adjustment\CropImageAdjustment][width]:210
     * asset[adjustments][Neos\Media\Domain\Model\Adjustment\CropImageAdjustment][x]:0
     * asset[adjustments][Neos\Media\Domain\Model\Adjustment\CropImageAdjustment][y]:0
     * asset[originalAsset]:56d183f2-ee66-c845-7e2d-40661fb27571
     * @param asset
     */
    const createImageVariant = (originalAssetUuid, adjustments) => fetchWithErrorHandling.withCsrfToken(csrfToken => ({
        url: routes.core.content.createImageVariant,

        method: 'POST',
        credentials: 'include',
        headers: {
            'X-Flow-Csrftoken': csrfToken,
            'Content-Type': 'application/json'
        },
        body: JSON.stringify({
            asset: {
                originalAsset: originalAssetUuid,
                adjustments
            }
        })
    })).then(response => response.json())
    .catch(reason => fetchWithErrorHandling.generalErrorHandler(reason));

    const loadMasterPlugins = (workspaceName, dimensions) => fetchWithErrorHandling.withCsrfToken(() => ({
        url: urlWithParams(routes.core.content.loadMasterPlugins, {workspaceName, dimensions}),
        method: 'GET',
        credentials: 'include',
        headers: {
            'Content-Type': 'application/json'
        }
    })).then(response => response.json())
    .catch(reason => fetchWithErrorHandling.generalErrorHandler(reason));

    const loadPluginViews = (identifier, workspaceName, dimensions) => fetchWithErrorHandling.withCsrfToken(() => ({
        url: urlWithParams(routes.core.content.loadPluginViews, {identifier, workspaceName, dimensions}),
        method: 'GET',
        credentials: 'include',
        headers: {
            'Content-Type': 'application/json'
        }
    })).then(response => response.json())
    .catch(reason => fetchWithErrorHandling.generalErrorHandler(reason));

    const uploadAsset = (file, siteNodeName, metadata = 'Image') => fetchWithErrorHandling.withCsrfToken(csrfToken => {
        const data = new FormData();
        data.append('__siteNodeName', siteNodeName);
        data.append('asset[resource]', file);
        data.append('metadata', metadata);

        return {
            url: routes.core.content.uploadAsset,

            method: 'POST',
            credentials: 'include',
            headers: {
                'X-Flow-Csrftoken': csrfToken
            },
            body: data
        };
    }).then(response => response.json())
    .catch(reason => fetchWithErrorHandling.generalErrorHandler(reason));

    const extractFileEndingFromUri = uri => {
        const parts = uri.split('.');
        return parts.length ? '.' + parts[parts.length - 1] : '';
    };

    const assetSearch = (searchTerm = '') => fetchWithErrorHandling.withCsrfToken(() => ({
        url: urlWithParams(routes.core.service.assets, {searchTerm}),

        method: 'GET',
        credentials: 'include'
    }))
        .then(result => result.text())
        .then(result => {
            const d = document.createElement('div');
            d.innerHTML = result;
            const assetRoot = d.querySelector('.assets');

            return Array.prototype.map.call(assetRoot.querySelectorAll('.asset'), asset => ({
                dataType: 'Neos.Media:Asset',
                loaderUri: 'asset://' + asset.querySelector('.asset-identifier').innerText,
                label: asset.querySelector('.asset-label').innerText,
                preview: asset.querySelector('[rel=thumbnail]').getAttribute('href'),
                identifier: asset.querySelector('.asset-identifier').innerText
            }));
        });

    const assetDetail = identifier => fetchWithErrorHandling.withCsrfToken(() => ({
        url: `${routes.core.service.assets}/${identifier}`,

        method: 'GET',
        credentials: 'include'
    }))
        .then(result => result.text())
        .then(result => {
            const d = document.createElement('div');
            d.innerHTML = result;
            const asset = d.querySelector('.asset');

            return {
                dataType: 'Neos.Media:Asset',
                loaderUri: 'asset://' + asset.querySelector('.asset-identifier').innerText,
                label: asset.querySelector('.asset-label').innerText,
                preview: asset.querySelector('[rel=preview]').getAttribute('href'),
                identifier: asset.querySelector('.asset-identifier').innerText
            };
        });

    /**
     * searchTerm:se
     * nodeTypes[]:TYPO3.Neos.NodeTypes:Page
     * workspaceName:user-admin
     * dimensions[language][]:en_US
     * contextNode:/sites/neosdemo@user-admin;language=en_US
     *
     * !! for options, use selectors.UI.NodeLinking.contextForNodeLinking and start modifying it!
     *
     * returns an array of {label, value} objects
     */
    const searchNodes = options => fetchWithErrorHandling.withCsrfToken(() => ({
        url: urlWithParams(routes.core.service.nodes, options),

        method: 'GET',
        credentials: 'include'
    }))
        .then(result => result.text())
        .then(result => {
            const d = document.createElement('div');
            d.innerHTML = result;
            const nodes = d.querySelector('.nodes');

            return Array.prototype.map.call(nodes.querySelectorAll('.node'), node => {
                const uri = node.querySelector('.node-frontend-uri').innerText;
                return {
                    dataType: 'Neos.ContentRepository:Node',
                    loaderUri: 'node://' + node.querySelector('.node-identifier').innerText,
                    label: node.querySelector('.node-label').innerText,
                    identifier: node.querySelector('.node-identifier').innerText,
                    nodeType: node.querySelector('.node-type').innerText,
                    uri,
                    uriInLiveWorkspace: uri.split('@')[0] + extractFileEndingFromUri(uri)
                };
            });
        })
        .catch(reason => fetchWithErrorHandling.generalErrorHandler(reason));

    const parseGetSingleNodeResult = requestPromise => {
        return requestPromise.then(result =>
            result.text().then(bodyAsString => ({bodyAsString, result}))
        ).then(({bodyAsString, result}) => {
            if (result.status === 200) {
                const d = document.createElement('div');
                d.innerHTML = bodyAsString;

                const nodeFrontendUri = d.querySelector('.node-frontend-uri').getAttribute('href');

                // Hackish way to get context string from uri
                const contextString = nodeFrontendUri.split('@')[1].split('.')[0];
                // TODO: Temporary hack due to missing contextPath in the API response
                const nodeContextPath = `${d.querySelector('.node-path').innerHTML}@${contextString}`;

                return {
                    nodeFound: true,
                    nodeFrontendUri,
                    nodeContextPath
                };
            } else if (result.status === 404) {
                const nodeExistsInOtherDimensions = Boolean(result.headers.get('X-Neos-Node-Exists-In-Other-Dimensions'));
                const numberOfNodesMissingOnRootline = parseInt(result.headers.get('X-Neos-Nodes-Missing-On-Rootline'), 10) - 1;
                return {
                    nodeFound: false,
                    nodeExistsInOtherDimensions,
                    numberOfNodesMissingOnRootline
                };
            }
        });
    };

    /**
     * "params" is an object with:
     * - dimensions
     * - workspaceName
     *
     * !! for params, use selectors.UI.NodeLinking.contextForNodeLinking and start modifying it!
     */
    const getSingleNode = (nodeIdentifier, params = {}) => parseGetSingleNodeResult(fetchWithErrorHandling.withCsrfToken(() => ({
        url: urlWithParams(`${routes.core.service.nodes}/${nodeIdentifier}`, params),

        method: 'GET',
        credentials: 'include'
    }))).catch(reason => fetchWithErrorHandling.generalErrorHandler(reason));

    const adoptNodeToOtherDimension = ({identifier, targetDimensions, sourceDimensions, workspaceName, copyContent = false}) => parseGetSingleNodeResult(fetchWithErrorHandling.withCsrfToken(csrfToken => ({
        url: routes.core.service.nodes,

        method: 'POST',
        credentials: 'include',
        body: searchParams({
            identifier,
            dimensions: targetDimensions,
            sourceDimensions,
            workspaceName,
            mode: (copyContent ? 'adoptFromAnotherDimensionAndCopyContent' : 'adoptFromAnotherDimension'),
            __csrfToken: csrfToken
        })
    }))).catch(reason => fetchWithErrorHandling.generalErrorHandler(reason));

    const setUserPreferences = (key, value) => fetchWithErrorHandling.withCsrfToken(csrfToken => {
        const data = new URLSearchParams();
        data.set('__csrfToken', csrfToken);
        data.set('key', key);
        data.set('value', value);

        return {
            url: routes.core.service.userPreferences,

            method: 'PUT',
            credentials: 'include',
            body: data
        };
    }).catch(reason => fetchWithErrorHandling.generalErrorHandler(reason));

    const getWorkspaceInfo = () => fetchWithErrorHandling.withCsrfToken(() => ({
        url: routes.ui.service.getWorkspaceInfo,
        method: 'GET',
        credentials: 'include',
        headers: {
            'Content-Type': 'application/json'
        }
    })).then(response => response.json());

    const dataSource = (dataSourceIdentifier, dataSourceUri, params = {}) => fetchWithErrorHandling.withCsrfToken(() => ({
        url: urlWithParams(dataSourceUri || `${routes.core.service.dataSource}/${dataSourceIdentifier}`, params),

        method: 'GET',
        credentials: 'include'
    })).then(response => response.json())
    .catch(reason => fetchWithErrorHandling.generalErrorHandler(reason));

    const getJsonResource = resourceUri => fetchWithErrorHandling.withCsrfToken(() => ({
        url: resourceUri,
        method: 'GET',
        credentials: 'include'
    })).then(response => response.json())
    .catch(reason => fetchWithErrorHandling.generalErrorHandler(reason));

    const tryLogin = (username, password) => {
        const data = new URLSearchParams();
        data.set('__authentication[Neos][Flow][Security][Authentication][Token][UsernamePassword][username]', username);
        data.set('__authentication[Neos][Flow][Security][Authentication][Token][UsernamePassword][password]', password);
        // here, we
        return fetch(routes.core.login, {
            method: 'POST',
            body: data,
            credentials: 'same-origin'
        })
        // parse the JSON if possible ...
        .then(response => response.json())
        // ... and if the JSON cannot be parsed, convert this to "false".
        .then(result => result, () => false)
        // return the new CSRF Protection token
        .then(result => result && result.csrfToken);
    };

    return {
        loadImageMetadata,
        change,
        publish,
        discard,
        changeBaseWorkspace,
        createImageVariant,
        loadMasterPlugins,
        loadPluginViews,
        uploadAsset,
        assetSearch,
        assetDetail,
        searchNodes,
        getSingleNode,
        adoptNodeToOtherDimension,
        setUserPreferences,
        dataSource,
        getJsonResource,
        getWorkspaceInfo,
        tryLogin
    };
};<|MERGE_RESOLUTION|>--- conflicted
+++ resolved
@@ -6,15 +6,6 @@
     const change = changes => fetchWithErrorHandling.withCsrfToken(csrfToken => ({
         url: routes.ui.service.change,
 
-<<<<<<< HEAD
-const uploadAsset = (file, siteNodeName, node, metadata = 'Image') => fetchWithErrorHandling.withCsrfToken(csrfToken => {
-    const data = new FormData();
-    data.append('__siteNodeName', siteNodeName);
-    data.append('asset[resource]', file);
-    data.append('metadata', metadata);
-    data.append('siteNodeName', siteNodeName);
-    data.append('node', node);
-=======
         method: 'POST',
         credentials: 'include',
         headers: {
@@ -25,8 +16,7 @@
             changes
         })
     })).then(response => response.json())
-    .catch(reason => fetchWithErrorHandling.generalErrorHandler(reason));
->>>>>>> 7471e0e6
+        .catch(reason => fetchWithErrorHandling.generalErrorHandler(reason));
 
     const publish = (nodeContextPaths, targetWorkspaceName) => fetchWithErrorHandling.withCsrfToken(csrfToken => ({
         url: routes.ui.service.publish,
@@ -41,7 +31,7 @@
             targetWorkspaceName
         })
     })).then(response => response.json())
-    .catch(reason => fetchWithErrorHandling.generalErrorHandler(reason));
+        .catch(reason => fetchWithErrorHandling.generalErrorHandler(reason));
 
     const discard = nodeContextPaths => fetchWithErrorHandling.withCsrfToken(csrfToken => ({
         url: routes.ui.service.discard,
@@ -56,7 +46,7 @@
             nodeContextPaths
         })
     })).then(response => response.json())
-    .catch(reason => fetchWithErrorHandling.generalErrorHandler(reason));
+        .catch(reason => fetchWithErrorHandling.generalErrorHandler(reason));
 
     const changeBaseWorkspace = targetWorkspaceName => fetchWithErrorHandling.withCsrfToken(csrfToken => ({
         url: routes.ui.service.changeBaseWorkspace,
@@ -71,7 +61,7 @@
             targetWorkspaceName
         })
     })).then(response => response.json())
-    .catch(reason => fetchWithErrorHandling.generalErrorHandler(reason));
+        .catch(reason => fetchWithErrorHandling.generalErrorHandler(reason));
 
     const loadImageMetadata = imageVariantUuid => fetchWithErrorHandling.withCsrfToken(() => ({
         url: `${routes.core.content.imageWithMetadata}?image=${imageVariantUuid}`,
@@ -82,7 +72,7 @@
             'Content-Type': 'application/json'
         }
     })).then(response => response.json())
-    .catch(reason => fetchWithErrorHandling.generalErrorHandler(reason));
+        .catch(reason => fetchWithErrorHandling.generalErrorHandler(reason));
 
     /**
      * asset[adjustments][Neos\Media\Domain\Model\Adjustment\CropImageAdjustment][height]:85
@@ -109,33 +99,35 @@
             }
         })
     })).then(response => response.json())
-    .catch(reason => fetchWithErrorHandling.generalErrorHandler(reason));
+        .catch(reason => fetchWithErrorHandling.generalErrorHandler(reason));
 
     const loadMasterPlugins = (workspaceName, dimensions) => fetchWithErrorHandling.withCsrfToken(() => ({
-        url: urlWithParams(routes.core.content.loadMasterPlugins, {workspaceName, dimensions}),
+        url: urlWithParams(routes.core.content.loadMasterPlugins, { workspaceName, dimensions }),
         method: 'GET',
         credentials: 'include',
         headers: {
             'Content-Type': 'application/json'
         }
     })).then(response => response.json())
-    .catch(reason => fetchWithErrorHandling.generalErrorHandler(reason));
+        .catch(reason => fetchWithErrorHandling.generalErrorHandler(reason));
 
     const loadPluginViews = (identifier, workspaceName, dimensions) => fetchWithErrorHandling.withCsrfToken(() => ({
-        url: urlWithParams(routes.core.content.loadPluginViews, {identifier, workspaceName, dimensions}),
+        url: urlWithParams(routes.core.content.loadPluginViews, { identifier, workspaceName, dimensions }),
         method: 'GET',
         credentials: 'include',
         headers: {
             'Content-Type': 'application/json'
         }
     })).then(response => response.json())
-    .catch(reason => fetchWithErrorHandling.generalErrorHandler(reason));
-
-    const uploadAsset = (file, siteNodeName, metadata = 'Image') => fetchWithErrorHandling.withCsrfToken(csrfToken => {
+        .catch(reason => fetchWithErrorHandling.generalErrorHandler(reason));
+
+    const uploadAsset = (file, siteNodeName, node, metadata = 'Image') => fetchWithErrorHandling.withCsrfToken(csrfToken => {
         const data = new FormData();
         data.append('__siteNodeName', siteNodeName);
         data.append('asset[resource]', file);
         data.append('metadata', metadata);
+        data.append('siteNodeName', siteNodeName);
+        data.append('node', node);
 
         return {
             url: routes.core.content.uploadAsset,
@@ -148,7 +140,7 @@
             body: data
         };
     }).then(response => response.json())
-    .catch(reason => fetchWithErrorHandling.generalErrorHandler(reason));
+        .catch(reason => fetchWithErrorHandling.generalErrorHandler(reason));
 
     const extractFileEndingFromUri = uri => {
         const parts = uri.split('.');
@@ -156,7 +148,7 @@
     };
 
     const assetSearch = (searchTerm = '') => fetchWithErrorHandling.withCsrfToken(() => ({
-        url: urlWithParams(routes.core.service.assets, {searchTerm}),
+        url: urlWithParams(routes.core.service.assets, { searchTerm }),
 
         method: 'GET',
         credentials: 'include'
@@ -237,8 +229,8 @@
 
     const parseGetSingleNodeResult = requestPromise => {
         return requestPromise.then(result =>
-            result.text().then(bodyAsString => ({bodyAsString, result}))
-        ).then(({bodyAsString, result}) => {
+            result.text().then(bodyAsString => ({ bodyAsString, result }))
+        ).then(({ bodyAsString, result }) => {
             if (result.status === 200) {
                 const d = document.createElement('div');
                 d.innerHTML = bodyAsString;
@@ -281,7 +273,7 @@
         credentials: 'include'
     }))).catch(reason => fetchWithErrorHandling.generalErrorHandler(reason));
 
-    const adoptNodeToOtherDimension = ({identifier, targetDimensions, sourceDimensions, workspaceName, copyContent = false}) => parseGetSingleNodeResult(fetchWithErrorHandling.withCsrfToken(csrfToken => ({
+    const adoptNodeToOtherDimension = ({ identifier, targetDimensions, sourceDimensions, workspaceName, copyContent = false }) => parseGetSingleNodeResult(fetchWithErrorHandling.withCsrfToken(csrfToken => ({
         url: routes.core.service.nodes,
 
         method: 'POST',
@@ -326,14 +318,14 @@
         method: 'GET',
         credentials: 'include'
     })).then(response => response.json())
-    .catch(reason => fetchWithErrorHandling.generalErrorHandler(reason));
+        .catch(reason => fetchWithErrorHandling.generalErrorHandler(reason));
 
     const getJsonResource = resourceUri => fetchWithErrorHandling.withCsrfToken(() => ({
         url: resourceUri,
         method: 'GET',
         credentials: 'include'
     })).then(response => response.json())
-    .catch(reason => fetchWithErrorHandling.generalErrorHandler(reason));
+        .catch(reason => fetchWithErrorHandling.generalErrorHandler(reason));
 
     const tryLogin = (username, password) => {
         const data = new URLSearchParams();
@@ -345,12 +337,12 @@
             body: data,
             credentials: 'same-origin'
         })
-        // parse the JSON if possible ...
-        .then(response => response.json())
-        // ... and if the JSON cannot be parsed, convert this to "false".
-        .then(result => result, () => false)
-        // return the new CSRF Protection token
-        .then(result => result && result.csrfToken);
+            // parse the JSON if possible ...
+            .then(response => response.json())
+            // ... and if the JSON cannot be parsed, convert this to "false".
+            .then(result => result, () => false)
+            // return the new CSRF Protection token
+            .then(result => result && result.csrfToken);
     };
 
     return {
