--- conflicted
+++ resolved
@@ -126,7 +126,6 @@
         }));
     });
 
-<<<<<<< HEAD
 const parseGetSingleNodeResult = requestPromise => {
     return requestPromise.then(result =>
         result.text().then(bodyAsString => ({bodyAsString, result}))
@@ -180,7 +179,8 @@
         credentials: 'include',
         body: searchParams(params)
     }));
-=======
+};
+
 const setUserPreferences = csrfToken => (key, value) => {
     const data = new URLSearchParams();
     data.set('__csrfToken', csrfToken);
@@ -192,7 +192,6 @@
         credentials: 'include',
         body: data
     });
->>>>>>> 5436826d
 };
 
 export default csrfToken => ({
@@ -204,10 +203,7 @@
     createImageVariant: createImageVariant(csrfToken),
     uploadAsset: uploadAsset(csrfToken),
     searchNodes,
-<<<<<<< HEAD
     getSingleNode,
-    adoptNodeToOtherDimension: adoptNodeToOtherDimension(csrfToken)
-=======
+    adoptNodeToOtherDimension: adoptNodeToOtherDimension(csrfToken),
     setUserPreferences: setUserPreferences(csrfToken)
->>>>>>> 5436826d
 });