--- conflicted
+++ resolved
@@ -112,7 +112,11 @@
     };
 }).then(response => response.json());
 
-<<<<<<< HEAD
+const extractFileEndingFromUri = uri => {
+    const parts = uri.split('.');
+    return parts.length ? '.' + parts[parts.length - 1] : '';
+};
+
 const assetSearch = (searchTerm = '') => fetchWithErrorHandling.withCsrfToken(() => ({
     url: urlWithParams('/neos/service/assets', {searchTerm}),
 
@@ -151,12 +155,6 @@
             identifier: asset.querySelector('.asset-identifier').innerText
         };
     });
-=======
-const extractFileEndingFromUri = uri => {
-    const parts = uri.split('.');
-    return parts.length ? '.' + parts[parts.length - 1] : '';
-};
->>>>>>> d3b0af8b
 
 /**
  * searchTerm:se
@@ -184,7 +182,7 @@
         return Array.prototype.map.call(nodes.querySelectorAll('.node'), node => {
             const uri = node.querySelector('.node-frontend-uri').innerText;
             return {
-                label: node.querySelector('.node-label').innerText,
+            label: node.querySelector('.node-label').innerText,
                 identifier: node.querySelector('.node-identifier').innerText,
                 nodeType: node.querySelector('.node-type').innerText,
                 uri,
