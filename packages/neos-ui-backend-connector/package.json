--- conflicted
+++ resolved
@@ -1,10 +1,6 @@
 {
   "name": "@neos-project/neos-ui-backend-connector",
-<<<<<<< HEAD
-  "version": "9.0.0-beta3",
-=======
   "version": "8.3.7",
->>>>>>> c6be4fc1
   "description": "Endoints and fetch cals to the Neos CMS backend",
   "private": true,
   "main": "./src/index.ts",
@@ -16,6 +12,5 @@
     "@neos-project/neos-ts-interfaces": "workspace:*",
     "@neos-project/utils-helpers": "workspace:*"
   },
-  "license": "GNU GPLv3",
-  "stableVersion": "8.3.4"
+  "license": "GNU GPLv3"
 }