{
  "name": "@neos-project/neos-ui-backend-connector",
  "version": "8.2.6",
  "description": "Endoints and fetch cals to the Neos CMS backend",
  "private": true,
  "main": "./src/index.ts",
  "scripts": {
    "test": "yarn jest -w 2 --coverage",
    "test:watch": "yarn jest --watch",
    "clean": "rimraf ./lib ./dist",
    "jest": "NODE_ENV=test jest"
  },
  "devDependencies": {
    "@neos-project/jest-preset-neos-ui": "workspace:*",
    "@neos-project/neos-ui-build": "workspace:*",
    "typescript": "^4.6.4"
  },
  "dependencies": {
    "@neos-project/neos-ts-interfaces": "workspace:*",
<<<<<<< HEAD
    "@neos-project/utils-helpers": "workspace:*"
=======
    "@neos-project/utils-helpers": "workspace:*",
    "plow-js": "3.0.0"
>>>>>>> 16ea86cf
  },
  "license": "GNU GPLv3",
  "jest": {
    "preset": "@neos-project/jest-preset-neos-ui"
  }
}<|MERGE_RESOLUTION|>--- conflicted
+++ resolved
@@ -17,12 +17,7 @@
   },
   "dependencies": {
     "@neos-project/neos-ts-interfaces": "workspace:*",
-<<<<<<< HEAD
     "@neos-project/utils-helpers": "workspace:*"
-=======
-    "@neos-project/utils-helpers": "workspace:*",
-    "plow-js": "3.0.0"
->>>>>>> 16ea86cf
   },
   "license": "GNU GPLv3",
   "jest": {
