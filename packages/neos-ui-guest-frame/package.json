{
  "name": "@neos-project/neos-ui-guest-frame",
<<<<<<< HEAD
  "version": "3.0.2",
=======
  "version": "2.0.3-beta",
>>>>>>> d07ba2b6
  "description": "Guest frame initialization bindings",
  "private": true,
  "main": "./src/manifest.js",
  "scripts": {
    "test": "yarn jest -w 2 --coverage",
    "test:watch": "yarn run jest -- --watch",
    "build": "exit 0",
    "build:watch": "exit 0",
    "clean": "rimraf ./lib ./dist",
    "lint": "eslint src",
    "jest": "NODE_ENV=test jest"
  },
  "devDependencies": {
<<<<<<< HEAD
    "@neos-project/babel-preset-neos-ui": "3.0.2",
    "@neos-project/build-essentials": "3.0.2",
    "@neos-project/jest-preset-neos-ui": "3.0.2"
  },
  "dependencies": {
    "@neos-project/neos-ui-extensibility": "3.0.2",
    "@neos-project/utils-helpers": "3.0.2"
=======
    "@neos-project/babel-preset-neos-ui": "2.0.3-beta",
    "@neos-project/build-essentials": "2.0.3-beta",
    "@neos-project/jest-preset-neos-ui": "2.0.3-beta"
  },
  "dependencies": {
    "@neos-project/neos-ui-extensibility": "2.0.3-beta",
    "@neos-project/utils-helpers": "2.0.3-beta"
>>>>>>> d07ba2b6
  },
  "license": "GNU GPLv3",
  "jest": {
    "preset": "@neos-project/jest-preset-neos-ui"
  }
}<|MERGE_RESOLUTION|>--- conflicted
+++ resolved
@@ -1,10 +1,6 @@
 {
   "name": "@neos-project/neos-ui-guest-frame",
-<<<<<<< HEAD
-  "version": "3.0.2",
-=======
   "version": "2.0.3-beta",
->>>>>>> d07ba2b6
   "description": "Guest frame initialization bindings",
   "private": true,
   "main": "./src/manifest.js",
@@ -18,15 +14,6 @@
     "jest": "NODE_ENV=test jest"
   },
   "devDependencies": {
-<<<<<<< HEAD
-    "@neos-project/babel-preset-neos-ui": "3.0.2",
-    "@neos-project/build-essentials": "3.0.2",
-    "@neos-project/jest-preset-neos-ui": "3.0.2"
-  },
-  "dependencies": {
-    "@neos-project/neos-ui-extensibility": "3.0.2",
-    "@neos-project/utils-helpers": "3.0.2"
-=======
     "@neos-project/babel-preset-neos-ui": "2.0.3-beta",
     "@neos-project/build-essentials": "2.0.3-beta",
     "@neos-project/jest-preset-neos-ui": "2.0.3-beta"
@@ -34,7 +21,6 @@
   "dependencies": {
     "@neos-project/neos-ui-extensibility": "2.0.3-beta",
     "@neos-project/utils-helpers": "2.0.3-beta"
->>>>>>> d07ba2b6
   },
   "license": "GNU GPLv3",
   "jest": {
