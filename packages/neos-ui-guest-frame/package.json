--- conflicted
+++ resolved
@@ -28,10 +28,6 @@
     "classnames": "^2.2.3",
     "lodash.debounce": "^4.0.8",
     "lodash.throttle": "^4.1.1",
-<<<<<<< HEAD
-=======
-    "plow-js": "3.0.0",
->>>>>>> 16ea86cf
     "redux-saga": "^0.15.0"
   },
   "peerDependencies": {
