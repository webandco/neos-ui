--- conflicted
+++ resolved
@@ -1,10 +1,6 @@
 {
   "name": "@neos-project/neos-ui-guest-frame",
-<<<<<<< HEAD
-  "version": "9.0.0-beta3",
-=======
   "version": "8.3.7",
->>>>>>> c6be4fc1
   "description": "Guest frame initialization bindings",
   "private": true,
   "main": "./src/manifest.js",
@@ -32,6 +28,5 @@
     "react": "^16.12.0",
     "react-redux": "^7.1.3"
   },
-  "license": "GNU GPLv3",
-  "stableVersion": "8.3.4"
+  "license": "GNU GPLv3"
 }