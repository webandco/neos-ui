--- conflicted
+++ resolved
@@ -86,20 +86,6 @@
         } else if (selectedDomNode) {
             const contextPath = selectedDomNode.getAttribute('data-__neos-node-contextpath');
             const fusionPath = selectedDomNode.getAttribute('data-__neos-fusion-path');
-<<<<<<< HEAD
-
-            hotkeyRegistry.setActiveInGuest(false);
-
-            store.dispatch(
-                actions.CR.Nodes.focus(contextPath, fusionPath)
-            );
-        } else {
-            hotkeyRegistry.setActiveInGuest(true);
-
-            store.dispatch(
-                actions.CR.Nodes.unFocus()
-            );
-=======
             const state = store.getState();
             const focusedNodeContextPath = $get('cr.nodes.focused.contextPath', state);
             if (!isInsideEditableProperty) {
@@ -121,7 +107,6 @@
     getGuestFrameDocument().addEventListener('keyup', e => {
         if (e.key === 'Tab') {
             focusSelectedNode(e);
->>>>>>> c0d3dd11
         }
     });
 
