import {
    getGuestFrameDocument,
    createEmptyContentCollectionPlaceholderIfMissing,
    createNotInlineEditableOverlay,
    findRelativePropertiesInGuestFrame
} from './dom';
import initializePropertyDomNode from './initializePropertyDomNode';

import style from './style.module.css';

export default ({store, globalRegistry, nodeTypesRegistry, inlineEditorRegistry, nodes}) => contentDomNode => {
    const contextPath = contentDomNode.getAttribute('data-__neos-node-contextpath');
<<<<<<< HEAD
    const isHidden = nodes?.[contextPath]?.properties?._hidden;
    const hasChildren = Boolean(nodes?.[contextPath]?.children);
    const isInlineEditable = nodeTypesRegistry.isInlineEditable(nodes?.[contextPath]?.nodeType);
    const matchesCurrentDimensions = !nodes?.[contextPath]?.matchesCurrentDimensions;
=======

    if (!nodes[contextPath]) {
        // Node is not available in the store yet, so we can't initialize any interaction
        console.warn(`Node with context path "${contextPath}" is not available in the store yet.`);
        return;
    }

    const isHidden = $get([contextPath, 'properties', '_hidden'], nodes);
    const hasChildren = Boolean($count([contextPath, 'children'], nodes));
    const isInlineEditable = nodeTypesRegistry.isInlineEditable($get([contextPath, 'nodeType'], nodes));
    const matchesCurrentDimensions = !$get([contextPath, 'matchesCurrentDimensions'], nodes);
>>>>>>> 240f4ab4

    if (isHidden) {
        contentDomNode.classList.add(style.markHiddenNodeAsHidden);
    }

    if (!isInlineEditable && !hasChildren) {
        createNotInlineEditableOverlay(contentDomNode);
    }

    if (matchesCurrentDimensions) {
        /**
         * Adding legacy class for content elements shining through
         * @see Neos\Neos\Service\ContentElementWrappingService::addCssClasses()
         */
        contentDomNode.classList.add('neos-contentelement-shine-through');
    }

    contentDomNode.addEventListener('mouseenter', e => {
        const oldNode = getGuestFrameDocument().querySelector(`.${style.markHoveredNodeAsHovered}`);
        if (oldNode) {
            oldNode.classList.remove(style.markHoveredNodeAsHovered);
        }

        contentDomNode.classList.add(style.markHoveredNodeAsHovered);

        e.stopPropagation();
    });

    contentDomNode.addEventListener('mouseleave', e => {
        contentDomNode.classList.remove(style.markHoveredNodeAsHovered);

        e.stopPropagation();
    });

    if (contentDomNode.classList.contains('neos-contentcollection')) {
        createEmptyContentCollectionPlaceholderIfMissing(contentDomNode);
    }

    findRelativePropertiesInGuestFrame(contentDomNode).forEach(
        initializePropertyDomNode({
            store,
            globalRegistry,
            nodeTypesRegistry,
            inlineEditorRegistry,
            nodes
        })
    );
};<|MERGE_RESOLUTION|>--- conflicted
+++ resolved
@@ -10,12 +10,6 @@
 
 export default ({store, globalRegistry, nodeTypesRegistry, inlineEditorRegistry, nodes}) => contentDomNode => {
     const contextPath = contentDomNode.getAttribute('data-__neos-node-contextpath');
-<<<<<<< HEAD
-    const isHidden = nodes?.[contextPath]?.properties?._hidden;
-    const hasChildren = Boolean(nodes?.[contextPath]?.children);
-    const isInlineEditable = nodeTypesRegistry.isInlineEditable(nodes?.[contextPath]?.nodeType);
-    const matchesCurrentDimensions = !nodes?.[contextPath]?.matchesCurrentDimensions;
-=======
 
     if (!nodes[contextPath]) {
         // Node is not available in the store yet, so we can't initialize any interaction
@@ -23,11 +17,10 @@
         return;
     }
 
-    const isHidden = $get([contextPath, 'properties', '_hidden'], nodes);
-    const hasChildren = Boolean($count([contextPath, 'children'], nodes));
-    const isInlineEditable = nodeTypesRegistry.isInlineEditable($get([contextPath, 'nodeType'], nodes));
-    const matchesCurrentDimensions = !$get([contextPath, 'matchesCurrentDimensions'], nodes);
->>>>>>> 240f4ab4
+    const isHidden = nodes?.[contextPath]?.properties?._hidden;
+    const hasChildren = Boolean(nodes?.[contextPath]?.children);
+    const isInlineEditable = nodeTypesRegistry.isInlineEditable(nodes?.[contextPath]?.nodeType);
+    const matchesCurrentDimensions = !nodes?.[contextPath]?.matchesCurrentDimensions;
 
     if (isHidden) {
         contentDomNode.classList.add(style.markHiddenNodeAsHidden);
