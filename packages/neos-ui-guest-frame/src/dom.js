--- conflicted
+++ resolved
@@ -155,7 +155,6 @@
 };
 
 //
-<<<<<<< HEAD
 // Create an overlay that indicates that the related content
 // cannot be edited
 //
@@ -170,7 +169,9 @@
     notInlineEditableOverlay.setAttribute('class', style.notInlineEditableOverlay);
 
     contentDomNode.appendChild(notInlineEditableOverlay);
-=======
+}
+
+//
 // Get the horizontal scrolloffset of the guest frame
 //
 export const getGuestFrameScrollOffsetX = () => {
@@ -244,5 +245,4 @@
     const {top, left} = getAbsolutePositionOfElementInGuestFrame(element);
 
     animateScrollToPositionInGuestFrame(left - offsetX, top - offsetY);
->>>>>>> 43d7b3cb
 };