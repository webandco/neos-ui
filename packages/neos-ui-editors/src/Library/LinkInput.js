import React, {PureComponent, Fragment} from 'react';
import PropTypes from 'prop-types';
import pick from 'lodash.pick';
import {connect} from 'react-redux';
import {$get, $transform} from 'plow-js';

import {IconButton, SelectBox, Icon, CheckBox, TextInput} from '@neos-project/react-ui-components';
import LinkOption from '@neos-project/neos-ui-editors/src/Library/LinkOption';
import {neos} from '@neos-project/neos-ui-decorators';

import {selectors} from '@neos-project/neos-ui-redux-store';
import {isUri, isEmail} from '@neos-project/utils-helpers';

import style from './LinkInput.css';

// TODO: extract this isInternalLink logic into a registry, possibly defining a schema and a custom data loader
const isUriOrInternalLink = link => Boolean(isUri(link) || link.indexOf('node://') === 0 || link.indexOf('asset://') === 0);
const isInternalLink = link => Boolean(link.indexOf('node://') === 0 || link.indexOf('asset://') === 0);
const looksLikeExternalLink = link => {
    if (typeof link !== 'string') {
        return false;
    }
    if (isUriOrInternalLink(link)) {
        return false;
    }
    if (link.match(/^[\w.-]{2,}\.[\w]{2,10}$/)) {
        return true;
    }
    return false;
};

@neos(globalRegistry => ({
    linkLookupDataLoader: globalRegistry.get('dataLoaders').get('LinkLookup'),
    i18nRegistry: globalRegistry.get('i18n')
}))
@connect($transform({
    contextForNodeLinking: selectors.UI.NodeLinking.contextForNodeLinking
}))
export default class LinkInput extends PureComponent {
    static propTypes = {
        i18nRegistry: PropTypes.object,
        options: PropTypes.shape({
            nodeTypes: PropTypes.oneOfType([PropTypes.string, PropTypes.arrayOf(PropTypes.string)]),
            placeholder: PropTypes.string,
            disabled: PropTypes.bool,
            anchor: PropTypes.bool,
            title: PropTypes.bool,
            targetBlank: PropTypes.bool,
            relNofollow: PropTypes.bool,
            assets: PropTypes.bool,
            nodes: PropTypes.bool,
            startingPoint: PropTypes.string
        }),
        setFocus: PropTypes.bool,
        linkValue: PropTypes.string,
        linkTitleValue: PropTypes.string,
        linkRelNofollowValue: PropTypes.bool,
        linkTargetBlankValue: PropTypes.bool,
        onLinkChange: PropTypes.func.isRequired,
        onLinkRelChange: PropTypes.func,
        onLinkTargetChange: PropTypes.func,
        onLinkTitleChange: PropTypes.func,

        linkLookupDataLoader: PropTypes.shape({
            resolveValue: PropTypes.func.isRequired,
            search: PropTypes.func.isRequired
        }).isRequired,

        contextForNodeLinking: PropTypes.shape({
            workspaceName: PropTypes.string.isRequired,
            contextNode: PropTypes.string,
            dimensions: PropTypes.objectOf(PropTypes.arrayOf(PropTypes.string))
        }).isRequired
    };

    state = {
        isEditMode: false,
        searchTerm: '',
        isLoading: false,
        searchOptions: [],
        options: [],
        optionsPanelIsOpen: false
    };

    getDataLoaderOptions() {
        const contextNode = $get('options.startingPoint', this.props) ?
            this.props.contextForNodeLinking.set('contextNode', $get('options.startingPoint', this.props)) :
            this.props.contextForNodeLinking;

        return {
            nodeTypes: $get('options.nodeTypes', this.props) || ['Neos.Neos:Document'],
            asset: $get('options.assets', this.props),
            node: $get('options.nodes', this.props),
<<<<<<< HEAD
            contextForNodeLinking: this.props.contextForNodeLinking
=======
            startingPoint: $get('options.startingPoint', this.props),
            contextForNodeLinking: contextNode.toJS()
>>>>>>> 07d04430
        };
    }

    componentDidMount() {
        this.refreshState();
    }

    componentDidUpdate(nextProps) {
        if (nextProps.linkValue !== this.props.linkValue) {
            this.refreshState();
        }
    }

    refreshState() {
        if (this.props.linkValue) {
            if (isInternalLink(this.props.linkValue)) {
                this.setState({
                    isLoading: true,
                    isEditMode: false
                });
                this.props.linkLookupDataLoader.resolveValue(this.getDataLoaderOptions(), this.props.linkValue.split('#')[0])
                    .then(options => {
                        this.setState({
                            isLoading: false,
                            options
                        });
                    });
            } else {
                this.setState({
                    isEditMode: false,
                    options: []
                });
            }
        } else {
            this.setState({
                isEditMode: true,
                searchTerm: ''
            });
        }
    }

    handleSearchTermChange = searchTerm => {
        this.setState({searchTerm});
        if (looksLikeExternalLink(searchTerm)) {
            this.setState({
                isLoading: false,
                searchOptions: [{
                    label: this.props.i18nRegistry.translate('Neos.Neos.Ui:Main:ckeditor__toolbar__link__formatAsHttp', 'Format as http link?'),
                    loaderUri: `http://${searchTerm}`
                }]
            });
        } else if (isEmail(searchTerm)) {
            this.setState({
                isLoading: false,
                searchOptions: [{
                    label: this.props.i18nRegistry.translate('Neos.Neos.Ui:Main:ckeditor__toolbar__link__formatAsEmail', 'Format as email?'),
                    loaderUri: `mailto:${searchTerm}`
                }]
            });
        } else if (isUriOrInternalLink(searchTerm)) {
            this.setState({
                isLoading: false,
                searchOptions: []
            });
        } else if (searchTerm) {
            this.setState({isLoading: true, searchOptions: []});
            // We store the searchTerm at the moment lookup was triggered, and only update the options if the search term hasn't changed
            const searchTermWhenLookupWasTriggered = searchTerm;
            this.props.linkLookupDataLoader.search(this.getDataLoaderOptions(), searchTerm)
                .then(searchOptions => {
                    if (searchTermWhenLookupWasTriggered === this.state.searchTerm) {
                        this.setState({
                            isLoading: false,
                            searchOptions
                        });
                    }
                });
        } else {
            this.setState({
                isLoading: false
            });
        }
    }

    handleSearchTermKeyPress = e => {
        if (e && e.key === 'Enter') {
            this.handleManualSetLink();
        }
    }

    handleValueChange = value => {
        this.props.onLinkChange(value || '');

        if (isInternalLink(value)) {
            const options = this.state.searchOptions.reduce((current, option) =>
                (option.loaderUri === value) ? [Object.assign({}, option)] : current
                , []);

            this.setState({
                options,
                searchOptions: [],
                searchTerm: '',
                isEditMode: false
            });
        } else {
            this.setState({
                isEditMode: false
            });
        }
    }

    handleManualSetLink = () => {
        this.props.onLinkChange(this.state.searchTerm);
        this.setState({
            isEditMode: false
        });
    }

    handleSwitchToEditMode = () => {
        this.setState({
            isEditMode: true,
            searchTerm: this.props.linkValue
        });
    }

    handleToggleOptionsPanel = () => {
        this.setState({
            optionsPanelIsOpen: !this.state.optionsPanelIsOpen
        });
    }

    renderEditMode() {
        return (
            <Fragment>
                <SelectBox
                    options={this.state.searchOptions}
                    optionValueField="loaderUri"
                    value={''}
                    plainInputMode={isUri(this.state.searchTerm)}
                    onValueChange={this.handleValueChange}
                    placeholder={this.props.i18nRegistry.translate($get('options.placeholder', this.props) || 'Neos.Neos.Ui:Main:ckeditor__toolbar__link__placeholder', 'Paste a link, or search')}
                    displayLoadingIndicator={this.state.isLoading}
                    displaySearchBox={true}
                    setFocus={this.props.setFocus}
                    showDropDownToggle={false}
                    allowEmpty={true}
                    searchTerm={this.state.searchTerm}
                    onSearchTermChange={this.handleSearchTermChange}
                    onSearchTermKeyPress={this.handleSearchTermKeyPress}
                    ListPreviewElement={LinkOption}
                    noMatchesFoundLabel={this.props.i18nRegistry.translate('Neos.Neos.Ui:Main:noMatchesFound')}
                    searchBoxLeftToTypeLabel={this.props.i18nRegistry.translate('Neos.Neos.Ui:Main:searchBoxLeftToType')}
                />
                <IconButton
                    className={style.linkInput__innerButton}
                    icon="check"
                    onClick={this.handleManualSetLink}
                    title={this.props.i18nRegistry.translate('Neos.Neos.Ui:Main:ckeditor__toolbar__link__apply', 'Apply link')}
                />
            </Fragment>
        );
    }

    renderLinkOption = () => {
        // if options then it's an asset or node, otherwise a plain link
        if (this.state.options[0]) {
            return <LinkOption option={this.state.options[0]} />;
        }
        return (
            <LinkOption option={{
                icon: this.props.linkValue.startsWith('mailto:') ? 'at' : 'external-link-alt',
                label: this.props.linkValue,
                loaderUri: this.props.linkValue
            }} />
        );
    }

    renderViewMode() {
        return (
            <Fragment>
                <div className={style.linkInput__optionWrapper} onClick={this.handleSwitchToEditMode} role="button">
                    {this.state.isLoading ? <Icon icon="spinner" className={style.linkInput__loader} spin={true} size="lg" /> : this.renderLinkOption()}
                </div>
                <IconButton
                    className={style.linkInput__innerButton}
                    icon="pencil-alt"
                    onClick={this.handleSwitchToEditMode}
                    title={this.props.i18nRegistry.translate('Neos.Neos.Ui:Main:ckeditor__toolbar__link__edit', 'Edit link')}
                />
            </Fragment>
        );
    }

    getBaseValue = () => {
        const {linkValue} = this.props;
        if (typeof linkValue === 'string') {
            return linkValue.split('#')[0];
        }
        return '';
    }

    getAnchorValue = () => {
        const {linkValue} = this.props;
        if (typeof linkValue === 'string') {
            return linkValue.split('#')[1];
        }
        return '';
    }

    renderOptionsPanel() {
        return (
            <div className={style.linkInput__optionsPanel}>
                {$get('anchor', this.props.options) && (
                    <div className={style.linkInput__optionsPanelItem}>
                        <label className={style.linkInput__optionsPanelLabel} htmlFor="__neos__linkEditor--anchor">
                            {this.props.i18nRegistry.translate('Neos.Neos.Ui:Main:ckeditor__toolbar__link__anchor', 'Link to anchor')}
                        </label>
                        <div>
                            <TextInput
                                id="__neos__linkEditor--anchor"
                                value={this.getAnchorValue()}
                                placeholder={this.props.i18nRegistry.translate('Neos.Neos.Ui:Main:ckeditor__toolbar__link__anchorPlaceholder', 'Enter anchor name')}
                                onChange={value => {
                                    this.props.onLinkChange(value ? `${this.getBaseValue()}#${value}` : this.getBaseValue());
                                }}
                            />
                        </div>
                    </div>)}
                {$get('title', this.props.options) && (
                    <div className={style.linkInput__optionsPanelItem}>
                        <label className={style.linkInput__optionsPanelLabel} htmlFor="__neos__linkEditor--title">
                            {this.props.i18nRegistry.translate('Neos.Neos.Ui:Main:ckeditor__toolbar__link__title', 'Title')}
                        </label>
                        <div>
                            <TextInput
                                id="__neos__linkEditor--title"
                                value={this.props.linkTitleValue || ''}
                                placeholder={this.props.i18nRegistry.translate('Neos.Neos.Ui:Main:ckeditor__toolbar__link__titlePlaceholder', 'Enter link title')}
                                onChange={value => {
                                    this.props.onLinkTitleChange(value);
                                }}
                            />
                        </div>
                    </div>)}
                <div className={style.linkInput__optionsPanelDouble}>
                    {$get('targetBlank', this.props.options) && (
                        <div className={style.linkInput__optionsPanelItem}>
                            <label>
                                <CheckBox
                                    onChange={this.props.onLinkTargetChange}
                                    isChecked={this.props.linkTargetBlankValue || false}
                                /> {this.props.i18nRegistry.translate('Neos.Neos.Ui:Main:ckeditor__toolbar__link__targetBlank', 'Open in new window')}
                            </label>
                        </div>)}
                    {$get('relNofollow', this.props.options) && (
                        <div className={style.linkInput__optionsPanelItem}>
                            <label>
                                <CheckBox
                                    onChange={this.props.onLinkRelChange}
                                    isChecked={this.props.linkRelNofollowValue || false}
                                /> {this.props.i18nRegistry.translate('Neos.Neos.Ui:Main:ckeditor__toolbar__link__noFollow', 'No follow')}
                            </label>
                        </div>)}
                </div>
            </div>
        );
    }

    render() {
        const linkingOptions = pick(this.props.options, ['anchor', 'title', 'targetBlank', 'relNofollow']);

        const optionsPanelEnabled = Boolean(linkingOptions && Object.values(linkingOptions).filter(i => i).length);
        return (
            <div>
                <div className={style.linkInput__wrap}>
                    {this.state.isEditMode && !$get('options.disabled', this.props) ? this.renderEditMode() : this.renderViewMode()}
                    {optionsPanelEnabled && (
                        <IconButton
                            onClick={this.handleToggleOptionsPanel}
                            style={this.state.optionsPanelIsOpen ? 'brand' : 'transparent'}
                            className={style.linkInput__innerButton}
                            title={this.state.optionsPanelIsOpen ? this.props.i18nRegistry.translate('Neos.Neos.Ui:Main:ckeditor__toolbar__link__hideOptions', 'Hide link options') : this.props.i18nRegistry.translate('Neos.Neos.Ui:Main:ckeditor__toolbar__link__showOptions', 'Link options')}
                            icon="cog"
                        />
                    )}
                </div>
                {this.state.optionsPanelIsOpen && this.renderOptionsPanel()}
            </div>
        );
    }
}<|MERGE_RESOLUTION|>--- conflicted
+++ resolved
@@ -91,12 +91,8 @@
             nodeTypes: $get('options.nodeTypes', this.props) || ['Neos.Neos:Document'],
             asset: $get('options.assets', this.props),
             node: $get('options.nodes', this.props),
-<<<<<<< HEAD
+            startingPoint: $get('options.startingPoint', this.props),
             contextForNodeLinking: this.props.contextForNodeLinking
-=======
-            startingPoint: $get('options.startingPoint', this.props),
-            contextForNodeLinking: contextNode.toJS()
->>>>>>> 07d04430
         };
     }
 
