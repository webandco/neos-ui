<<<<<<< HEAD
import React, {PureComponent, PropTypes} from 'react';
=======
import React, {Component} from 'react';
import PropTypes from 'prop-types';
>>>>>>> 57b0655e
import {connect} from 'react-redux';
import {$get, $transform} from 'plow-js';
import SelectBox from '@neos-project/react-ui-components/src/SelectBox/';
import {neos} from '@neos-project/neos-ui-decorators';
import {selectors} from '@neos-project/neos-ui-redux-store';

const removePrefixFromNodeIdentifier = nodeIdentifierWithPrefix =>
    nodeIdentifierWithPrefix && nodeIdentifierWithPrefix.replace('node://', '');

const appendPrefixBeforeNodeIdentifier = nodeIdentifier =>
    nodeIdentifier && 'node://' + nodeIdentifier;

const isUri = str =>
    str && Boolean(str.match('^https?://'));

@connect($transform({
    contextForNodeLinking: selectors.UI.NodeLinking.contextForNodeLinking
}))
@neos(globalRegistry => {
    return {
        nodeLookupDataLoader: globalRegistry.get('dataLoaders').get('NodeLookup'),
        i18nRegistry: globalRegistry.get('i18n')
    };
})
class LinkEditor extends PureComponent {
    static propTypes = {
        identifier: PropTypes.string.isRequired,
        value: PropTypes.string,
        commit: PropTypes.func.isRequired,
        options: PropTypes.shape({
            nodeTypes: PropTypes.arrayOf(PropTypes.string),
            placeholder: PropTypes.string
        }),

        contextForNodeLinking: PropTypes.shape({
            toJS: PropTypes.func.isRequired
        }).isRequired,

        i18nRegistry: PropTypes.object.isRequired,
        nodeLookupDataLoader: PropTypes.shape({
            resolveValue: PropTypes.func.isRequired,
            search: PropTypes.func.isRequired
        }).isRequired
    };

    constructor(...args) {
        super(...args);

        this.state = {
            searchTerm: '',
            isLoading: false,
            searchResults: [],
            results: []
        };
    }

    getDataLoaderOptions() {
        return {
            nodeTypes: $get('options.nodeTypes', this.props) || ['Neos.Neos:Document'],
            contextForNodeLinking: this.props.contextForNodeLinking.toJS()
        };
    }

    componentDidMount() {
        if (isUri(this.props.value)) {
            this.setState({
                searchTerm: this.props.value
            });
        } else {
            if (this.props.value) {
                this.setState({isLoading: true});
                this.props.nodeLookupDataLoader.resolveValue(this.getDataLoaderOptions(), removePrefixFromNodeIdentifier(this.props.value))
                    .then(options => {
                        this.setState({
                            isLoading: false,
                            options
                        });
                    });
            }
            this.setState({
                searchTerm: '',
                searchOptions: []
            });
        }
    }

    componentDidUpdate(prevProps) {
        if (prevProps.value !== this.props.value) {
            this.componentDidMount();
        }
    }

    handleSearchTermChange = searchTerm => {
        this.setState({searchTerm});
        if (isUri(searchTerm)) {
            this.setState({isLoading: false});
            this.props.commit(searchTerm);
        } else if (!searchTerm && isUri(this.props.value)) {
            // the user emptied the URL value, so we need to reset it
            this.props.commit('');
        } else if (searchTerm) {
            this.setState({isLoading: true, searchOptions: []});
            this.props.nodeLookupDataLoader.search(this.getDataLoaderOptions(), searchTerm)
                .then(searchOptions => {
                    this.setState({
                        isLoading: false,
                        searchOptions
                    });
                });
        }
    }

    handleValueChange = value => {
        this.props.commit(appendPrefixBeforeNodeIdentifier(value));
    }

    render() {
        return (
            <SelectBox
                options={this.props.value ? this.state.options : this.state.searchOptions}
                optionValueField="identifier"
                value={this.props.value && removePrefixFromNodeIdentifier(this.props.value)}
                onValueChange={this.handleValueChange}
                placeholder={this.props.i18nRegistry.translate(this.props.options.placeholder)}
                displayLoadingIndicator={this.state.isLoading}
                displaySearchBox={true}
                searchTerm={this.state.searchTerm}
                onSearchTermChange={this.handleSearchTermChange}
                />
        );
    }
}

export default LinkEditor;<|MERGE_RESOLUTION|>--- conflicted
+++ resolved
@@ -1,9 +1,5 @@
-<<<<<<< HEAD
-import React, {PureComponent, PropTypes} from 'react';
-=======
-import React, {Component} from 'react';
+import React, {PureComponent} from 'react';
 import PropTypes from 'prop-types';
->>>>>>> 57b0655e
 import {connect} from 'react-redux';
 import {$get, $transform} from 'plow-js';
 import SelectBox from '@neos-project/react-ui-components/src/SelectBox/';
