--- conflicted
+++ resolved
@@ -16,14 +16,6 @@
         highlight: PropTypes.bool
     };
 
-<<<<<<< HEAD
-    constructor(props) {
-        super(props);
-        this.setAssetUploadReference = this.setAssetUploadReference.bind(this);
-    }
-
-=======
->>>>>>> e50cf577
     chooseFromLocalFileSystem() {
         this.assetUpload.chooseFromLocalFileSystem();
     }
@@ -64,16 +56,11 @@
         );
     }
 
-<<<<<<< HEAD
-    setAssetUploadReference(ref) {
+    setAssetUploadReference = ref => {
         if (ref === null) {
             this.assetUpload = null;
             return;
         }
         this.assetUpload = ref.getWrappedInstance();
-=======
-    setDropDownRef = ref => {
-        this.dropzone = ref;
->>>>>>> e50cf577
     }
 }