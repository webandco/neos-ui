import React, {Component} from 'react';
import PropTypes from 'prop-types';
import {$set, $drop, $get} from 'plow-js';

import backend from '@neos-project/neos-ui-backend-connector';
import {neos} from '@neos-project/neos-ui-decorators';

import {PreviewScreen, Controls} from './Components/index';
import {Image, CROP_IMAGE_ADJUSTMENT, RESIZE_IMAGE_ADJUSTMENT} from './Utils/index';

import style from './style.css';

const DEFAULT_FEATURES = {
    crop: true,
    resize: false
};

@neos(globalRegistry => ({
    secondaryEditorsRegistry: globalRegistry.get('inspector').get('secondaryEditors')
}))
export default class ImageEditor extends Component {
    state = {
        image: null,
        isImageCropperOpen: false,
        isAssetLoading: false
    };

    static propTypes = {
        value: PropTypes.oneOfType([
            PropTypes.shape({
                __identifier: PropTypes.string
            }),
            PropTypes.string
        ]),
        // "hooks" are the hooks specified by commit()
        hooks: PropTypes.object,

        commit: PropTypes.func.isRequired,
        renderSecondaryInspector: PropTypes.func.isRequired,
        secondaryEditorsRegistry: PropTypes.object.isRequired,

        options: PropTypes.object,
        highlight: PropTypes.bool,

        // Public API:
        // I18N key
        fileChooserLabel: PropTypes.string,

        features: PropTypes.shape({
            crop: PropTypes.bool,
            resize: PropTypes.bool
        }),

        allowedFileTypes: PropTypes.string
    };

    static defaultProps = {
        allowedFileTypes: 'jpg,jpeg,png,gif,svg'
    };

<<<<<<< HEAD
    constructor(props) {
        super(props);

        this.setPreviewScreenRef = this.setPreviewScreenRef.bind(this);
        this.handleThumbnailClicked = this.handleThumbnailClicked.bind(this);
        this.afterUpload = this.afterUpload.bind(this);
        this.handleChooseFile = this.handleChooseFile.bind(this);
        this.handleRemoveFile = this.handleRemoveFile.bind(this);
        this.handleMediaSelected = this.handleMediaSelected.bind(this);
        this.handleMediaCrop = this.handleMediaCrop.bind(this);
        this.handleCloseSecondaryScreen = this.handleCloseSecondaryScreen.bind(this);
        this.handleChooseFromMedia = this.handleChooseFromMedia.bind(this);
        this.handleOpenImageCropper = this.handleOpenImageCropper.bind(this);
        this.state = {
            image: null,
            isImageCropperOpen: false,
            isAssetLoading: false
        };
    }

=======
>>>>>>> e50cf577
    componentDidMount() {
        const {loadImageMetadata} = backend.get().endpoints;

        if (this.props.value && this.props.value.__identity) {
            this.setState({
                isAssetLoading: true
            }, () => {
                this.loadImage = loadImageMetadata(this.props.value.__identity)
                    .then(image => {
                        this.setState({
                            image,
                            isAssetLoading: false
                        });
                    });
            });
        }

        this._isMounted = true;
    }

    componentWillUnmount() {
        this._isMounted = false;
    }

    componentWillReceiveProps(nextProps) {
        const {loadImageMetadata} = backend.get().endpoints;

        if (!nextProps.value || !nextProps.value.__identity) {
            this.setState({image: null});
        }

        //
        // Re-Load the image metadata in case a new image was selected.
        //
        if (
            nextProps.value &&
            nextProps.value.__identity &&
            nextProps.value.__identity !== (this.props.value && this.props.value.__identity)
        ) {
            loadImageMetadata(nextProps.value.__identity)
                .then(image => {
                    if (this._isMounted) {
                        this.setState({
                            image,
                            isAssetLoading: false
                        });
                    }
                });
        }
    }

    isFeatureEnabled(featureName) {
        const features = Object.assign({}, DEFAULT_FEATURES, this.props.features);
        return features[featureName];
    }

<<<<<<< HEAD
    afterUpload(uploadResult) {
        const {commit} = this.props;
        const {isImageCropperOpen} = this.state;

        commit(uploadResult.object);
        if (isImageCropperOpen) {
            this.handleCloseSecondaryScreen();
            this.handleOpenImageCropper();
        }
    }

    handleMediaCrop(cropArea) {
=======
    handleMediaCrop = cropArea => {
>>>>>>> e50cf577
        const {commit, value} = this.props;
        const {image} = this.state;

        const imageWidth = $get('originalDimensions.width', image);
        const imageHeight = $get('originalDimensions.height', image);
        const cropAdjustments = {
            x: Math.round(cropArea.x / 100 * imageWidth),
            y: Math.round(cropArea.y / 100 * imageHeight),
            width: Math.round(cropArea.width / 100 * imageWidth),
            height: Math.round(cropArea.height / 100 * imageHeight)
        };
        const nextimage = $set(CROP_IMAGE_ADJUSTMENT, cropAdjustments, image);

        commit(value, {
            'Neos.UI:Hook.BeforeSave.CreateImageVariant': nextimage
        });
    }

    onResize(resizeAdjustment) {
        const {commit, value} = this.props;
        const {image} = this.state;
        const nextimage = resizeAdjustment ?
            $set(RESIZE_IMAGE_ADJUSTMENT, resizeAdjustment, image) : $drop(RESIZE_IMAGE_ADJUSTMENT, image);

        commit(value, {
            'Neos.UI:Hook.BeforeSave.CreateImageVariant': nextimage
        });
    }

    handleCloseSecondaryScreen = () => {
        this.props.renderSecondaryInspector(undefined, undefined);
    }

    getValue() {
        return this.props.value ? this.props.value : {};
    }

<<<<<<< HEAD
    handleRemoveFile() {
=======
    handleRemoveFile = () => {
>>>>>>> e50cf577
        const {commit} = this.props;

        this.handleCloseSecondaryScreen();
        this.setState({
            image: null
        }, () => {
            commit('');
        });
    }

<<<<<<< HEAD
    handleMediaSelected(assetIdentifier) {
=======
    handleMediaSelected = assetIdentifier => {
>>>>>>> e50cf577
        const {commit} = this.props;
        const value = this.getValue();
        const newAsset = $set('__identity', assetIdentifier, value);

        this.setState({
            image: null,
            isAssetLoading: true
        }, () => {
            commit(newAsset);
            this.handleCloseSecondaryScreen();
        });
    }

    handleThumbnailClicked = () => {
        const {secondaryEditorsRegistry} = this.props;
        const {component: MediaDetailsScreen} = secondaryEditorsRegistry.get('Neos.Neos/Inspector/Secondary/Editors/MediaDetailsScreen');
        const imageIdentity = $get('__identity', this.props.value);

        if (imageIdentity) {
            this.props.renderSecondaryInspector('IMAGE_MEDIA_DETAILS', () =>
                <MediaDetailsScreen
                    onClose={this.handleCloseSecondaryScreen}
                    imageIdentity={imageIdentity}
                    />
            );
        } else {
            this.handleChooseFile();
        }
    }

<<<<<<< HEAD
    handleChooseFile() {
        this.previewScreen.chooseFromLocalFileSystem();
    }

    handleChooseFromMedia() {
=======
    handleChooseFile = () => {
        this.previewScreen.chooseFromLocalFileSystem();
    }

    handleFilesDrop = files => {
        const {uploadAsset} = backend.get().endpoints;
        const {commit, siteNodePath} = this.props;
        const {isImageCropperOpen} = this.state;

        const siteNodeName = siteNodePath.match(/\/sites\/([^/@]*)/)[1];

        this.setState({isAssetLoading: true});

        return uploadAsset(files[0], siteNodeName).then(res => {
            this.setState({isAssetLoading: false, image: res}, () => {
                commit(res.object);

                if (isImageCropperOpen) {
                    this.handleCloseSecondaryScreen();
                    this.handleOpenImageCropper();
                }
            });
        });
    }

    handleChooseFromMedia = () => {
>>>>>>> e50cf577
        const {secondaryEditorsRegistry} = this.props;
        const {component: MediaSelectionScreen} = secondaryEditorsRegistry.get('Neos.Neos/Inspector/Secondary/Editors/MediaSelectionScreen');

        this.props.renderSecondaryInspector('IMAGE_SELECT_MEDIA', () =>
            <MediaSelectionScreen onComplete={this.handleMediaSelected}/>
        );
    }

    handleOpenImageCropper = () => {
        const {secondaryEditorsRegistry} = this.props;
        const {component: ImageCropper} = secondaryEditorsRegistry.get('Neos.Neos/Inspector/Secondary/Editors/ImageCropper');

        this.setState({isImageCropperOpen: true}, () => {
            this.props.renderSecondaryInspector('IMAGE_CROP', () => <ImageCropper
                sourceImage={Image.fromImageData(this.getUsedImage())}
                options={this.props.options}
                onComplete={this.handleMediaCrop}
                />);
        });
    }

    render() {
        const {
            isAssetLoading,
            image
        } = this.state;
        const {highlight} = this.props;

        return (
            <div className={style.imageEditor}>
                <PreviewScreen
                    ref={this.setPreviewScreenRef}
                    image={this.getUsedImage()}
                    isLoading={isAssetLoading}
                    afterUpload={this.afterUpload}
                    highlight={highlight}
                    onClick={this.handleThumbnailClicked}
                    />
                <Controls
                    onChooseFromMedia={this.handleChooseFromMedia}
                    onChooseFromLocalFileSystem={this.handleChooseFile}
                    onRemove={image ? this.handleRemoveFile : null}
                    onCrop={image ? this.isFeatureEnabled('crop') && this.handleOpenImageCropper : null}
                    />
            </div>
        );
    }

    getUsedImage() {
        return this.props.hooks ? this.props.hooks['Neos.UI:Hook.BeforeSave.CreateImageVariant'] : this.state.image;
    }

    setPreviewScreenRef = ref => {
        this.previewScreen = ref;
    }

    handleDrop
}<|MERGE_RESOLUTION|>--- conflicted
+++ resolved
@@ -58,29 +58,6 @@
         allowedFileTypes: 'jpg,jpeg,png,gif,svg'
     };
 
-<<<<<<< HEAD
-    constructor(props) {
-        super(props);
-
-        this.setPreviewScreenRef = this.setPreviewScreenRef.bind(this);
-        this.handleThumbnailClicked = this.handleThumbnailClicked.bind(this);
-        this.afterUpload = this.afterUpload.bind(this);
-        this.handleChooseFile = this.handleChooseFile.bind(this);
-        this.handleRemoveFile = this.handleRemoveFile.bind(this);
-        this.handleMediaSelected = this.handleMediaSelected.bind(this);
-        this.handleMediaCrop = this.handleMediaCrop.bind(this);
-        this.handleCloseSecondaryScreen = this.handleCloseSecondaryScreen.bind(this);
-        this.handleChooseFromMedia = this.handleChooseFromMedia.bind(this);
-        this.handleOpenImageCropper = this.handleOpenImageCropper.bind(this);
-        this.state = {
-            image: null,
-            isImageCropperOpen: false,
-            isAssetLoading: false
-        };
-    }
-
-=======
->>>>>>> e50cf577
     componentDidMount() {
         const {loadImageMetadata} = backend.get().endpoints;
 
@@ -137,8 +114,7 @@
         return features[featureName];
     }
 
-<<<<<<< HEAD
-    afterUpload(uploadResult) {
+    afterUpload = uploadResult => {
         const {commit} = this.props;
         const {isImageCropperOpen} = this.state;
 
@@ -150,9 +126,6 @@
     }
 
     handleMediaCrop(cropArea) {
-=======
-    handleMediaCrop = cropArea => {
->>>>>>> e50cf577
         const {commit, value} = this.props;
         const {image} = this.state;
 
@@ -190,11 +163,7 @@
         return this.props.value ? this.props.value : {};
     }
 
-<<<<<<< HEAD
-    handleRemoveFile() {
-=======
     handleRemoveFile = () => {
->>>>>>> e50cf577
         const {commit} = this.props;
 
         this.handleCloseSecondaryScreen();
@@ -205,11 +174,7 @@
         });
     }
 
-<<<<<<< HEAD
-    handleMediaSelected(assetIdentifier) {
-=======
     handleMediaSelected = assetIdentifier => {
->>>>>>> e50cf577
         const {commit} = this.props;
         const value = this.getValue();
         const newAsset = $set('__identity', assetIdentifier, value);
@@ -240,40 +205,11 @@
         }
     }
 
-<<<<<<< HEAD
-    handleChooseFile() {
-        this.previewScreen.chooseFromLocalFileSystem();
-    }
-
-    handleChooseFromMedia() {
-=======
     handleChooseFile = () => {
         this.previewScreen.chooseFromLocalFileSystem();
     }
 
-    handleFilesDrop = files => {
-        const {uploadAsset} = backend.get().endpoints;
-        const {commit, siteNodePath} = this.props;
-        const {isImageCropperOpen} = this.state;
-
-        const siteNodeName = siteNodePath.match(/\/sites\/([^/@]*)/)[1];
-
-        this.setState({isAssetLoading: true});
-
-        return uploadAsset(files[0], siteNodeName).then(res => {
-            this.setState({isAssetLoading: false, image: res}, () => {
-                commit(res.object);
-
-                if (isImageCropperOpen) {
-                    this.handleCloseSecondaryScreen();
-                    this.handleOpenImageCropper();
-                }
-            });
-        });
-    }
-
     handleChooseFromMedia = () => {
->>>>>>> e50cf577
         const {secondaryEditorsRegistry} = this.props;
         const {component: MediaSelectionScreen} = secondaryEditorsRegistry.get('Neos.Neos/Inspector/Secondary/Editors/MediaSelectionScreen');
 
