import React, {Component} from 'react';
import PropTypes from 'prop-types';
import {$set, $drop, $get, $transform} from 'plow-js';
import {connect} from 'react-redux';

import backend from '@neos-project/neos-ui-backend-connector';
import {neos} from '@neos-project/neos-ui-decorators';

import {PreviewScreen, Controls} from './Components/index';
import {Image, CROP_IMAGE_ADJUSTMENT, RESIZE_IMAGE_ADJUSTMENT} from './Utils/index';

import style from './style.css';

const DEFAULT_FEATURES = {
    crop: true,
    resize: false
};

@neos(globalRegistry => ({
    secondaryEditorsRegistry: globalRegistry.get('inspector').get('secondaryEditors')
}))
@connect($transform({
    siteNodePath: $get('cr.nodes.siteNode')
}))
export default class ImageEditor extends Component {
    static propTypes = {
        value: PropTypes.oneOfType([
            PropTypes.shape({
                __identifier: PropTypes.string
            }),
            PropTypes.string
        ]),
        // "hooks" are the hooks specified by commit()
        hooks: PropTypes.object,

        commit: PropTypes.func.isRequired,
        renderSecondaryInspector: PropTypes.func.isRequired,
        secondaryEditorsRegistry: PropTypes.object.isRequired,

        options: PropTypes.object,
        highlight: PropTypes.bool,

        // Public API:
        // I18N key
        fileChooserLabel: PropTypes.string,

        features: PropTypes.shape({
            crop: PropTypes.bool,
            resize: PropTypes.bool
        }),

        allowedFileTypes: PropTypes.string,

        siteNode: PropTypes.string,
        siteNodePath: PropTypes.string
    };

    static defaultProps = {
        allowedFileTypes: 'jpg,jpeg,png,gif,svg'
    };

    constructor(props) {
        super(props);

        this.setPreviewScreenRef = this.setPreviewScreenRef.bind(this);
        this.handleThumbnailClicked = this.handleThumbnailClicked.bind(this);
        this.handleFilesDrop = this.upload.bind(this);
        this.handleChooseFile = this.onChooseFile.bind(this);
        this.handleRemoveFile = this.onRemoveFile.bind(this);
        this.handleMediaSelected = this.onMediaSelected.bind(this);
        this.handleMediaCrop = this.onCrop.bind(this);
        this.handleCloseSecondaryScreen = this.handleCloseSecondaryScreen.bind(this);
        this.handleChooseFromMedia = this.handleChooseFromMedia.bind(this);
        this.handleOpenImageCropper = this.handleOpenImageCropper.bind(this);
        this.state = {
            image: null,
            isImageCropperOpen: false,
            isAssetLoading: false
        };
    }

    componentDidMount() {
        const {loadImageMetadata} = backend.get().endpoints;

        if (this.props.value && this.props.value.__identity) {
            this.setState({
                isAssetLoading: true
            }, () => {
                this.loadImage = loadImageMetadata(this.props.value.__identity)
                    .then(image => {
                        this.setState({
                            image,
                            isAssetLoading: false
                        });
                    });
            });
        }

        this._isMounted = true;
    }

    componentWillUnmount() {
        this._isMounted = false;
    }

    componentWillReceiveProps(nextProps) {
        const {loadImageMetadata} = backend.get().endpoints;

        if (!nextProps.value || !nextProps.value.__identity) {
            this.setState({image: null});
        }

        //
        // Re-Load the image metadata in case a new image was selected.
        //
        if (
            nextProps.value &&
            nextProps.value.__identity &&
            nextProps.value.__identity !== (this.props.value && this.props.value.__identity)
        ) {
            loadImageMetadata(nextProps.value.__identity)
                .then(image => {
                    if (this._isMounted) {
                        this.setState({
                            image,
                            isAssetLoading: false
                        });
                    }
                });
        }
    }

    isFeatureEnabled(featureName) {
        const features = Object.assign({}, DEFAULT_FEATURES, this.props.features);
        return features[featureName];
    }

    onCrop(cropArea) {
        const {commit, value} = this.props;
        const {image} = this.state;

        const imageWidth = $get('originalDimensions.width', image);
        const imageHeight = $get('originalDimensions.height', image);
        const cropAdjustments = {
            x: Math.round(cropArea.x / 100 * imageWidth),
            y: Math.round(cropArea.y / 100 * imageHeight),
            width: Math.round(cropArea.width / 100 * imageWidth),
            height: Math.round(cropArea.height / 100 * imageHeight)
        };
        const nextimage = $set(CROP_IMAGE_ADJUSTMENT, cropAdjustments, image);

        commit(value, {
            'Neos.UI:Hook.BeforeSave.CreateImageVariant': nextimage
        });
    }

    onResize(resizeAdjustment) {
        const {commit, value} = this.props;
        const {image} = this.state;
        const nextimage = resizeAdjustment ?
            $set(RESIZE_IMAGE_ADJUSTMENT, resizeAdjustment, image) : $drop(RESIZE_IMAGE_ADJUSTMENT, image);

        commit(value, {
            'Neos.UI:Hook.BeforeSave.CreateImageVariant': nextimage
        });
    }

    handleCloseSecondaryScreen() {
        this.props.renderSecondaryInspector(undefined, undefined);
    }

    getValue() {
        return this.props.value ? this.props.value : {};
    }

    onRemoveFile() {
        const {commit} = this.props;

        this.handleCloseSecondaryScreen();
        this.setState({
            image: null
        }, () => {
            commit('');
        });
    }

    onMediaSelected(assetIdentifier) {
        const {commit} = this.props;
        const value = this.getValue();
        const newAsset = $set('__identity', assetIdentifier, value);

        this.setState({
            image: null,
            isAssetLoading: true
        }, () => {
            commit(newAsset);
            this.handleCloseSecondaryScreen();
        });
    }

    handleThumbnailClicked() {
        const {secondaryEditorsRegistry} = this.props;
        const {component: MediaDetailsScreen} = secondaryEditorsRegistry.get('Neos.Neos/Inspector/Secondary/Editors/MediaDetailsScreen');
        const imageIdentity = $get('__identity', this.props.value);

        if (imageIdentity) {
            this.props.renderSecondaryInspector('IMAGE_MEDIA_DETAILS', () =>
                <MediaDetailsScreen
                    onClose={this.handleCloseSecondaryScreen}
                    imageIdentity={imageIdentity}
                    />
            );
        } else {
            this.onChooseFile();
        }
    }

    onChooseFile() {
        this.previewScreen.chooseFromLocalFileSystem();
    }

    upload(files) {
        const {commit} = this.props;
        const {isImageCropperOpen} = this.state;

<<<<<<< HEAD
        this.setState({image: res}, () => {
            commit(res.object);
=======
        const siteNodeName = siteNodePath.match(/\/sites\/([^/@]*)/)[1];

        this.setState({isAssetLoading: true});

        return uploadAsset(files[0], siteNodeName).then(res => {
            this.setState({isAssetLoading: false, image: res}, () => {
                commit(res.object);
>>>>>>> a5f6e557

            if (isImageCropperOpen) {
                this.handleCloseSecondaryScreen();
                this.handleOpenImageCropper();
            }
        });
    }

    handleChooseFromMedia() {
        const {secondaryEditorsRegistry} = this.props;
        const {component: MediaSelectionScreen} = secondaryEditorsRegistry.get('Neos.Neos/Inspector/Secondary/Editors/MediaSelectionScreen');

        this.props.renderSecondaryInspector('IMAGE_SELECT_MEDIA', () =>
            <MediaSelectionScreen onComplete={this.handleMediaSelected}/>
        );
    }

    handleOpenImageCropper() {
        const {secondaryEditorsRegistry} = this.props;
        const {component: ImageCropper} = secondaryEditorsRegistry.get('Neos.Neos/Inspector/Secondary/Editors/ImageCropper');

        this.setState({isImageCropperOpen: true}, () => {
            this.props.renderSecondaryInspector('IMAGE_CROP', () => <ImageCropper
                sourceImage={Image.fromImageData(this.getUsedImage())}
                options={this.props.options}
                onComplete={this.handleMediaCrop}
                />);
        });
    }

    render() {
        const {
            isAssetLoading,
            image
        } = this.state;
        const {highlight} = this.props;

        return (
            <div className={style.imageEditor}>
                <PreviewScreen
                    ref={this.setPreviewScreenRef}
                    image={this.getUsedImage()}
                    isLoading={isAssetLoading}
                    onDrop={this.handleFilesDrop}
                    highlight={highlight}
                    onClick={this.handleThumbnailClicked}
                    />
                <Controls
                    onChooseFromMedia={this.handleChooseFromMedia}
                    onChooseFromLocalFileSystem={this.handleChooseFile}
                    onRemove={image ? this.handleRemoveFile : null}
                    onCrop={image ? this.isFeatureEnabled('crop') && this.handleOpenImageCropper : null}
                    />
            </div>
        );
    }

    getUsedImage() {
        return this.props.hooks ? this.props.hooks['Neos.UI:Hook.BeforeSave.CreateImageVariant'] : this.state.image;
    }

    setPreviewScreenRef(ref) {
        this.previewScreen = ref;
    }

    handleDrop
}<|MERGE_RESOLUTION|>--- conflicted
+++ resolved
@@ -223,18 +223,8 @@
         const {commit} = this.props;
         const {isImageCropperOpen} = this.state;
 
-<<<<<<< HEAD
-        this.setState({image: res}, () => {
+            this.setState({isAssetLoading: false, image: res}, () => {
             commit(res.object);
-=======
-        const siteNodeName = siteNodePath.match(/\/sites\/([^/@]*)/)[1];
-
-        this.setState({isAssetLoading: true});
-
-        return uploadAsset(files[0], siteNodeName).then(res => {
-            this.setState({isAssetLoading: false, image: res}, () => {
-                commit(res.object);
->>>>>>> a5f6e557
 
             if (isImageCropperOpen) {
                 this.handleCloseSecondaryScreen();
