--- conflicted
+++ resolved
@@ -59,12 +59,8 @@
                 labelFormat={convertPhpDateFormatToMoment(options.format)}
                 dateOnly={!hasTimeFormat(options.format)}
                 timeOnly={!hasDateFormat(options.format)}
-<<<<<<< HEAD
+                is24Hour={hasTimeFormat(options.format) && has24HourFormat(options.format)}
                 placeholder={i18nRegistry.translate(options?.placeholder || 'Neos.Neos:Main:content.inspector.editors.dateTimeEditor.noDateSet')}
-=======
-                is24Hour={hasTimeFormat(options.format) && has24HourFormat(options.format)}
-                placeholder={i18nRegistry.translate($get('placeholder', options) || 'Neos.Neos:Main:content.inspector.editors.dateTimeEditor.noDateSet')}
->>>>>>> 83e9f22b
                 todayLabel={i18nRegistry.translate('content.inspector.editors.dateTimeEditor.today', 'Today', {}, 'Neos.Neos', 'Main')}
                 locale={interfaceLanguage}
                 disabled={options.disabled}
