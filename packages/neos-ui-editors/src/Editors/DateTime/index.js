--- conflicted
+++ resolved
@@ -52,12 +52,9 @@
                 dateOnly={!hasTimeFormat(options.format)}
                 timeOnly={!hasDateFormat(options.format)}
                 placeholder={placeholder || i18nRegistry.translate('content.inspector.editors.dateTimeEditor.noDateSet', '', {}, 'Neos.Neos', 'Main')}
-<<<<<<< HEAD
                 todayLabel={i18nRegistry.translate('content.inspector.editors.dateTimeEditor.today', 'Today', {}, 'Neos.Neos', 'Main')}
                 applyLabel={i18nRegistry.translate('content.inspector.editors.dateTimeEditor.apply', 'Apply', {}, 'Neos.Neos', 'Main')}
-=======
                 locale={interfaceLanguage}
->>>>>>> ca408fe8
                 />
         );
     }
