--- conflicted
+++ resolved
@@ -41,20 +41,11 @@
             value={this.props.value}
             highlight={this.props.highlight}
             onValueChange={this.handleValueChange}
-<<<<<<< HEAD
-            placeholder={this.props.i18nRegistry.translate(this.props.options.placeholder)}
-            loadingLabel={this.props.i18nRegistry.translate('loading', 'Loading', [], 'Neos.Neos', 'Main')}
-            displayLoadingIndicator={this.state.isLoading}
-            displaySearchBox={true}
-            searchTerm={this.state.searchTerm}
-            onSearchTermChange={this.handleSearchTermChange}
-            optionComponent={ReferenceOption}
-=======
+            loadingLabel={this.props.i18nRegistry.translate('Neos.Neos:Main:loading')}
             displayLoadingIndicator={this.props.displayLoadingIndicator}
             searchTerm={this.props.searchTerm}
             onSearchTermChange={this.props.onSearchTermChange}
             onCreateNew={this.props.onCreateNew}
->>>>>>> de505676
             />);
     }
 }