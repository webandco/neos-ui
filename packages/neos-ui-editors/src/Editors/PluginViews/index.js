--- conflicted
+++ resolved
@@ -5,13 +5,8 @@
 import {connect} from 'react-redux';
 import {selectors, actions} from '@neos-project/neos-ui-redux-store';
 import mergeClassNames from 'classnames';
-<<<<<<< HEAD
 
-import style from './style.css';
-=======
-import {$transform} from 'plow-js';
 import style from './style.module.css';
->>>>>>> 16ea86cf
 
 @neos(globalRegistry => {
     return {
