--- conflicted
+++ resolved
@@ -10,13 +10,9 @@
     References,
     NodeType,
     CodeMirror,
-<<<<<<< HEAD
     MasterPlugin,
+    AssetEditor,
     PluginViews
-=======
-    AssetEditor,
-    MasterPlugin
->>>>>>> 36349ff2
 } from './Editors/index';
 
 import {
