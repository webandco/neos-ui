--- conflicted
+++ resolved
@@ -28,15 +28,11 @@
     const saveHooksRegistry = globalRegistry.get('inspector').get('saveHooks');
     const {createImageVariant} = backend.get().endpoints;
 
-<<<<<<< HEAD
-    editorsRegistry.set('Neos.Neos/Inspector/Editors/TextFieldEditor', {
-=======
     //
     // Primary inspector editors
     //
 
-    editorsRegistry.add('Neos.Neos/Inspector/Editors/TextFieldEditor', {
->>>>>>> a6d2d141
+    editorsRegistry.set('Neos.Neos/Inspector/Editors/TextFieldEditor', {
         component: TextField
     });
 
@@ -86,19 +82,19 @@
     // Secondary inspector editors
     //
 
-    secondaryEditorsRegistry.add('Neos.Neos/Inspector/Secondary/Editors/CodeMirrorWrap', {
+    secondaryEditorsRegistry.set('Neos.Neos/Inspector/Secondary/Editors/CodeMirrorWrap', {
         component: CodeMirrorWrap
     });
 
-    secondaryEditorsRegistry.add('Neos.Neos/Inspector/Secondary/Editors/ImageCropper', {
+    secondaryEditorsRegistry.set('Neos.Neos/Inspector/Secondary/Editors/ImageCropper', {
         component: ImageCropper
     });
 
-    secondaryEditorsRegistry.add('Neos.Neos/Inspector/Secondary/Editors/MediaDetailsScreen', {
+    secondaryEditorsRegistry.set('Neos.Neos/Inspector/Secondary/Editors/MediaDetailsScreen', {
         component: MediaDetailsScreen
     });
 
-    secondaryEditorsRegistry.add('Neos.Neos/Inspector/Secondary/Editors/MediaSelectionScreen', {
+    secondaryEditorsRegistry.set('Neos.Neos/Inspector/Secondary/Editors/MediaSelectionScreen', {
         component: MediaSelectionScreen
     });
 
