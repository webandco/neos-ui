{
  "name": "@neos-project/neos-ui-views",
<<<<<<< HEAD
  "version": "8.1.0",
=======
  "version": "8.1.2",
>>>>>>> 0d2b82ce
  "description": "Neos CMS UI Views for use in the inspector.",
  "main": "./src/index.js",
  "private": true,
  "scripts": {
    "test": "yarn jest -w 2 --coverage",
    "test:watch": "yarn jest --watch",
    "clean": "rimraf ./lib ./dist",
    "lint": "eslint src/**/*.{js,jsx,ts,tsx} && stylelint 'src/**/*.css'",
    "jest": "NODE_ENV=test jest"
  },
<<<<<<< HEAD
  "dependencies": {
    "@neos-project/brand": "^1.3.0",
    "@neos-project/neos-ui-decorators": "workspace:*",
    "@neos-project/neos-ui-extensibility": "workspace:*",
    "@neos-project/neos-ui-i18n": "workspace:*",
    "@neos-project/neos-ui-redux-store": "workspace:*",
    "@neos-project/react-ui-components": "workspace:*",
    "d3-scale": "^4.0.2",
    "d3-time": "^1.0.8",
    "lodash.isequal": "^4.5.0",
    "moment": "^2.20.1",
    "plow-js": "^2.2.0",
    "recharts": "^1.0.0-alpha.6"
  },
  "devDependencies": {
    "@neos-project/babel-preset-neos-ui": "workspace:*",
    "@neos-project/build-essentials": "workspace:*",
    "@neos-project/debug-reason-for-rendering": "workspace:*",
    "@neos-project/jest-preset-neos-ui": "workspace:*"
  },
  "peerDependencies": {
    "prop-types": "^15.5.10",
    "react": "^16.12.0",
    "react-redux": "^7.1.3"
=======
  "devDependencies": {
    "@neos-project/babel-preset-neos-ui": "8.1.2",
    "@neos-project/build-essentials": "8.1.2",
    "@neos-project/debug-reason-for-rendering": "8.1.2",
    "@neos-project/jest-preset-neos-ui": "8.1.2"
  },
  "dependencies": {
    "@neos-project/brand": "^1.3.0",
    "@neos-project/neos-ui-extensibility": "8.1.2",
    "@neos-project/neos-ui-i18n": "8.1.2",
    "@neos-project/neos-ui-inspector": "8.1.2",
    "@neos-project/neos-ui-redux-store": "8.1.2",
    "@neos-project/react-ui-components": "8.1.2"
>>>>>>> 0d2b82ce
  },
  "license": "GNU GPLv3",
  "jest": {
    "preset": "@neos-project/jest-preset-neos-ui"
  }
}<|MERGE_RESOLUTION|>--- conflicted
+++ resolved
@@ -1,10 +1,6 @@
 {
   "name": "@neos-project/neos-ui-views",
-<<<<<<< HEAD
-  "version": "8.1.0",
-=======
   "version": "8.1.2",
->>>>>>> 0d2b82ce
   "description": "Neos CMS UI Views for use in the inspector.",
   "main": "./src/index.js",
   "private": true,
@@ -15,7 +11,6 @@
     "lint": "eslint src/**/*.{js,jsx,ts,tsx} && stylelint 'src/**/*.css'",
     "jest": "NODE_ENV=test jest"
   },
-<<<<<<< HEAD
   "dependencies": {
     "@neos-project/brand": "^1.3.0",
     "@neos-project/neos-ui-decorators": "workspace:*",
@@ -40,21 +35,6 @@
     "prop-types": "^15.5.10",
     "react": "^16.12.0",
     "react-redux": "^7.1.3"
-=======
-  "devDependencies": {
-    "@neos-project/babel-preset-neos-ui": "8.1.2",
-    "@neos-project/build-essentials": "8.1.2",
-    "@neos-project/debug-reason-for-rendering": "8.1.2",
-    "@neos-project/jest-preset-neos-ui": "8.1.2"
-  },
-  "dependencies": {
-    "@neos-project/brand": "^1.3.0",
-    "@neos-project/neos-ui-extensibility": "8.1.2",
-    "@neos-project/neos-ui-i18n": "8.1.2",
-    "@neos-project/neos-ui-inspector": "8.1.2",
-    "@neos-project/neos-ui-redux-store": "8.1.2",
-    "@neos-project/react-ui-components": "8.1.2"
->>>>>>> 0d2b82ce
   },
   "license": "GNU GPLv3",
   "jest": {
