import React, {PureComponent} from 'react';
import PropTypes from 'prop-types';
import {connect} from 'react-redux';

import {neos} from '@neos-project/neos-ui-decorators';
import {selectors} from '@neos-project/neos-ui-redux-store';
import IconButton from '@neos-project/react-ui-components/src/IconButton/';
import style from './style.module.css';

@connect(state => ({
    focusedNodeContextPath: selectors.CR.Nodes.focusedNodePathSelector(state),
    getNodeByContextPath: selectors.CR.Nodes.nodeByContextPath(state)
}))
@neos(globalRegistry => ({
    i18nRegistry: globalRegistry.get('i18n')
}))
export default class NodeInfoView extends PureComponent {
    static propTypes = {
        commit: PropTypes.func.isRequired,
        focusedNodeContextPath: PropTypes.string,
        getNodeByContextPath: PropTypes.func.isRequired,

        i18nRegistry: PropTypes.object.isRequired
    }

    nodeTypeNameRef = React.createRef();

    copyNodeToClipboard = () => {
        this.nodeTypeNameRef.current.select();
        const result = document.execCommand('copy');

        if (result) {
            this.props.addFlashMessage('copiedToClipboard', 'Copied nodetype to clipboard', 'success');
        } else {
            this.props.addFlashMessage('copiedToClipboardFailed', 'Could not copy to clipboard', 'error');
        }
    }

    render() {
        const {focusedNodeContextPath, getNodeByContextPath, i18nRegistry} = this.props;

        const node = getNodeByContextPath(focusedNodeContextPath);
        const properties = {
            identifier: node?.identifier,
            created: node?.creationDateTime,
            lastModification: node?.lastModificationDateTime,
            lastPublication: node?.lastPublicationDateTime,
            nodeAddress: node?.nodeAddress,
            name: node?.name ?? '/'
        };

<<<<<<< HEAD
        const nodeType = node?.nodeType;
        // Insert soft hyphens after dots and colon to make the node type more readable
        const hyphenatedNodeTypeName = nodeType.replace(/([.:])/g, '$1\u00AD');
=======
        const nodeType = $get('nodeType', node);
        // Insert word breaking tags to make the node type more readable
        const wrappingNodeTypeName = nodeType?.replace(/([:.])/g, '<wbr/>$1');
>>>>>>> c6be4fc1

        return (
            <ul className={style.nodeInfoView}>
                <li className={style.nodeInfoView__item} title={new Date(properties.created).toLocaleString()}>
                    <div className={style.nodeInfoView__title}>{i18nRegistry.translate('created', 'Created', {}, 'Neos.Neos')}</div>
                    <NodeInfoViewContent>{new Date(properties.created).toLocaleString()}</NodeInfoViewContent>
                </li>
                <li className={style.nodeInfoView__item} title={new Date(properties.lastModification).toLocaleString()}>
                    <div className={style.nodeInfoView__title}>{i18nRegistry.translate('lastModification', 'Last modification', {}, 'Neos.Neos')}</div>
                    <NodeInfoViewContent>{properties.lastModification ? new Date(properties.lastModification).toLocaleString() : i18nRegistry.translate('unavailable', 'unavailable', {}, 'Neos.Neos')}</NodeInfoViewContent>
                </li>
                <li className={style.nodeInfoView__item} title={new Date(properties.lastPublication).toLocaleString()}>
                    <div className={style.nodeInfoView__title}>{i18nRegistry.translate('lastPublication', 'Last publication', {}, 'Neos.Neos')}</div>
                    <NodeInfoViewContent>{properties.lastPublication ? new Date(properties.lastPublication).toLocaleString() : i18nRegistry.translate('unavailable', 'unavailable', {}, 'Neos.Neos')}</NodeInfoViewContent>
                </li>
                <li className={style.nodeInfoView__item} title={properties.identifier}>
                    <div className={style.nodeInfoView__title}>{i18nRegistry.translate('identifier', 'Identifier', {}, 'Neos.Neos')}</div>
                    <NodeInfoViewContent>{properties.identifier}</NodeInfoViewContent>
                </li>
                <li className={style.nodeInfoView__item} title={properties.nodeAddress}>
                    <div className={style.nodeInfoView__title}>{i18nRegistry.translate('nodeAddress', 'Node Address', {}, 'Neos.Neos')}</div>
                    <NodeInfoViewContent>{properties.nodeAddress}</NodeInfoViewContent>
                </li>
                <li className={style.nodeInfoView__item} title={properties.name}>
                    <div className={style.nodeInfoView__title}>{i18nRegistry.translate('name', 'Name', {}, 'Neos.Neos')}</div>
                    <NodeInfoViewContent>{properties.name ?? i18nRegistry.translate('unavailable', 'unavailable', {}, 'Neos.Neos')}</NodeInfoViewContent>
                </li>
                <li className={style.nodeInfoView__item} title={nodeType}>
                    <div
                        className={style.nodeInfoView__title}>{i18nRegistry.translate('type', 'Type', {}, 'Neos.Neos')}</div>
                    <textarea ref={this.nodeTypeNameRef} className={style.nodeInfoView__nodeTypeTextarea}>{nodeType}</textarea>
                    <NodeInfoViewContent>
                        <span dangerouslySetInnerHTML={{__html: wrappingNodeTypeName}}></span>
                    </NodeInfoViewContent>
                    <IconButton
                        className={style.nodeInfoView__copyButton}
                        icon="copy"
                        title={i18nRegistry.translate('copyNodeTypeNameToClipboard', 'Copy node type to clipboard', {}, 'Neos.Neos.Ui')}
                        onClick={this.copyNodeToClipboard}
                    />
                </li>
            </ul>
        );
    }
}

/**
 * Handles the automatic selection of it's content to ease copy&paste
 */
class NodeInfoViewContent extends PureComponent {
    static propTypes = {
        children: PropTypes.node
    };

    handleReference = ref => {
        this.element = ref;
    }

    handleClick = () => {
        if (this.element) {
            window.getSelection().selectAllChildren(this.element);
        }
    }

    render() {
        return (
            <div
                role="button"
                ref={this.handleReference}
                className={style.nodeInfoView__content}
                onClick={this.handleClick}
                >
                {this.props.children}
            </div>
        );
    }
}<|MERGE_RESOLUTION|>--- conflicted
+++ resolved
@@ -1,10 +1,9 @@
 import React, {PureComponent} from 'react';
 import PropTypes from 'prop-types';
 import {connect} from 'react-redux';
-
 import {neos} from '@neos-project/neos-ui-decorators';
 import {selectors} from '@neos-project/neos-ui-redux-store';
-import IconButton from '@neos-project/react-ui-components/src/IconButton/';
+import {IconButton} from '@neos-project/react-ui-components';
 import style from './style.module.css';
 
 @connect(state => ({
@@ -49,15 +48,9 @@
             name: node?.name ?? '/'
         };
 
-<<<<<<< HEAD
         const nodeType = node?.nodeType;
-        // Insert soft hyphens after dots and colon to make the node type more readable
-        const hyphenatedNodeTypeName = nodeType.replace(/([.:])/g, '$1\u00AD');
-=======
-        const nodeType = $get('nodeType', node);
         // Insert word breaking tags to make the node type more readable
         const wrappingNodeTypeName = nodeType?.replace(/([:.])/g, '<wbr/>$1');
->>>>>>> c6be4fc1
 
         return (
             <ul className={style.nodeInfoView}>
