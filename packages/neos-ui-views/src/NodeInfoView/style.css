--- conflicted
+++ resolved
@@ -11,19 +11,18 @@
     line-height: 20px;
     min-height: 20px;
 
-    &:first-child {
-        border-top-left-radius: 2px;
-        border-top-right-radius: 2px;
-    }
+&:first-child {
+     border-top-left-radius: 2px;
+     border-top-right-radius: 2px;
+ }
 
-    &:last-child {
-        border-bottom: none;
-        border-bottom-left-radius: 2px;
-        border-bottom-right-radius: 2px;
-    }
+&:last-child {
+     border-bottom: none;
+     border-bottom-left-radius: 2px;
+     border-bottom-right-radius: 2px;
+ }
 }
 
-<<<<<<< HEAD
 .nodeInfoView__title {
     font-weight: bold;
 }
@@ -31,13 +30,7 @@
 .nodeInfoView__content {
     font-size: 13px;
     color: var(--colors-ContrastBright);
-=======
-    &__content {
-        font-size: 13px;
-        color: var(--colors-ContrastBright);
-        white-space: nowrap;
-        overflow: hidden;
-        text-overflow: ellipsis;
-    }
->>>>>>> 7cf85546
+    white-space: nowrap;
+    overflow: hidden;
+    text-overflow: ellipsis;
 }