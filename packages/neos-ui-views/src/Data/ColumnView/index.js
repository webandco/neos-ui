--- conflicted
+++ resolved
@@ -1,12 +1,7 @@
 import React, {PureComponent} from 'react';
 import PropTypes from 'prop-types';
-<<<<<<< HEAD
 import get from 'lodash.get';
-import style from './style.css';
-=======
-import {$get} from 'plow-js';
 import style from './style.module.css';
->>>>>>> 16ea86cf
 import dataLoader from '../DataLoader/index';
 import Hero from './hero';
 import Column from './column';
