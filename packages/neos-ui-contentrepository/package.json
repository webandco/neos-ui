--- conflicted
+++ resolved
@@ -20,12 +20,7 @@
     "@neos-project/neos-ui-extensibility": "workspace:*",
     "@neos-project/positional-array-sorter": "workspace:*",
     "lodash.mapvalues": "^4.6.0",
-<<<<<<< HEAD
     "lodash.merge": "^4.6.0"
-=======
-    "lodash.merge": "^4.6.0",
-    "plow-js": "3.0.0"
->>>>>>> 16ea86cf
   },
   "license": "GNU GPLv3",
   "jest": {
