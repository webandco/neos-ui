--- conflicted
+++ resolved
@@ -1,12 +1,7 @@
 {
   "name": "@neos-project/neos-ui-extensibility",
-<<<<<<< HEAD
-  "version": "8.2.6",
-  "description": "Code only extensibility mechanisms for the Neos CMS UI",
-=======
   "version": "8.2.9",
   "description": "Extensibility mechanisms for the Neos CMS UI",
->>>>>>> 4a883095
   "repository": "neos/neos-ui",
   "bugs": "https://github.com/neos/neos-ui/issues",
   "homepage": "https://github.com/neos/neos-ui/blob/master/README.md",
@@ -14,18 +9,38 @@
   "publishConfig": {
     "main": "./dist/index.js"
   },
-  "files": [
-    "dist",
-    "extensibilityMap.json"
-  ],
   "scripts": {
-    "build": "yarn tsc --declaration"
+    "test": "yarn jest -w 2 --coverage",
+    "test:watch": "yarn jest --watch",
+    "build": "yarn tsc --declaration",
+    "build:watch": "yarn tsc --watch",
+    "clean": "rimraf ./lib ./dist",
+    "lint": "eslint src/**/*.{js,jsx,ts,tsx}",
+    "jest": "NODE_ENV=test jest"
   },
   "devDependencies": {
+    "@neos-project/babel-preset-neos-ui": "workspace:*",
     "@neos-project/jest-preset-neos-ui": "workspace:*",
     "typescript": "^4.6.4"
   },
   "dependencies": {
-    "@neos-project/positional-array-sorter": "workspace:*"
+    "@neos-project/build-essentials": "workspace:*",
+    "@neos-project/positional-array-sorter": "workspace:*",
+    "babel-plugin-transform-decorators-legacy": "^1.3.4",
+    "babel-plugin-transform-object-rest-spread": "^6.20.1",
+    "babel-preset-es2015": "^6.13.2",
+    "babel-preset-react": "^6.3.13",
+    "babel-preset-stage-0": "^6.3.13",
+    "chalk": "^1.1.3",
+    "cross-spawn": "^7.0.3",
+    "mini-css-extract-plugin": "^0.5.0",
+    "react-dev-utils": "^7.0.0",
+    "webpack": "^4.41.5"
+  },
+  "bin": {
+    "neos-react-scripts": "./bin/neos-react-scripts.js"
+  },
+  "jest": {
+    "preset": "@neos-project/jest-preset-neos-ui"
   }
 }