--- conflicted
+++ resolved
@@ -1,10 +1,6 @@
 {
   "name": "@neos-project/neos-ui-extensibility",
-<<<<<<< HEAD
-  "version": "8.1.0",
-=======
   "version": "8.1.2",
->>>>>>> 0d2b82ce
   "description": "Extensibility mechanisms for the Neos CMS UI",
   "repository": "neos/neos-ui",
   "bugs": "https://github.com/neos/neos-ui/issues",
@@ -20,16 +16,10 @@
     "jest": "NODE_ENV=test jest"
   },
   "devDependencies": {
-<<<<<<< HEAD
     "@neos-project/babel-preset-neos-ui": "workspace:*",
     "@neos-project/build-essentials": "workspace:*",
     "@neos-project/jest-preset-neos-ui": "workspace:*",
     "typescript": "^4.6.4"
-=======
-    "@neos-project/babel-preset-neos-ui": "8.1.2",
-    "@neos-project/jest-preset-neos-ui": "8.1.2",
-    "typescript": "3.2.2"
->>>>>>> 0d2b82ce
   },
   "dependencies": {
     "@neos-project/positional-array-sorter": "^8.1.2",
