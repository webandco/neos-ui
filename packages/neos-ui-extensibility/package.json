{
  "name": "@neos-project/neos-ui-extensibility",
<<<<<<< HEAD
  "version": "9.0.0-beta3",
=======
  "version": "8.3.7",
>>>>>>> c6be4fc1
  "description": "Core of the extensibility mechanisms for the Neos UI",
  "repository": "neos/neos-ui",
  "bugs": "https://github.com/neos/neos-ui/issues",
  "homepage": "https://github.com/neos/neos-ui/blob/master/README.md",
  "main": "./src/index.ts",
  "publishConfig": {
    "main": "./dist/index.js"
  },
  "files": [
    "dist",
    "extensibilityMap.json"
  ],
  "scripts": {
    "build": "yarn tsc --declaration"
  },
  "devDependencies": {
    "@neos-project/jest-preset-neos-ui": "workspace:*",
    "typescript": "^4.6.4"
  },
  "dependencies": {
    "@neos-project/positional-array-sorter": "workspace:*"
  },
  "stableVersion": "8.3.4"
}<|MERGE_RESOLUTION|>--- conflicted
+++ resolved
@@ -1,10 +1,6 @@
 {
   "name": "@neos-project/neos-ui-extensibility",
-<<<<<<< HEAD
-  "version": "9.0.0-beta3",
-=======
   "version": "8.3.7",
->>>>>>> c6be4fc1
   "description": "Core of the extensibility mechanisms for the Neos UI",
   "repository": "neos/neos-ui",
   "bugs": "https://github.com/neos/neos-ui/issues",
@@ -26,6 +22,5 @@
   },
   "dependencies": {
     "@neos-project/positional-array-sorter": "workspace:*"
-  },
-  "stableVersion": "8.3.4"
+  }
 }