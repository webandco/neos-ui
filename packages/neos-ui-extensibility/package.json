{
  "name": "@neos-project/neos-ui-extensibility",
<<<<<<< HEAD
  "version": "5.3.0",
=======
  "version": "5.2.4",
>>>>>>> 59fc6c0d
  "description": "Extensibility mechanisms for the Neos CMS UI",
  "repository": "neos/neos-ui",
  "bugs": "https://github.com/neos/neos-ui/issues",
  "homepage": "https://github.com/neos/neos-ui/blob/master/README.md",
  "main": "./dist/index.js",
  "scripts": {
    "prebuild": "yarn tsc --declaration",
    "test": "yarn jest -w 2 --coverage",
    "test:watch": "yarn jest --watch",
    "build": "yarn tsc --build",
    "build:watch": "yarn tsc --build --watch",
    "clean": "rimraf ./lib ./dist",
    "lint": "eslint src",
    "jest": "NODE_ENV=test jest"
  },
  "devDependencies": {
<<<<<<< HEAD
    "@neos-project/babel-preset-neos-ui": "5.3.0",
    "@neos-project/jest-preset-neos-ui": "5.3.0",
=======
    "@neos-project/babel-preset-neos-ui": "5.2.4",
    "@neos-project/jest-preset-neos-ui": "5.2.4",
>>>>>>> 59fc6c0d
    "typescript": "3.2.2"
  },
  "dependencies": {
    "@neos-project/build-essentials": "5.2.4",
    "@neos-project/positional-array-sorter": "5.2.4",
    "babel-core": "^6.26.3",
    "babel-eslint": "^7.1.1",
    "babel-loader": "^7.1.2",
    "babel-plugin-transform-decorators-legacy": "^1.3.4",
    "babel-plugin-transform-object-rest-spread": "^6.20.1",
    "babel-plugin-webpack-alias": "^2.1.1",
    "babel-preset-es2015": "^6.13.2",
    "babel-preset-react": "^6.3.13",
    "babel-preset-stage-0": "^6.3.13",
    "chalk": "^1.1.3",
    "css-loader": "^3.4.1",
    "file-loader": "^5.0.2",
    "json-loader": "^0.5.7",
    "mini-css-extract-plugin": "^0.5.0",
    "postcss-loader": "^3.0.0",
    "react-dev-utils": "^0.5.0",
    "style-loader": "^0.23.1"
  },
  "bin": {
    "neos-react-scripts": "./bin/neos-react-scripts.js"
  },
  "jest": {
    "preset": "@neos-project/jest-preset-neos-ui"
  }
}<|MERGE_RESOLUTION|>--- conflicted
+++ resolved
@@ -1,10 +1,6 @@
 {
   "name": "@neos-project/neos-ui-extensibility",
-<<<<<<< HEAD
   "version": "5.3.0",
-=======
-  "version": "5.2.4",
->>>>>>> 59fc6c0d
   "description": "Extensibility mechanisms for the Neos CMS UI",
   "repository": "neos/neos-ui",
   "bugs": "https://github.com/neos/neos-ui/issues",
@@ -21,13 +17,8 @@
     "jest": "NODE_ENV=test jest"
   },
   "devDependencies": {
-<<<<<<< HEAD
     "@neos-project/babel-preset-neos-ui": "5.3.0",
     "@neos-project/jest-preset-neos-ui": "5.3.0",
-=======
-    "@neos-project/babel-preset-neos-ui": "5.2.4",
-    "@neos-project/jest-preset-neos-ui": "5.2.4",
->>>>>>> 59fc6c0d
     "typescript": "3.2.2"
   },
   "dependencies": {
