{
  "name": "@neos-project/neos-ui-extensibility",
<<<<<<< HEAD
  "version": "5.2.1",
=======
  "version": "5.2.3",
>>>>>>> 43ead63f
  "description": "Extensibility mechanisms for the Neos CMS UI",
  "repository": "neos/neos-ui",
  "bugs": "https://github.com/neos/neos-ui/issues",
  "homepage": "https://github.com/neos/neos-ui/blob/master/README.md",
  "main": "./dist/index.js",
  "scripts": {
    "prebuild": "yarn tsc --declaration",
    "test": "yarn jest -w 2 --coverage",
    "test:watch": "yarn jest --watch",
    "build": "yarn tsc --build",
    "build:watch": "yarn tsc --build --watch",
    "clean": "rimraf ./lib ./dist",
    "lint": "eslint src",
    "jest": "NODE_ENV=test jest"
  },
  "devDependencies": {
<<<<<<< HEAD
    "@neos-project/babel-preset-neos-ui": "5.2.1",
    "@neos-project/jest-preset-neos-ui": "5.2.1",
    "typescript": "3.2.2"
  },
  "dependencies": {
    "@neos-project/build-essentials": "5.2.1",
    "@neos-project/positional-array-sorter": "5.2.1",
=======
    "@neos-project/babel-preset-neos-ui": "5.2.3",
    "@neos-project/jest-preset-neos-ui": "5.2.3",
    "typescript": "3.2.2"
  },
  "dependencies": {
    "@neos-project/build-essentials": "5.2.3",
    "@neos-project/positional-array-sorter": "5.2.3",
>>>>>>> 43ead63f
    "babel-core": "^6.26.3",
    "babel-eslint": "^7.1.1",
    "babel-loader": "^7.1.2",
    "babel-plugin-transform-decorators-legacy": "^1.3.4",
    "babel-plugin-transform-object-rest-spread": "^6.20.1",
    "babel-plugin-webpack-alias": "^2.1.1",
    "babel-preset-es2015": "^6.13.2",
    "babel-preset-react": "^6.3.13",
    "babel-preset-stage-0": "^6.3.13",
    "chalk": "^1.1.3",
    "css-loader": "^3.4.1",
    "file-loader": "^5.0.2",
    "json-loader": "^0.5.7",
    "mini-css-extract-plugin": "^0.5.0",
    "postcss-loader": "^3.0.0",
    "react-dev-utils": "^0.5.0",
    "style-loader": "^0.23.1"
  },
  "bin": {
    "neos-react-scripts": "./bin/neos-react-scripts.js"
  },
  "jest": {
    "preset": "@neos-project/jest-preset-neos-ui"
  }
}<|MERGE_RESOLUTION|>--- conflicted
+++ resolved
@@ -1,10 +1,6 @@
 {
   "name": "@neos-project/neos-ui-extensibility",
-<<<<<<< HEAD
   "version": "5.2.1",
-=======
-  "version": "5.2.3",
->>>>>>> 43ead63f
   "description": "Extensibility mechanisms for the Neos CMS UI",
   "repository": "neos/neos-ui",
   "bugs": "https://github.com/neos/neos-ui/issues",
@@ -21,23 +17,13 @@
     "jest": "NODE_ENV=test jest"
   },
   "devDependencies": {
-<<<<<<< HEAD
     "@neos-project/babel-preset-neos-ui": "5.2.1",
     "@neos-project/jest-preset-neos-ui": "5.2.1",
     "typescript": "3.2.2"
   },
   "dependencies": {
-    "@neos-project/build-essentials": "5.2.1",
-    "@neos-project/positional-array-sorter": "5.2.1",
-=======
-    "@neos-project/babel-preset-neos-ui": "5.2.3",
-    "@neos-project/jest-preset-neos-ui": "5.2.3",
-    "typescript": "3.2.2"
-  },
-  "dependencies": {
     "@neos-project/build-essentials": "5.2.3",
     "@neos-project/positional-array-sorter": "5.2.3",
->>>>>>> 43ead63f
     "babel-core": "^6.26.3",
     "babel-eslint": "^7.1.1",
     "babel-loader": "^7.1.2",
