{
<<<<<<< HEAD
    "exclude": [
        "**/*.spec.*"
    ],
    "include": [
        "src"
    ],
    "extends": "./../tsconfig.json",
=======
    "include": [
        "src"
    ],
    "extends": "../../tsconfig.json",
>>>>>>> efc06c87
    "compilerOptions": {
        "outDir": "dist",
        "allowJs": true
    }
}<|MERGE_RESOLUTION|>--- conflicted
+++ resolved
@@ -1,18 +1,11 @@
 {
-<<<<<<< HEAD
+    "include": [
+        "src"
+    ],
     "exclude": [
         "**/*.spec.*"
     ],
-    "include": [
-        "src"
-    ],
-    "extends": "./../tsconfig.json",
-=======
-    "include": [
-        "src"
-    ],
     "extends": "../../tsconfig.json",
->>>>>>> efc06c87
     "compilerOptions": {
         "outDir": "dist",
         "allowJs": true
