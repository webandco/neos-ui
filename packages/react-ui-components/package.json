{
  "name": "@neos-project/react-ui-components",
<<<<<<< HEAD
  "version": "5.1.2",
=======
  "version": "5.0.3",
>>>>>>> 3dbeb02a
  "description": "The UI components which power the Neos backend application.",
  "module": "./lib-esm/index",
  "main": "./src/index",
  "scripts": {
    "build": "exit 0",
    "build-standalone-esm": "rm -Rf .postcssrc lib-esm && tsc --build tsconfig.esm.json && tsc --build tsconfig.esmtypes.json && rsync --prune-empty-dirs  -r --include='*/' --include='*.css' --include='*.svg' --exclude='*' src/ lib-esm -v && node scripts/generate-standalone-postcssrc.js",
    "build:watch": "exit 0",
    "test": "yarn jest -w 2 --coverage",
    "test:watch": "yarn jest --watch",
    "babel": "babel ./src --out-dir ./lib",
    "css": "cpx './src/**/*.css' ./lib && cpx './src/**/*.woff' ./lib && cpx './src/**/*.woff2' ./lib",
    "clean": "rimraf ./lib ./dist",
    "lint": "eslint src && stylelint 'src/**/*.css' && tslint -t codeFrame -p ../tsconfig.json -c ../../tslint.json",
    "jest": "NODE_ENV=test jest",
    "jest:updateSnapshots": "NODE_ENV=test jest -u",
    "start": "cross-env STORY=true start-storybook -p 9001"
  },
  "devDependencies": {
<<<<<<< HEAD
    "@neos-project/babel-preset-neos-ui": "5.1.2",
    "@neos-project/build-essentials": "5.1.2",
    "@neos-project/debug-reason-for-rendering": "5.1.2",
    "@neos-project/jest-preset-neos-ui": "5.1.2",
=======
    "@neos-project/babel-preset-neos-ui": "5.0.3",
    "@neos-project/build-essentials": "5.0.3",
    "@neos-project/debug-reason-for-rendering": "5.0.3",
    "@neos-project/jest-preset-neos-ui": "5.0.3",
>>>>>>> 3dbeb02a
    "@storybook/addon-info": "^3.2.16",
    "@storybook/addon-knobs": "3.2.16",
    "@storybook/react": "3.2.16",
    "enzyme-to-json": "^3.1.3",
    "normalize.css": "^5.0.0",
    "webpack-merge": "^4.1.1"
  },
  "peerDependencies": {
    "@friendsofreactjs/react-css-themr": "^3.3.2",
    "classnames": "^2.2.3",
    "lodash.debounce": "^4.0.8",
    "lodash.escaperegexp": "^4.1.2",
    "lodash.isequal": "^4.5.0",
    "lodash.isfunction": "^3.0.8",
    "lodash.omit": "^4.3.0",
    "lodash.throttle": "^4.0.8",
    "moment": "^2.14.1",
    "prop-types": "^15.5.10",
    "react": "^16.0.0",
    "react-collapse": "^2.4.1",
    "react-datetime": "^2.8.10",
    "react-dnd": "^7.0.2",
    "react-dnd-html5-backend": "^7.0.2",
    "react-dom": "^16.0.0",
    "react-height": "^3.0.0",
    "react-motion": "^0.5.0",
    "react-portal": "^4.2.0",
    "react-textarea-autosize": "^5.0.6"
  },
  "license": "GNU GPLv3",
  "jest": {
    "preset": "@neos-project/jest-preset-neos-ui"
  }
}<|MERGE_RESOLUTION|>--- conflicted
+++ resolved
@@ -1,10 +1,6 @@
 {
   "name": "@neos-project/react-ui-components",
-<<<<<<< HEAD
   "version": "5.1.2",
-=======
-  "version": "5.0.3",
->>>>>>> 3dbeb02a
   "description": "The UI components which power the Neos backend application.",
   "module": "./lib-esm/index",
   "main": "./src/index",
@@ -23,17 +19,10 @@
     "start": "cross-env STORY=true start-storybook -p 9001"
   },
   "devDependencies": {
-<<<<<<< HEAD
     "@neos-project/babel-preset-neos-ui": "5.1.2",
     "@neos-project/build-essentials": "5.1.2",
     "@neos-project/debug-reason-for-rendering": "5.1.2",
     "@neos-project/jest-preset-neos-ui": "5.1.2",
-=======
-    "@neos-project/babel-preset-neos-ui": "5.0.3",
-    "@neos-project/build-essentials": "5.0.3",
-    "@neos-project/debug-reason-for-rendering": "5.0.3",
-    "@neos-project/jest-preset-neos-ui": "5.0.3",
->>>>>>> 3dbeb02a
     "@storybook/addon-info": "^3.2.16",
     "@storybook/addon-knobs": "3.2.16",
     "@storybook/react": "3.2.16",
