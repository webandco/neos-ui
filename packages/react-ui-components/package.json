--- conflicted
+++ resolved
@@ -1,10 +1,6 @@
 {
   "name": "@neos-project/react-ui-components",
-<<<<<<< HEAD
   "version": "5.0.10",
-=======
-  "version": "4.0.11",
->>>>>>> ed9e04cd
   "description": "The UI components which power the Neos backend application.",
   "repository": "neos/neos-ui",
   "bugs": "https://github.com/neos/neos-ui/issues",
@@ -26,17 +22,10 @@
     "start": "cross-env STORY=true start-storybook -p 9001"
   },
   "devDependencies": {
-<<<<<<< HEAD
     "@neos-project/babel-preset-neos-ui": "5.0.10",
     "@neos-project/build-essentials": "5.0.10",
     "@neos-project/debug-reason-for-rendering": "5.0.10",
     "@neos-project/jest-preset-neos-ui": "5.0.10",
-=======
-    "@neos-project/babel-preset-neos-ui": "4.0.11",
-    "@neos-project/build-essentials": "4.0.11",
-    "@neos-project/debug-reason-for-rendering": "4.0.11",
-    "@neos-project/jest-preset-neos-ui": "4.0.11",
->>>>>>> ed9e04cd
     "@storybook/addon-info": "^3.2.16",
     "@storybook/addon-knobs": "3.2.16",
     "@storybook/react": "3.2.16",
