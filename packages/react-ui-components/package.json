--- conflicted
+++ resolved
@@ -1,10 +1,6 @@
 {
   "name": "@neos-project/react-ui-components",
-<<<<<<< HEAD
   "version": "8.3.1",
-=======
-  "version": "8.2.10",
->>>>>>> 37cef0f4
   "description": "The UI components which power the Neos backend application.",
   "repository": "neos/neos-ui",
   "bugs": "https://github.com/neos/neos-ui/issues",
@@ -60,13 +56,8 @@
     "lodash.omit": "^4.5.0",
     "lodash.throttle": "^4.0.8",
     "moment": "^2.14.1",
-<<<<<<< HEAD
     "plow-js": "3.0.0",
     "raf": "^3.4.1",
-    "react-close-on-escape": "^3.0.0",
-=======
-    "plow-js": "^2.2.0",
->>>>>>> 37cef0f4
     "react-collapse": "^5.0.1",
     "react-datetime": "^2.8.10",
     "react-dnd": "^10.0.0",
