--- conflicted
+++ resolved
@@ -10,12 +10,9 @@
 import Button from '../Button';
 import Icon from '../Icon';
 
-<<<<<<< HEAD
-=======
 // WHY: Because momentJs locales are not bundled automatically, we have to explicitly add them.
 import 'moment/locale/de';
 
->>>>>>> 699e15db
 export interface DateInputProps {
     /**
      * The Date instance which represents the selected value.
