--- conflicted
+++ resolved
@@ -2,10 +2,6 @@
 import identifiers from '../identifiers';
 
 import IconButton from './iconButton';
-<<<<<<< HEAD
-import style from  './style.module.css';
-=======
-import style from './style.css';
->>>>>>> 9435ead0
+import style from './style.module.css';
 
 export default themr(identifiers.iconButton, style)(IconButton);