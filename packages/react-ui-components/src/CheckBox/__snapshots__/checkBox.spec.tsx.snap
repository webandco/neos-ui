// Jest Snapshot v1, https://goo.gl/fbAQLP

exports[`<CheckBox/> should render correctly. 1`] = `
<div
  className="checkboxClassName"
>
  <input
    aria-checked={false}
    checked={false}
    className="inputClassName"
    onChange={[Function]}
    type="checkbox"
  />
<<<<<<< HEAD
  <ThemedIcon
    className="checkboxIconClassName"
    color="default"
    composeTheme="deeply"
    icon="check"
    mapThemrProps={[Function]}
    padded="none"
    size="sm"
  />
=======
>>>>>>> aeaa5c1c
  <div
    className="inputMirrorClassName"
  />
</div>
`;<|MERGE_RESOLUTION|>--- conflicted
+++ resolved
@@ -11,18 +11,6 @@
     onChange={[Function]}
     type="checkbox"
   />
-<<<<<<< HEAD
-  <ThemedIcon
-    className="checkboxIconClassName"
-    color="default"
-    composeTheme="deeply"
-    icon="check"
-    mapThemrProps={[Function]}
-    padded="none"
-    size="sm"
-  />
-=======
->>>>>>> aeaa5c1c
   <div
     className="inputMirrorClassName"
   />
