import React, {PureComponent} from 'react';
import mergeClassNames from 'classnames';

import {PickDefaultProps} from '../../types';
import Panel from './panel.index';
import Icon from '../Icon';

export interface TabsProps {
    /**
     * The id of the active tab, defaults to an empty string.
     */
    readonly activeTab?: string | number;

    /**
     * Callback when the active tab id changes.
     */
    readonly onActiveTabChange?: (activeTab: string | number) => void;

    /**
     * An optional className to render on the wrapping div.
     */
    readonly className?: string;

    /**
     * The children panels to render.
     */
    readonly children: ReadonlyArray<React.ReactElement<any>>;

    /**
     * A css theme to be injected.
     */
    readonly theme: TabsTheme;
}

interface TabsTheme extends TabMenuItemTheme {
    readonly 'tabs': string;
    readonly 'tabs__content': string;
    readonly 'tabs__panel': string;
    readonly 'tabNavigation': string;
}

export const tabsDefaultProps: PickDefaultProps<TabsProps, 'activeTab'> = {
    activeTab: 0,
};

interface TabsState {
    readonly activeTab: string | number;
}

export default class Tabs extends PureComponent<TabsProps> {
    public static Panel = Panel;
    public state: TabsState = {
        activeTab: this.props.activeTab ?? 0
    };

    public static defaultProps = tabsDefaultProps;

    private updateActiveTab(activeTab: string | number): void {
        this.setState({ activeTab }, () => {
            this.props.onActiveTabChange?.(activeTab);
        });
    }

    public UNSAFE_componentWillReceiveProps(newProps: TabsProps): void {
        const newactiveTab = newProps.activeTab;
        const {activeTab} = this.state;

        if (newactiveTab && newactiveTab !== activeTab) {
            this.updateActiveTab(newactiveTab);
        }
    }

    public getActiveTab(): string | number {
        // If activeTab is out of bounds, choose the first tab
        const {activeTab} = this.state;
        if (isNaN(activeTab as number)) {
            const activeTabs = this.props.children.filter(panel => panel.props.id === activeTab);
            return activeTabs.length === 0 ? (this.props.children[0].props.id || 0) : activeTab;
        } else if (activeTab < React.Children.count(this.props.children)) {
            return activeTab;
        }
        return 0;
    }

    public renderMenuItems(): JSX.Element {
        const {
            theme,
            children
        } = this.props;
        const activeTab = this.getActiveTab();

        const menuItems = children.map((panel, index) => (
            <TabMenuItem
                key={index}
                index={index}
                id={panel.props.id || index}
                // tslint:disable-next-line:jsx-no-string-ref
                ref={`tab-${index}`}
                onClick={this.handleTabNavItemClick}
                isActive={activeTab === (isNaN(activeTab as number) ? panel.props.id : index)}
                theme={theme}
                title={panel.props.title}
                icon={panel.props.icon}
                tooltip={panel.props.tooltip}
            />
        ));

        return (
            <ul className={theme.tabNavigation}>
                {menuItems}
            </ul>
        );
    }

<<<<<<< HEAD
    private handleTabNavItemClick = (id: string | number) => {
        this.setState({activeTab: id});
=======
    public handleTabNavItemClick = (id: string | number) => {
        this.updateActiveTab(id);
>>>>>>> ef30eef8
    }

    public renderPanels(): JSX.Element {
        const {theme, children} = this.props;
        const activeTab = this.getActiveTab();

        return (
            <div className={theme.tabs__content}>
                {children.map((panel, index) => {
                    const isActive = activeTab === (isNaN(activeTab as number) ? panel.props.id : index);
                    const style = {
                        display: isActive ? 'block' : 'none'
                    };

                    return (
                        <div
                            className={theme.tabs__panel}
                            key={index}
                            style={style}
                            role="tabpanel"
                            aria-hidden={isActive ? 'false' : 'true'}
                        >
                            {isActive && panel}
                        </div>
                    );
                })}
            </div>
        );
    }

    public render(): JSX.Element {
        const {theme, className} = this.props;
        const finalClassName = mergeClassNames(theme.tabs, className);

        return (
            <div className={finalClassName} role="tablist">
                {this.renderMenuItems()}
                {this.renderPanels()}
            </div>
        );
    }
}

export interface TabMenuItemProps {
    /**
     * The index
     */
    index: number;

    /**
     * The identifier which will be handed over to the onClick handler.
     */
    id: string | number;

    /**
     * The title to render for the given Panel.
     */
    title?: string;

    /**
     * The click handler which will be called with the passed index as it's only argument.
     */
    onClick: (id: string | number) => void;

    /**
     * A boolean which controls if the rendered anchor is displayed as active or not.
     */
    isActive?: boolean;

    /**
     * An optional icon identifier, if one is passed, an Icon will be rendered besides the title.
     */
    icon?: string;

    /**
     * An optional tooltip for the given Panel.
     */
    tooltip?: string;

    theme?: TabMenuItemTheme;
}

interface TabMenuItemTheme {
    readonly 'tabNavigation__item': string;
    readonly 'tabNavigation__item--isActive': string;
    readonly 'tabNavigation__itemBtn': string;
    readonly 'tabNavigation__itemBtnIcon': string;
    readonly 'tabNavigation__itemBtnIcon--hasLabel': string;
}

export const tabMenuItemDefaultProps: PickDefaultProps<TabMenuItemProps, 'isActive'> = {
    isActive: false
};

// tslint:disable-next-line:max-classes-per-file
export class TabMenuItem extends PureComponent<TabMenuItemProps> {
    public static readonly defaultProps = tabMenuItemDefaultProps;

    public render(): JSX.Element {
        const {
            theme,
            isActive,
            index,
            icon,
            title,
            tooltip,
        } = this.props;
        const finalClassName = mergeClassNames(
            theme!.tabNavigation__item,
            {
                [theme!['tabNavigation__item--isActive']]: isActive,
            },
        );
        const finalIconClassName = mergeClassNames(
            theme!.tabNavigation__itemBtnIcon,
            {
                [theme!['tabNavigation__itemBtnIcon--hasLabel']]: title && title.length,
            },
        );

        return (
            <li className={finalClassName} role="presentation">
                <button
                    className={theme!.tabNavigation__itemBtn}
                    onClick={this.handleClick}
                    role="tab"
                    aria-selected={isActive ? 'true' : 'false'}
                    aria-controls={`section${index}`}
                    title={tooltip}
                >
                    {icon ? <Icon icon={icon} className={finalIconClassName}/> : null}
                    {title}
                </button>
            </li>
        );
    }

    private readonly handleClick = () => {
        this.props.onClick(this.props.id);
    }
}<|MERGE_RESOLUTION|>--- conflicted
+++ resolved
@@ -112,13 +112,8 @@
         );
     }
 
-<<<<<<< HEAD
     private handleTabNavItemClick = (id: string | number) => {
-        this.setState({activeTab: id});
-=======
-    public handleTabNavItemClick = (id: string | number) => {
         this.updateActiveTab(id);
->>>>>>> ef30eef8
     }
 
     public renderPanels(): JSX.Element {
