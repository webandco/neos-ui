import React, {PureComponent} from 'react';
import PropTypes from 'prop-types';
import omit from 'lodash.omit';
import mergeClassNames from 'classnames';
import enhanceWithClickOutside from 'react-click-outside';
import ShallowDropDownHeader from './header.js';
import ShallowDropDownContents from './contents.js';

const wrapperPropTypes = {
    /**
     * An optional `className` to attach to the wrapper.
     */
    className: PropTypes.string,

    /**
     * An optional style variant (default, darker)
     */
    style: PropTypes.string,

    /**
     * An optional padding around the contents
     */
    padded: PropTypes.bool,

    /**
     * This prop controls the initial visual opened state of the `DropDown`.
     */
    isOpen: PropTypes.bool.isRequired,

    /**
     * This callback gets called when the opened state toggles
     */
    onToggle: PropTypes.func,

    /**
     * The contents to be rendered, ideally `DropDown.Header` and `DropDown.Contents`.
     */
    children: PropTypes.any.isRequired,

    /**
     * An optional css theme to be injected.
     */
    theme: PropTypes.shape({/* eslint-disable quote-props */
        'dropDown': PropTypes.string
    }).isRequired/* eslint-enable quote-props */
};
const defaultProps = {
    isOpen: false,
    style: 'default'
};

class StatelessDropDownWrapperWithoutClickOutsideBehavior extends PureComponent {
    static propTypes = {
        ...wrapperPropTypes,
        onToggle: PropTypes.func.isRequired,
        onClose: PropTypes.func.isRequired
    };
    static defaultProps = defaultProps;

    static childContextTypes = {
        toggleDropDown: PropTypes.func.isRequired,
        closeDropDown: PropTypes.func.isRequired
    };

    constructor(props, context) {
        super(props, context);

        this.handleToggle = event => {
            if (event) {
                event.stopPropagation();
            }

            this.props.onToggle(event);
        };
        this.handleClose = event => {
            if (event) {
                event.stopPropagation();
            }
            this.props.onClose(event);
        };
    }

    getChildContext() {
        return {
            toggleDropDown: this.handleToggle,
            closeDropDown: this.handleClose
        };
    }

    handleClickOutside() {
        this.handleClose();
    }

    render() {
        const {children, className, theme, style, padded, ...restProps} = this.props;
        const rest = omit(restProps, ['isOpen', 'onToggle', 'isOpen']);
        const styleClassName = style ? `dropDown--${style}` : false;
        const finalClassName = mergeClassNames({
            [theme[styleClassName]]: styleClassName,
            [theme['dropDown--padded']]: padded,
            [className]: className && className.length,
            [theme.dropDown]: true
        });

        return (
<<<<<<< HEAD
            <Broadcast channel="isDropdownOpen" value={this.props.isOpen}>
                <div {...rest} className={finalClassName}>
                    {children}
                </div>
            </Broadcast>
=======
            <div {...rest} className={finalClassName}>
                {React.Children.map(
                    children,
                    child => child.type ? <child.type {...child.props} isDropdownOpen={this.state.isOpen}/> : child
                )}
            </div>
>>>>>>> 57b0655e
        );
    }
}

//
// Add the click-outside functionality to the StatelessDropDownWrapper component.
//
export const StatelessDropDownWrapper = enhanceWithClickOutside(StatelessDropDownWrapperWithoutClickOutsideBehavior);

export class DropDownWrapper extends PureComponent {
    static propTypes = wrapperPropTypes;
    static defaultProps = defaultProps;

    constructor(props) {
        super(props);
        this.state = {isOpen: Boolean(props.isOpen)};
    }

    handleToggle = () => {
        if (this.props.onToggle) {
            this.props.onToggle();
        }

        this.setState({isOpen: !this.state.isOpen});
    }

    handleClose = () => {
        this.setState({isOpen: false});
    }

    render() {
        return <StatelessDropDownWrapper {...this.props} isOpen={this.state.isOpen} onToggle={this.handleToggle} onClose={this.handleClose}/>;
    }
}

export default DropDownWrapper;

export class ContextDropDownHeader extends PureComponent {
    static propTypes = {
        /**
         * The propagated isOpen state from the dropDown
         */
        isDropdownOpen: PropTypes.bool.isRequired
    };

    static contextTypes = {
        toggleDropDown: PropTypes.func.isRequired
    };

    render() {
<<<<<<< HEAD
        return (<Subscriber channel="isDropdownOpen">{ isOpen =>
            <ShallowDropDownHeader isOpen={isOpen} {...this.props} toggleDropDown={this.context.toggleDropDown}/>
        }</Subscriber>);
=======
        const {isDropdownOpen, ...rest} = this.props;

        return <ShallowDropDownHeader isOpen={isDropdownOpen} {...rest} {...this.context}/>;
>>>>>>> 57b0655e
    }
}
export class ContextDropDownContents extends PureComponent {
    static propTypes = {
        /**
         * The propagated isOpen state from the dropDown
         */
        isDropdownOpen: PropTypes.bool
    };

    static contextTypes = {
        closeDropDown: PropTypes.func.isRequired
    };

    render() {
        const {isDropdownOpen, ...rest} = this.props;

        return <ShallowDropDownContents isOpen={isDropdownOpen} {...rest} {...this.context}/>;
    }
}<|MERGE_RESOLUTION|>--- conflicted
+++ resolved
@@ -103,20 +103,12 @@
         });
 
         return (
-<<<<<<< HEAD
-            <Broadcast channel="isDropdownOpen" value={this.props.isOpen}>
-                <div {...rest} className={finalClassName}>
-                    {children}
-                </div>
-            </Broadcast>
-=======
             <div {...rest} className={finalClassName}>
                 {React.Children.map(
                     children,
-                    child => child.type ? <child.type {...child.props} isDropdownOpen={this.state.isOpen}/> : child
+                    child => child.type ? <child.type {...child.props} isDropdownOpen={this.props.isOpen}/> : child
                 )}
             </div>
->>>>>>> 57b0655e
         );
     }
 }
@@ -167,15 +159,9 @@
     };
 
     render() {
-<<<<<<< HEAD
-        return (<Subscriber channel="isDropdownOpen">{ isOpen =>
-            <ShallowDropDownHeader isOpen={isOpen} {...this.props} toggleDropDown={this.context.toggleDropDown}/>
-        }</Subscriber>);
-=======
         const {isDropdownOpen, ...rest} = this.props;
 
         return <ShallowDropDownHeader isOpen={isDropdownOpen} {...rest} {...this.context}/>;
->>>>>>> 57b0655e
     }
 }
 export class ContextDropDownContents extends PureComponent {
