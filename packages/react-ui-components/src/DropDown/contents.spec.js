import React from 'react';
import {shallow} from 'enzyme';
import toJson from 'enzyme-to-json';
import ShallowDropDownContents from './contents.js';

describe('<ShallowDropDownContents/>', () => {
    let props;

    beforeEach(() => {
        props = {
            children: 'Foo children',
            isOpen: false,
            closeDropDown: () => null,
            theme: {
                'dropDown__contents': 'baseDropDownContentsClassName',
                'dropDown__contents--isOpen': 'openDropDownContentsClassName'
            }
        };
    });

    it('should render correctly.', () => {
        const wrapper = shallow(<ShallowDropDownContents {...props}/>);

        expect(toJson(wrapper)).toMatchSnapshot();
    });

    it('should allow the propagation of "className" with the "className" prop.', () => {
        const wrapper = shallow(<ShallowDropDownContents {...props} className="fooClassName"/>);

        expect(wrapper.prop('className')).toContain('fooClassName');
    });

<<<<<<< HEAD
    expect(contents.html().includes('aria-hidden="false"')).toBeTruthy();
});
test('should render a aria-label="dropdown" and role="listbox" attribute in the wrapper.', () => {
    const contents = shallow({
        isOpen: true
    });

    expect(contents.html().includes('aria-label="dropdown"')).toBeTruthy();
    expect(contents.html().includes('role="listbox"')).toBeTruthy();
});
test('should call the "closeDropDown" prop when clicking on the wrapper.', () => {
    const props = {
        closeDropDown: sinon.spy()
    };
    const contents = shallow(props);

    contents.simulate('click');

    expect(props.closeDropDown.calledOnce).toBeTruthy();
});
test('should render the passed children.', () => {
    const contents = shallow();

    expect(contents.html().includes('Foo children')).toBeTruthy();
});
test('should propagate the rest of the passed props to the wrapping node.', () => {
    const contents = shallow({
        id: 'fooId'
=======
    it('should allow the propagation of additional props to the wrapper.', () => {
        const wrapper = shallow(<ShallowDropDownContents {...props} foo="bar"/>);

        expect(wrapper.prop('foo')).toBe('bar');
    });

    it('should render the themes "dropDown__contents--isOpen" className in case the "isOpen" prop is truthy.', () => {
        const wrapper = shallow(<ShallowDropDownContents {...props} isOpen/>);

        expect(wrapper.hasClass('openDropDownContentsClassName')).toBeTruthy();
    });

    it('should render a aria-hidden="false" attribute in the wrapper in case the "isOpen" prop is truthy.', () => {
        const wrapper = shallow(<ShallowDropDownContents {...props} isOpen/>);

        expect(wrapper.html().includes('aria-hidden="false"')).toBeTruthy();
>>>>>>> e4e2d71a
    });

    it('should render a aria-label="dropdown" and role="button" attribute in the wrapper in case the "isOpen" prop is truthy.', () => {
        const wrapper = shallow(<ShallowDropDownContents {...props} isOpen/>);

        expect(wrapper.html().includes('aria-label="dropdown"')).toBeTruthy();
        expect(wrapper.html().includes('role="button"')).toBeTruthy();
    });

    it('should call the "closeDropDown" prop when clicking on the wrapper.', () => {
        const closeDropDown = jest.fn();
        const wrapper = shallow(<ShallowDropDownContents {...props} closeDropDown={closeDropDown}/>);

        wrapper.simulate('click');

        expect(closeDropDown.mock.calls.length).toBe(1);
    });
});<|MERGE_RESOLUTION|>--- conflicted
+++ resolved
@@ -8,21 +8,21 @@
 
     beforeEach(() => {
         props = {
-            children: 'Foo children',
-            isOpen: false,
-            closeDropDown: () => null,
-            theme: {
-                'dropDown__contents': 'baseDropDownContentsClassName',
-                'dropDown__contents--isOpen': 'openDropDownContentsClassName'
-            }
-        };
+    children: 'Foo children',
+    isOpen: false,
+    closeDropDown: () => null,
+    theme: {
+        'dropDown__contents': 'baseDropDownContentsClassName',
+        'dropDown__contents--isOpen': 'openDropDownContentsClassName'
+    }
+};
     });
 
     it('should render correctly.', () => {
         const wrapper = shallow(<ShallowDropDownContents {...props}/>);
 
         expect(toJson(wrapper)).toMatchSnapshot();
-    });
+});
 
     it('should allow the propagation of "className" with the "className" prop.', () => {
         const wrapper = shallow(<ShallowDropDownContents {...props} className="fooClassName"/>);
@@ -30,41 +30,11 @@
         expect(wrapper.prop('className')).toContain('fooClassName');
     });
 
-<<<<<<< HEAD
-    expect(contents.html().includes('aria-hidden="false"')).toBeTruthy();
-});
-test('should render a aria-label="dropdown" and role="listbox" attribute in the wrapper.', () => {
-    const contents = shallow({
-        isOpen: true
-    });
-
-    expect(contents.html().includes('aria-label="dropdown"')).toBeTruthy();
-    expect(contents.html().includes('role="listbox"')).toBeTruthy();
-});
-test('should call the "closeDropDown" prop when clicking on the wrapper.', () => {
-    const props = {
-        closeDropDown: sinon.spy()
-    };
-    const contents = shallow(props);
-
-    contents.simulate('click');
-
-    expect(props.closeDropDown.calledOnce).toBeTruthy();
-});
-test('should render the passed children.', () => {
-    const contents = shallow();
-
-    expect(contents.html().includes('Foo children')).toBeTruthy();
-});
-test('should propagate the rest of the passed props to the wrapping node.', () => {
-    const contents = shallow({
-        id: 'fooId'
-=======
     it('should allow the propagation of additional props to the wrapper.', () => {
         const wrapper = shallow(<ShallowDropDownContents {...props} foo="bar"/>);
 
         expect(wrapper.prop('foo')).toBe('bar');
-    });
+});
 
     it('should render the themes "dropDown__contents--isOpen" className in case the "isOpen" prop is truthy.', () => {
         const wrapper = shallow(<ShallowDropDownContents {...props} isOpen/>);
@@ -76,15 +46,13 @@
         const wrapper = shallow(<ShallowDropDownContents {...props} isOpen/>);
 
         expect(wrapper.html().includes('aria-hidden="false"')).toBeTruthy();
->>>>>>> e4e2d71a
-    });
+});
 
     it('should render a aria-label="dropdown" and role="button" attribute in the wrapper in case the "isOpen" prop is truthy.', () => {
         const wrapper = shallow(<ShallowDropDownContents {...props} isOpen/>);
 
         expect(wrapper.html().includes('aria-label="dropdown"')).toBeTruthy();
-        expect(wrapper.html().includes('role="button"')).toBeTruthy();
-    });
+});
 
     it('should call the "closeDropDown" prop when clicking on the wrapper.', () => {
         const closeDropDown = jest.fn();
