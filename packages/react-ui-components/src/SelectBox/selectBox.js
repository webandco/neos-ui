import React, {PureComponent} from 'react';
import PropTypes from 'prop-types';
import DropDown from '../DropDown/index';
<<<<<<< HEAD
=======
import DefaultOptionRenderer from './defaultOptionRenderer.js';
>>>>>>> 933ee690
import mergeClassNames from 'classnames';

export default class SelectBox extends PureComponent {

    static defaultProps = {
        optionValueField: 'value',
        withoutGroupLabel: 'Without group',
        scrollable: true
    };

    static propTypes = {
        /**
         * This prop represents a set of options.
         * Each option must have a value and can have a label and an icon.
         */
        options: PropTypes.arrayOf(
            PropTypes.shape({
                icon: PropTypes.string,
                // "value" is not part of PropTypes validation, as the "value field" is specified via the "optionValueField" property
                label: PropTypes.oneOfType([
                    PropTypes.string,
                    PropTypes.object
                ]).isRequired
            })
        ),

        /**
         * Field name specifying which field in a single "option" contains the "value"
         */
        optionValueField: PropTypes.string,

        /**
         * This prop represents the current selected value.
         */
        value: PropTypes.string,

        /**
         * This prop gets called when an option was selected. It returns the new value.
         */
        onValueChange: PropTypes.func.isRequired,

        /**
         * This prop is the placeholder text which is displayed in the selectbox when no option was selected.
         */
        placeholder: PropTypes.string,

        /**
         * This prop is an icon for the placeholder.
         */
        placeholderIcon: PropTypes.string,

        /**
         * text for the group label of options without a group
         */
        withoutGroupLabel: PropTypes.string,

        /**
         * helper for asynchronous loading; should be set to "true" as long as "options" is not yet populated.
         */
        displayLoadingIndicator: PropTypes.bool,

        /**
         * if true, allows to clear the selected element completely (without choosing another one)
         */
        allowEmpty: PropTypes.bool,

        /**
         * limit height and show scrollbars if needed, defaults to true
         */
        scrollable: PropTypes.bool,

        /**
         * search box related properties
         */
        displaySearchBox: PropTypes.bool,

        searchTerm: PropTypes.string,

        onSearchTermChange: PropTypes.func,

        /**
         * Highlight input
         */
        highlight: PropTypes.bool,

        /**
         * An optional css theme to be injected.
         */
        theme: PropTypes.shape({/* eslint-disable quote-props */
            'wrapper': PropTypes.string,
            'wrapper--highlight': PropTypes.string,
            'selectedOptions': PropTypes.string,
            'selectedOptions__item': PropTypes.string
        }).isRequired, /* eslint-enable quote-props */

        //
        // Static component dependencies which are injected from the outside (index.js)
        // Used in sub-components
        //
        DropDownComponent: PropTypes.any.isRequired,
        IconComponent: PropTypes.any.isRequired,
        IconButtonComponent: PropTypes.any.isRequired,
        TextInputComponent: PropTypes.any.isRequired,
        OptionRenderer: PropTypes.any
    };

    constructor(...args) {
        super(...args);

        this.state = {isOpen: false};
    }

    handleDropdownToggle = e => {
        if (e.target.nodeName.toLowerCase() === 'input' && e.target.type === 'text') {
            // force dropdown open if the search-input-box is focused
            this.setState({isOpen: true});
        } else {
            this.setState({isOpen: !this.state.isOpen});
        }
    }

    handleDropdownClose = () => {
        this.setState({isOpen: false});
    }

    render() {
        const {
            options,
            value,
            optionValueField,
            displayLoadingIndicator,
            theme,
            highlight,
            placeholder,
            placeholderIcon,
            displaySearchBox,
            searchTerm,
            onSearchTermChange,
            scrollable,
            TextInputComponent,
            IconButtonComponent,
            IconComponent
        } = this.props;
        const {isOpen} = this.state;
        let allowEmpty = this.props.allowEmpty;

        const selectedValue = (options || []).find(option => option[optionValueField] === value);

        const groupedOptions = this.groupOptions(options);
        const hasMultipleGroups = Object.keys(groupedOptions).length > 1;

        // if the search box should be shown, we *need* to force allowEmpty (to display the "clear" button if a value is selected),
        // as the search box is only shown if nothing is selected.
        // If we would not force this and allowEmpty=false, the user could not go back to the search box after he has initially selected a value.
        if (displaySearchBox) {
            allowEmpty = true;
        }

        let icon = '';
        let label = '';
        if (displaySearchBox) {
            icon = 'search';
        }
        if (selectedValue) {
            label = selectedValue.label;
            icon = selectedValue.icon ? selectedValue.icon : icon;
        } else if (displayLoadingIndicator) {
            label = '[Loading]'; // TODO: localize
        } else if (placeholder) {
            label = (<span className={theme.selectBox__placeholder}>{placeholder}</span>);
            icon = placeholderIcon ? placeholderIcon : icon;
        }

        const classNames = mergeClassNames({
            [theme.wrapper]: true,
            [theme['wrapper--highlight']]: (highlight && !isOpen)
        });

        return (
<<<<<<< HEAD
            <div className={classNames}>
                <DropDown.Stateless className={theme.dropDown} isOpen={isOpen} onToggle={this.handleDropdownToggle} onClose={this.handleDropdownClose}>
                    <DropDown.Header className={theme.dropDown__btn} shouldKeepFocusState={false} showDropDownToggle={options && options.length > 0}>
=======
            <div className={theme.wrapper}>
                <DropDown.Stateless className={theme.selectBox} isOpen={this.state.isOpen} onToggle={this.handleDropdownToggle} onClose={this.handleDropdownClose}>
                    <DropDown.Header className={theme.selectBox__btn} shouldKeepFocusState={false}>
>>>>>>> 933ee690
                        {icon ?
                            <IconComponent className={theme.selectBox__btnIcon} icon={icon}/> :
                            null
                        }
                        {displaySearchBox && !selectedValue ?
                            <TextInputComponent
                                placeholder={placeholder}
                                value={searchTerm}
                                onChange={onSearchTermChange}
                                className={theme.selectBox__searchInput}
                                containerClassName={theme.selectBox__searchInputContainer}
                                /> :
                            <span className={theme.dropDown__itemLabel}>{label}</span>
                        }

                        {displayLoadingIndicator ?
                            <IconComponent className={theme.selectBox__loadingIcon} spin={true} icon="spinner"/> :
                            null
                        }
                        {!displayLoadingIndicator && allowEmpty && selectedValue ?
                            <IconButtonComponent className={theme.selectBox__loadingIcon} icon="times" onClick={this.handleDeleteClick}/> :
                            null
                        }
                    </DropDown.Header>
                    <DropDown.Contents className={theme.selectBox__contents} scrollable={scrollable}>
                        {hasMultipleGroups ? // skip rendering of groups if there are none or only one group
                            Object.entries(groupedOptions).map(this.renderGroup) :
                            (options || []).map(this.renderOption)}
                    </DropDown.Contents>
                </DropDown.Stateless>
            </div>
        );
    }

    /**
     * Groups the options of the selectBox by their group-attribute. Returns a javascript Map with the group names
     * as key and an array of options as values.
     * Options without a group-attribute assigned will receive the key specified in props.withoutGroupLabel.
     */
    groupOptions = options => {
        return (options || []).reduce((accumulator, currentOpt) => {
            const groupLabel = currentOpt.group ? currentOpt.group : this.props.withoutGroupLabel;
            accumulator[groupLabel] = accumulator[groupLabel] || [];
            accumulator[groupLabel].push(currentOpt);
            return accumulator;
        }, Object.create(null)); // <-- Initial value of the accumulator
    }

    /**
     * Renders the options of the selectBox as <li> and groups them below a <span>
     * that displays their group name.
     * @returns {JSX} option elements grouped by and labeled with their group-attribute.
     */
    renderGroup = group => {
        const [groupLabel, optionsList] = group;
        const {theme} = this.props;
        const groupClassName = mergeClassNames({
            [theme.selectBox__item]: true,
            [theme['selectBox__item--isGroup']]: true
        });
        return (
            <li
                key={groupLabel}
                className={groupClassName}
                >
                <span>
                    {groupLabel}
                </span>
                <ul>
                    { optionsList.map(this.renderOption) }
                </ul>
            </li>
        );
    }

    /**
     * Renders a single option (<li/>) for the select box
     * @returns {JSX} option element
     */
    renderOption = (option, index) => {
        const value = option[this.props.optionValueField];
        const {theme, IconComponent} = this.props;
        const onClick = () => {
            this.props.onValueChange(value);
        };

<<<<<<< HEAD
        return (
            <li
                key={index}
                className={theme.dropDown__item}
                onClick={onClick}
                >
                {
                    icon ?
                        <IconComponent className={theme.dropDown__itemIcon} icon={icon}/> :
                        null
                }
                <span className={theme.dropDown__itemLabel}>{ label }</span>
            </li>
        );
=======
        let {OptionRenderer} = this.props;
        if (!OptionRenderer) {
            OptionRenderer = DefaultOptionRenderer;
        }

        return <OptionRenderer option={option} key={index} onClick={onClick} theme={theme} IconComponent={IconComponent}/>;
>>>>>>> 933ee690
    }

    handleDeleteClick = () => {
        this.props.onValueChange('');
    }
}<|MERGE_RESOLUTION|>--- conflicted
+++ resolved
@@ -1,10 +1,7 @@
 import React, {PureComponent} from 'react';
 import PropTypes from 'prop-types';
 import DropDown from '../DropDown/index';
-<<<<<<< HEAD
-=======
 import DefaultOptionRenderer from './defaultOptionRenderer.js';
->>>>>>> 933ee690
 import mergeClassNames from 'classnames';
 
 export default class SelectBox extends PureComponent {
@@ -184,15 +181,9 @@
         });
 
         return (
-<<<<<<< HEAD
             <div className={classNames}>
-                <DropDown.Stateless className={theme.dropDown} isOpen={isOpen} onToggle={this.handleDropdownToggle} onClose={this.handleDropdownClose}>
-                    <DropDown.Header className={theme.dropDown__btn} shouldKeepFocusState={false} showDropDownToggle={options && options.length > 0}>
-=======
-            <div className={theme.wrapper}>
-                <DropDown.Stateless className={theme.selectBox} isOpen={this.state.isOpen} onToggle={this.handleDropdownToggle} onClose={this.handleDropdownClose}>
-                    <DropDown.Header className={theme.selectBox__btn} shouldKeepFocusState={false}>
->>>>>>> 933ee690
+                <DropDown.Stateless className={theme.selectBox} isOpen={isOpen} onToggle={this.handleDropdownToggle} onClose={this.handleDropdownClose}>
+                    <DropDown.Header className={theme.selectBox__btn} shouldKeepFocusState={false} showDropDownToggle={options && options.length > 0}>
                         {icon ?
                             <IconComponent className={theme.selectBox__btnIcon} icon={icon}/> :
                             null
@@ -279,29 +270,12 @@
             this.props.onValueChange(value);
         };
 
-<<<<<<< HEAD
-        return (
-            <li
-                key={index}
-                className={theme.dropDown__item}
-                onClick={onClick}
-                >
-                {
-                    icon ?
-                        <IconComponent className={theme.dropDown__itemIcon} icon={icon}/> :
-                        null
-                }
-                <span className={theme.dropDown__itemLabel}>{ label }</span>
-            </li>
-        );
-=======
         let {OptionRenderer} = this.props;
         if (!OptionRenderer) {
             OptionRenderer = DefaultOptionRenderer;
         }
 
         return <OptionRenderer option={option} key={index} onClick={onClick} theme={theme} IconComponent={IconComponent}/>;
->>>>>>> 933ee690
     }
 
     handleDeleteClick = () => {
