--- conflicted
+++ resolved
@@ -185,8 +185,10 @@
     }
 
     clearSearch = () => {
-        if (this.props.onSearchTermChange) {
-            this.props.onSearchTermChange('');
+        const {onSearchTermChange} = this.props;
+
+        if (onSearchTermChange) {
+            onSearchTermChange('');
         }
     }
 
@@ -204,34 +206,24 @@
 
     handleKeyDown = e => {
         if (this.state.isOpen && e) {
-            const {options, optionValueField, onCreateNew, onValueChange, searchTerm} = this.props;
+            const {options, optionValueField, searchTerm} = this.props;
             const currentIndex = this.state.selectedIndex;
-            const optionsCount = this.getOptionsCount();
 
             if (e.key === 'ArrowDown') {
                 this.setState({
-                    selectedIndex: currentIndex + 1 >= optionsCount ? currentIndex : currentIndex + 1
+                    selectedIndex: currentIndex + 1 >= this.getOptionsCount() ? currentIndex : currentIndex + 1
                 });
             } else if (e.key === 'ArrowUp') {
                 this.setState({
                     selectedIndex: currentIndex - 1 < 0 ? 0 : currentIndex - 1
                 });
             } else if (e.key === 'Enter') {
-<<<<<<< HEAD
-                if (this.createNewEnabled() && currentIndex + 1 === optionsCount) {
-                    onCreateNew(searchTerm);
-                } else if (optionValueField === undefined) {
-                    onValueChange(options[currentIndex].value);
-                } else {
-                    onValueChange(options[currentIndex][optionValueField]);
-=======
-                if (this.createNewEnabled() && currentIndex + 1 === this.optionsCount()) {
-                    this.handleCreateNew(this.props.searchTerm);
+                if (this.createNewEnabled() && currentIndex + 1 === this.getOptionsCount()) {
+                    this.handleCreateNew(searchTerm);
                 } else if (optionValueField === undefined) {
                     this.handleValueChange(options[currentIndex].value);
                 } else {
                     this.handleValueChange(options[currentIndex][optionValueField]);
->>>>>>> 1d91cc3b
                 }
                 this.setState({
                     isOpen: false
@@ -338,19 +330,14 @@
     }
 
     renderCreateNew() {
-        const {theme, searchTerm, createNewLabel, onCreateNew, IconComponent} = this.props;
+        const {theme, searchTerm, IconComponent, createNewLabel} = this.props;
         const index = this.getOptionsCount() - 1;
         if (!this.createNewEnabled()) {
             return null;
         }
-<<<<<<< HEAD
-        const onClick = () => onCreateNew(searchTerm);
-=======
         const onClick = () => {
-            this.handleCreateNew(this.props.searchTerm);
+            this.handleCreateNew(searchTerm);
         };
-        const {theme} = this.props;
->>>>>>> 1d91cc3b
         const isActive = index === this.state.selectedIndex;
         const className = isActive ? theme['selectBox__item--isSelectable--active'] : '';
 
@@ -416,18 +403,12 @@
      * @returns {JSX} option element
      */
     renderOption = (option, index) => {
-        const {theme, IconComponent, optionComponent, optionValueField, onValueChange} = this.props;
+        const {theme, IconComponent, optionComponent, optionValueField} = this.props;
         const selectedIndex = this.state.selectedIndex;
-<<<<<<< HEAD
         const value = option[optionValueField];
-        const onClick = () => onValueChange(value);
-=======
-        const value = option[this.props.optionValueField];
-        const {theme, IconComponent, optionComponent} = this.props;
         const onClick = () => {
             this.handleValueChange(value);
         };
->>>>>>> 1d91cc3b
         const isActive = index === selectedIndex;
         const className = isActive ? theme['selectBox__item--isSelectable--active'] : '';
 
