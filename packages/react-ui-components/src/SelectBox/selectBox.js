<<<<<<< HEAD
import React, {PropTypes, PureComponent} from 'react';
import DropDown from '../DropDown/index';

export default class SelectBox extends PureComponent {

    static defaultProps = {
        optionValueField: 'value'
    };
=======
import React from 'react';
import PropTypes from 'prop-types';
import isFunction from 'lodash.isfunction';
import debounce from 'lodash.debounce';
import AbstractSelectBox, {propTypes as abstractSelectBoxPropTypes, state as abstractState} from './abstractSelectBox';
>>>>>>> 57b0655e

    static propTypes = {
        /**
         * This prop represents a set of options.
         * Each option must have a value and can have a label and an icon.
         */
        options: PropTypes.arrayOf(
            PropTypes.shape({
                icon: PropTypes.string,
                // "value" is not part of PropTypes validation, as the "value field" is specified via the "optionValueField" property
                label: PropTypes.oneOfType([
                    PropTypes.string,
                    PropTypes.object
                ]).isRequired
            })
        ),

        /**
         * Field name specifying which field in a single "option" contains the "value"
         */
        optionValueField: PropTypes.string,

        /**
         * This prop represents the current selected value.
         */
        value: PropTypes.string,

        /**
         * This prop gets called when an option was selected. It returns the new value.
         */
        onValueChange: PropTypes.func.isRequired,

        /**
         * This prop is the placeholder text which is displayed in the selectbox when no option was selected.
         */
        placeholder: PropTypes.string,

        /**
         * This prop is an icon for the placeholder.
         */
        placeholderIcon: PropTypes.string,

        /**
         * helper for asynchronous loading; should be set to "true" as long as "options" is not yet populated.
         */
        displayLoadingIndicator: PropTypes.bool,

        /**
         * search box related properties
         */
        displaySearchBox: PropTypes.bool,

        searchTerm: PropTypes.string,

        onSearchTermChange: PropTypes.func,

        /**
         * An optional css theme to be injected.
         */
        theme: PropTypes.shape({/* eslint-disable quote-props */
            'wrapper': PropTypes.string,
            'selectedOptions': PropTypes.string,
            'selectedOptions__item': PropTypes.string
        }).isRequired, /* eslint-enable quote-props */

        //
        // Static component dependencies which are injected from the outside (index.js)
        // Used in sub-components
        //
        DropDownComponent: PropTypes.any.isRequired,
        IconComponent: PropTypes.any.isRequired,
        IconButtonComponent: PropTypes.any.isRequired,
        TextInputComponent: PropTypes.any.isRequired
    };

    constructor(...args) {
        super(...args);

        this.state = {isOpen: false};

        this.renderOption = this.renderOption.bind(this);
        this.handleDeleteClick = this.handleDeleteClick.bind(this);
    }

    handleDropdownToggle = e => {
        if (e.target.nodeName.toLowerCase() === 'input' && e.target.type === 'text') {
            // force dropdown open if the search-input-box is focused
            this.setState({isOpen: true});
        } else {
            this.setState({isOpen: !this.state.isOpen});
        }
    }

    handleDropdownClose = () => {
        this.setState({isOpen: false});
    }

    render() {
        const {
            options,
            value,
            optionValueField,
            displayLoadingIndicator,
            theme,
            placeholder,
            placeholderIcon,
            displaySearchBox,
            searchTerm,
            onSearchTermChange,
            TextInputComponent,
            IconButtonComponent,
            IconComponent
        } = this.props;

        const selectedValue = (options || []).find(option => option[optionValueField] === value);

        let icon = '';
        let label = '';
        if (displaySearchBox) {
            icon = 'search';
        }
        if (selectedValue) {
            label = selectedValue.label;
            icon = selectedValue.icon ? selectedValue.icon : icon;
        } else if (displayLoadingIndicator) {
            label = '[Loading]'; // TODO: localize
        } else if (placeholder) {
            label = placeholder;
            icon = placeholderIcon ? placeholderIcon : icon;
        }

        return (
            <div className={theme.wrapper}>
                <DropDown.Stateless className={theme.dropDown} isOpen={this.state.isOpen} onToggle={this.handleDropdownToggle} onClose={this.handleDropdownClose}>
                    <DropDown.Header className={theme.dropDown__btn} shouldKeepFocusState={false}>
                        {icon ?
                            <IconComponent className={theme.dropDown__btnIcon} icon={icon}/> :
                            null
                        }
                        {displaySearchBox && !selectedValue ?
                            <TextInputComponent
                                value={searchTerm}
                                onChange={onSearchTermChange}
                                className={theme.dropDown__searchInput}
                                containerClassName={theme.dropDown__searchInputContainer}
                                /> :
                            <span>{label}</span>
                        }

                        {displayLoadingIndicator ?
                            <IconComponent className={theme.dropDown__loadingIcon} spin={true} icon="spinner"/> :
                            null
                        }
                        {!displayLoadingIndicator && displaySearchBox && selectedValue ?
                            <IconButtonComponent className={theme.dropDown__loadingIcon} icon="times" onClick={this.handleDeleteClick}/> :
                            null
                        }
                    </DropDown.Header>
                    <DropDown.Contents className={theme.dropDown__contents}>
                        {(options || []).map(this.renderOption)}
                    </DropDown.Contents>
                </DropDown.Stateless>
            </div>
        );
    }

    /**
     * renders a single option (<li/>) for the select box
     * @returns {JSX} option element
     */
    renderOption(option, index) {
        const {icon, label} = option;
        const value = option[this.props.optionValueField];
        const {theme, IconComponent} = this.props;
        const onClick = () => {
            this.props.onValueChange(value);
        };

        return (
            <li
                key={index}
                className={theme.dropDown__item}
                onClick={onClick}
                >
                {
                    icon ?
                        <IconComponent className={theme.dropDown__itemIcon} icon={icon}/> :
                        null
                }
                <span>{ label }</span>
            </li>
        );
    }

    handleDeleteClick() {
        this.props.onValueChange('');
    }
}<|MERGE_RESOLUTION|>--- conflicted
+++ resolved
@@ -1,5 +1,5 @@
-<<<<<<< HEAD
-import React, {PropTypes, PureComponent} from 'react';
+import React, {PureComponent} from 'react';
+import PropTypes from 'prop-types';
 import DropDown from '../DropDown/index';
 
 export default class SelectBox extends PureComponent {
@@ -7,13 +7,6 @@
     static defaultProps = {
         optionValueField: 'value'
     };
-=======
-import React from 'react';
-import PropTypes from 'prop-types';
-import isFunction from 'lodash.isfunction';
-import debounce from 'lodash.debounce';
-import AbstractSelectBox, {propTypes as abstractSelectBoxPropTypes, state as abstractState} from './abstractSelectBox';
->>>>>>> 57b0655e
 
     static propTypes = {
         /**
