import React, {PureComponent} from 'react';
import PropTypes from 'prop-types';
import DropDown from '../DropDown/index';
import mergeClassNames from 'classnames';


export default class SelectBox extends PureComponent {

    static defaultProps = {
        optionValueField: 'value',
        withoutGroupLabel: 'Without group',
        scrollable: true
    };

    static propTypes = {
        /**
         * This prop represents a set of options.
         * Each option must have a value and can have a label and an icon.
         */
        options: PropTypes.arrayOf(
            PropTypes.shape({
                icon: PropTypes.string,
                // "value" is not part of PropTypes validation, as the "value field" is specified via the "optionValueField" property
                label: PropTypes.oneOfType([
                    PropTypes.string,
                    PropTypes.object
                ]).isRequired
            })
        ),

        /**
         * Field name specifying which field in a single "option" contains the "value"
         */
        optionValueField: PropTypes.string,

        /**
         * This prop represents the current selected value.
         */
        value: PropTypes.string,

        /**
         * This prop gets called when an option was selected. It returns the new value.
         */
        onValueChange: PropTypes.func.isRequired,

        /**
         * This prop is the placeholder text which is displayed in the selectbox when no option was selected.
         */
        placeholder: PropTypes.string,

        /**
         * This prop is an icon for the placeholder.
         */
        placeholderIcon: PropTypes.string,

        /**
         * text for the group label of options without a group
         */
        withoutGroupLabel: PropTypes.string,

        /**
         * helper for asynchronous loading; should be set to "true" as long as "options" is not yet populated.
         */
        displayLoadingIndicator: PropTypes.bool,

        /**
         * if true, allows to clear the selected element completely (without choosing another one)
         */
        allowEmpty: PropTypes.bool,

        /**
         * limit height and show scrollbars if needed, defaults to true
         */
        scrollable: PropTypes.bool,

        /**
         * search box related properties
         */
        displaySearchBox: PropTypes.bool,

        searchTerm: PropTypes.string,

        onSearchTermChange: PropTypes.func,

        /**
         * An optional css theme to be injected.
         */
        theme: PropTypes.shape({/* eslint-disable quote-props */
            'wrapper': PropTypes.string,
            'selectedOptions': PropTypes.string,
            'selectedOptions__item': PropTypes.string
        }).isRequired, /* eslint-enable quote-props */

        //
        // Static component dependencies which are injected from the outside (index.js)
        // Used in sub-components
        //
        DropDownComponent: PropTypes.any.isRequired,
        IconComponent: PropTypes.any.isRequired,
        IconButtonComponent: PropTypes.any.isRequired,
        TextInputComponent: PropTypes.any.isRequired,
        OptionRenderer: PropTypes.any
    };

    constructor(...args) {
        super(...args);

        this.state = {isOpen: false};
    }

    handleDropdownToggle = e => {
        if (e.target.nodeName.toLowerCase() === 'input' && e.target.type === 'text') {
            // force dropdown open if the search-input-box is focused
            this.setState({isOpen: true});
        } else {
            this.setState({isOpen: !this.state.isOpen});
        }
    }

    handleDropdownClose = () => {
        this.setState({isOpen: false});
    }

    render() {
        const {
            options,
            value,
            optionValueField,
            displayLoadingIndicator,
            theme,
            placeholder,
            placeholderIcon,
            displaySearchBox,
            searchTerm,
            onSearchTermChange,
            scrollable,
            TextInputComponent,
            IconButtonComponent,
            IconComponent
        } = this.props;
        let allowEmpty = this.props.allowEmpty;

        const selectedValue = (options || []).find(option => option[optionValueField] === value);

        const groupedOptions = this.groupOptions(options);
        const hasMultipleGroups = Object.keys(groupedOptions).length > 1;

        // if the search box should be shown, we *need* to force allowEmpty (to display the "clear" button if a value is selected),
        // as the search box is only shown if nothing is selected.
        // If we would not force this and allowEmpty=false, the user could not go back to the search box after he has initially selected a value.
        if (displaySearchBox) {
            allowEmpty = true;
        }

        let icon = '';
        let label = '';
        if (displaySearchBox) {
            icon = 'search';
        }
        if (selectedValue) {
            label = selectedValue.label;
            icon = selectedValue.icon ? selectedValue.icon : icon;
        } else if (displayLoadingIndicator) {
            label = '[Loading]'; // TODO: localize
        } else if (placeholder) {
            label = (<span className={theme.selectBox__placeholder}>{placeholder}</span>);
            icon = placeholderIcon ? placeholderIcon : icon;
        }

        return (
            <div className={theme.wrapper}>
                <DropDown.Stateless className={theme.selectBox} isOpen={this.state.isOpen} onToggle={this.handleDropdownToggle} onClose={this.handleDropdownClose}>
                    <DropDown.Header className={theme.selectBox__btn} shouldKeepFocusState={false}>
                        {icon ?
                            <IconComponent className={theme.selectBox__btnIcon} icon={icon}/> :
                            null
                        }
                        {displaySearchBox && !selectedValue ?
                            <TextInputComponent
                                placeholder={placeholder}
                                value={searchTerm}
                                onChange={onSearchTermChange}
                                className={theme.selectBox__searchInput}
                                containerClassName={theme.selectBox__searchInputContainer}
                                /> :
                            <span>{label}</span>
                        }

                        {displayLoadingIndicator ?
                            <IconComponent className={theme.selectBox__loadingIcon} spin={true} icon="spinner"/> :
                            null
                        }
                        {!displayLoadingIndicator && allowEmpty && selectedValue ?
                            <IconButtonComponent className={theme.selectBox__loadingIcon} icon="times" onClick={this.handleDeleteClick}/> :
                            null
                        }
                    </DropDown.Header>
                    <DropDown.Contents className={theme.selectBox__contents} scrollable={scrollable}>
                        {hasMultipleGroups ? // skip rendering of groups if there are none or only one group
                            Object.entries(groupedOptions).map(this.renderGroup) :
                            (options || []).map(this.renderOption)}
                    </DropDown.Contents>
                </DropDown.Stateless>
            </div>
        );
    }

    /**
     * Groups the options of the selectBox by their group-attribute. Returns a javascript Map with the group names
     * as key and an array of options as values.
     * Options without a group-attribute assigned will receive the key specified in props.withoutGroupLabel.
     */
    groupOptions = options => {
        return (options || []).reduce((accumulator, currentOpt) => {
            const groupLabel = currentOpt.group ? currentOpt.group : this.props.withoutGroupLabel;
            accumulator[groupLabel] = accumulator[groupLabel] || [];
            accumulator[groupLabel].push(currentOpt);
            return accumulator;
        }, Object.create(null)); // <-- Initial value of the accumulator
    }

    /**
     * Renders the options of the selectBox as <li> and groups them below a <span>
     * that displays their group name.
     * @returns {JSX} option elements grouped by and labeled with their group-attribute.
     */
    renderGroup = group => {
        const [groupLabel, optionsList] = group;
        const {theme} = this.props;
        const groupClassName = mergeClassNames({
            [theme.selectBox__item]: true,
            [theme['selectBox__item--isGroup']]: true
        });
        return (
            <li
                key={groupLabel}
                className={groupClassName}
                >
                <span>
                    {groupLabel}
                </span>
                <ul>
                    { optionsList.map(this.renderOption) }
                </ul>
            </li>
        );
    }

    /**
     * Renders a single option (<li/>) for the select box
     * @returns {JSX} option element
     */
    renderOption = (option, index) => {
        const value = option[this.props.optionValueField];
        const {theme, IconComponent} = this.props;
<<<<<<< HEAD
=======
        const optionClassName = mergeClassNames({
            [theme.selectBox__item]: true,
            [theme['selectBox__item--isSelectable']]: true
        });
>>>>>>> 3ef7e45b
        const onClick = () => {
            this.props.onValueChange(value);
        };

        let {OptionRenderer} = this.props;
        if (!OptionRenderer) OptionRenderer = DefaultOptionRenderer;

        return <OptionRenderer option={option} key={index} onClick={onClick} theme={theme} IconComponent={IconComponent}/>;
    }

    handleDeleteClick = () => {
        this.props.onValueChange('');
    }
}


class DefaultOptionRenderer extends PureComponent {

    static propTypes = {
        /**
         * This prop represents a set of options.
         * Each option must have a value and can have a label and an icon.
         */
        option: PropTypes.shape({
            icon: PropTypes.string,
            // "value" is not part of PropTypes validation, as the "value field" is specified via the "optionValueField" property
            label: PropTypes.oneOfType([
                PropTypes.string,
                PropTypes.object
            ]).isRequired
        }),

        onClick: PropTypes.func.isRequired,

        /**
         * An optional css theme to be injected.
         */
        theme: PropTypes.shape({/* eslint-disable quote-props */
            'wrapper': PropTypes.string,
            'selectedOptions': PropTypes.string,
            'selectedOptions__item': PropTypes.string
        }).isRequired, /* eslint-enable quote-props */

        //
        // Static component dependencies which are injected from the outside (index.js)
        // Used in sub-components
        //
        IconComponent: PropTypes.any.isRequired
    }

    render() {
        const {
            option, 
            onClick, 
            theme, 
            IconComponent
        } = this.props;
        const {icon, label} = option;
        const optionClassName = mergeClassNames ({
            [theme["selectBox__item"]]: true, 
            [theme["selectBox__item--isSelectable"]]: true 
        });
        
        return (
            <li 
                onClick = {onClick}
                className = {optionClassName} 
                >
                {
                    icon ?
                        <IconComponent className={theme.selectBox__itemIcon} icon={icon}/> :
                        null
                }
                <span>{ label }</span>
            </li>
        );
    }

}<|MERGE_RESOLUTION|>--- conflicted
+++ resolved
@@ -1,8 +1,8 @@
 import React, {PureComponent} from 'react';
 import PropTypes from 'prop-types';
 import DropDown from '../DropDown/index';
+import DefaultOptionRenderer from './defaultOptionRenderer.js';
 import mergeClassNames from 'classnames';
-
 
 export default class SelectBox extends PureComponent {
 
@@ -253,19 +253,14 @@
     renderOption = (option, index) => {
         const value = option[this.props.optionValueField];
         const {theme, IconComponent} = this.props;
-<<<<<<< HEAD
-=======
-        const optionClassName = mergeClassNames({
-            [theme.selectBox__item]: true,
-            [theme['selectBox__item--isSelectable']]: true
-        });
->>>>>>> 3ef7e45b
         const onClick = () => {
             this.props.onValueChange(value);
         };
 
         let {OptionRenderer} = this.props;
-        if (!OptionRenderer) OptionRenderer = DefaultOptionRenderer;
+        if (!OptionRenderer) {
+            OptionRenderer = DefaultOptionRenderer;
+        }
 
         return <OptionRenderer option={option} key={index} onClick={onClick} theme={theme} IconComponent={IconComponent}/>;
     }
@@ -273,69 +268,4 @@
     handleDeleteClick = () => {
         this.props.onValueChange('');
     }
-}
-
-
-class DefaultOptionRenderer extends PureComponent {
-
-    static propTypes = {
-        /**
-         * This prop represents a set of options.
-         * Each option must have a value and can have a label and an icon.
-         */
-        option: PropTypes.shape({
-            icon: PropTypes.string,
-            // "value" is not part of PropTypes validation, as the "value field" is specified via the "optionValueField" property
-            label: PropTypes.oneOfType([
-                PropTypes.string,
-                PropTypes.object
-            ]).isRequired
-        }),
-
-        onClick: PropTypes.func.isRequired,
-
-        /**
-         * An optional css theme to be injected.
-         */
-        theme: PropTypes.shape({/* eslint-disable quote-props */
-            'wrapper': PropTypes.string,
-            'selectedOptions': PropTypes.string,
-            'selectedOptions__item': PropTypes.string
-        }).isRequired, /* eslint-enable quote-props */
-
-        //
-        // Static component dependencies which are injected from the outside (index.js)
-        // Used in sub-components
-        //
-        IconComponent: PropTypes.any.isRequired
-    }
-
-    render() {
-        const {
-            option, 
-            onClick, 
-            theme, 
-            IconComponent
-        } = this.props;
-        const {icon, label} = option;
-        const optionClassName = mergeClassNames ({
-            [theme["selectBox__item"]]: true, 
-            [theme["selectBox__item--isSelectable"]]: true 
-        });
-        
-        return (
-            <li 
-                onClick = {onClick}
-                className = {optionClassName} 
-                >
-                {
-                    icon ?
-                        <IconComponent className={theme.selectBox__itemIcon} icon={icon}/> :
-                        null
-                }
-                <span>{ label }</span>
-            </li>
-        );
-    }
-
 }