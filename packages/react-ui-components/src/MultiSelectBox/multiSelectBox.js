--- conflicted
+++ resolved
@@ -1,16 +1,10 @@
-<<<<<<< HEAD
-import React, {PropTypes, PureComponent} from 'react';
-
+import React, {PureComponent} from 'react';
+import PropTypes from 'prop-types';
 export default class MultiSelectBox extends PureComponent {
 
     static defaultProps = {
         optionValueField: 'value'
     };
-=======
-import React from 'react';
-import PropTypes from 'prop-types';
-import AbstractSelectBox, {propTypes as abstractSelectBoxPropTypes, state as abstractState} from '../SelectBox/abstractSelectBox';
->>>>>>> 57b0655e
 
     static propTypes = {
         /**
