--- conflicted
+++ resolved
@@ -53,16 +53,11 @@
     background-size: 10px 10px;
     background-position: 0 0, 25px 25px;
     background-image: linear-gradient(45deg, #cccccc 25%, transparent 25%, transparent 75%, #cccccc 75%, #cccccc), linear-gradient(45deg, #cccccc 25%, transparent 25%, transparent 75%, #cccccc 75%, #cccccc);
+    margin-right: .75em;
     display: inline-block;
     vertical-align: middle;
-<<<<<<< HEAD
     margin-left: calc(var(--spacing-Full) * -1);
-    margin-top: calc(var(--spacing-Half) * -1);
-    margin-bottom: calc(var(--spacing-Half) * -1);
-=======
-    margin-left: -var(--spacing-Half);
     align-self: center;
->>>>>>> 96250e01
 }
 
 .multiLineWithThumbnail__item:hover .multiLineWithThumbnail__secondaryLabel,
