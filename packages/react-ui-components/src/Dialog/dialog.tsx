--- conflicted
+++ resolved
@@ -1,7 +1,7 @@
 import mergeClassNames from 'classnames';
-import React, { PureComponent, ReactNode } from 'react';
-import { createPortal } from 'react-dom';
-import { Dialog, DialogManager } from './DialogManager';
+import React, {PureComponent, ReactNode} from 'react';
+import {createPortal} from 'react-dom';
+import {Dialog, DialogManager} from './DialogManager';
 
 type DialogType = 'success' | 'warn' | 'error';
 type DialogStyle = 'wide' | 'jumbo' | 'narrow';
@@ -79,16 +79,11 @@
     readonly theme: DialogTheme;
 }
 
-<<<<<<< HEAD
-export class DialogWithoutEscape extends PureComponent<DialogProps> {
-=======
 const dialogManager = new DialogManager({
     eventRoot: document
 });
 
 export class DialogWithoutOverlay extends PureComponent<DialogProps> {
-    // tslint:disable-next-line:readonly-keyword
->>>>>>> 37cef0f4
     private ref?: HTMLDivElement;
 
     private dialog: Dialog = {
@@ -148,14 +143,7 @@
     }
 }
 
-<<<<<<< HEAD
-const EnhancedDialogWithoutEscapeWithClickOutside = enhanceWithClickOutside(DialogWithoutEscape);
-
-class DialogWithEscape extends PureComponent<DialogProps> {
-=======
-// tslint:disable-next-line:max-classes-per-file
 class DialogWithOverlay extends PureComponent<DialogProps> {
->>>>>>> 37cef0f4
     public render(): JSX.Element | null {
         /* eslint-disable @typescript-eslint/no-unused-vars */
         const {
