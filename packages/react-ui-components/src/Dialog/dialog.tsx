import mergeClassNames from 'classnames';
import React, {PureComponent, ReactNode} from 'react';
import enhanceWithClickOutside from 'react-click-outside';
<<<<<<< HEAD
import CloseOnEscape from 'react-close-on-escape';
import {Portal} from 'react-portal';
=======
import Portal from 'react-portal';
>>>>>>> 07d04430

import IconButton from '../IconButton';

type DialogStyle = 'wide' | 'narrow';

interface DialogTheme {
    readonly 'dialog': string;
    readonly 'dialog__body': string;
    readonly 'dialog__contentsPosition': string;
    readonly 'dialog__contents': string;
    readonly 'dialog__title': string;
    readonly 'dialog__closeBtn': string;
    readonly 'dialog__actions': string;
    readonly 'dialog--wide': string;
    readonly 'dialog--narrow': string;
}

export interface DialogProps {
    /**
     * This prop controls the rendered state of the Dialog, when falsy, nothing gets rendered into the DOM.
     */
    readonly isOpen: boolean;

    /**
     * The handler which gets called once the user clicks on the close symbol in the top right corner of the Dialog.
     */
    readonly onRequestClose: () => void;

    /**
     * The title to be rendered on top of the Dialogs contents.
     */
    readonly title: ReactNode;

    /**
     * The `style` prop defines the visual style of the `Dialog`.
     */
    readonly style: DialogStyle;

    /**
     * The contents to be rendered within the Dialog.
     */
    readonly children: ReactNode;

    /**
     * An Array of nodes(e.g. Action Buttons) which are placed at the bottom of the Dialog.
     */
    readonly actions: ReadonlyArray<ReactNode>;

    /**
     * An optional `className` to attach to the wrapper.
     */
    readonly className?: string;

    /**
     * An optional `contentsClassName` to attach to the content area of the dialog.
     */
    readonly contentsClassName?: string;

    /**
     * An optional css theme to be injected.
     */
    readonly theme: DialogTheme;
}

export class DialogWithoutEscape extends PureComponent<DialogProps> {
    // tslint:disable-next-line:readonly-keyword
    private ref?: HTMLDivElement;

    public render(): JSX.Element {
        const {
            title,
            children,
            onRequestClose,
            actions,
            theme,
        } = this.props;

        const finalClassNameBody = mergeClassNames(
            theme.dialog__body,
            'dialog__body'
        );

        return (
            <div ref={this.handleReference} className={theme.dialog__contentsPosition} tabIndex={0}>
                <div className={theme.dialog__contents}>
                    {onRequestClose && (
                        <IconButton
                            icon="times"
                            className={theme.dialog__closeBtn}
                            onClick={onRequestClose}
                            size="regular"
                            style="clean"
                            hoverStyle="brand"
                        />
                    )}
                    <div className={theme.dialog__title}>
                        {title}
                    </div>

                    <div className={finalClassNameBody}>
                        {children}
                    </div>

                    {actions && actions.length ?
                        <div className={theme.dialog__actions}>
                            {React.Children.map(actions, (action, index) => <span key={index}>{action}</span>)}
                        </div> : null
                    }
                </div>
            </div>
        );
    }

    private readonly handleReference = (ref: HTMLDivElement) => {
        // tslint:disable-next-line:no-object-mutation
        this.ref = ref;
    }

    public readonly handleClickOutside = () => {
        this.props.onRequestClose();
    }

    public readonly componentDidMount = (): void => {
        document.addEventListener('keydown', (event : KeyboardEvent) => this.handleKeyPress(event));

        if (this.ref) {
            this.ref.focus();
        }
    }

    public readonly componentWillUnmount = (): void => {
        document.removeEventListener('keydown', (event : KeyboardEvent) => this.handleKeyPress(event));
    }

    /**
     * Closes the dialog when the escape key has been pressed.
     *
     * @param {KeyboardEvent} event
     * @returns {void}
     */
    public readonly handleKeyPress = (event : KeyboardEvent): void => {
        if (event.key === 'Escape') {
            this.props.onRequestClose();
        }
    }
}

const EnhancedDialogWithoutEscapeWithClickOutside = enhanceWithClickOutside(DialogWithoutEscape);

// tslint:disable-next-line:max-classes-per-file
class DialogWithEscape extends PureComponent<DialogProps> {
    public render(): JSX.Element | null {
        const {
            className,
            title,
            style,
            children,
            isOpen,
            onRequestClose,
            actions,
            theme,
            ...rest
        } = this.props;

        const sectionClassName = mergeClassNames(
            theme.dialog,
            {
                [theme['dialog--wide']]: style === 'wide',
                [theme['dialog--narrow']]: style === 'narrow',
            },
            className,
        );

        if (!this.props.isOpen) {
            return null;
        }

        return (
<<<<<<< HEAD
            <CloseOnEscape onEscape={this.onEscape}>
                <Portal>
                    <section {...rest} className={sectionClassName} role="dialog" tabIndex={0}>
                        <EnhancedDialogWithoutEscapeWithClickOutside {...this.props}/>
                    </section>
                </Portal>
            </CloseOnEscape>
=======
            <Portal isOpened={this.props.isOpen}>
                <section {...rest} className={sectionClassName} role="dialog" tabIndex={0}>
                    <EnhancedDialogWithoutEscapeWithClickOutside {...this.props}/>
                </section>
            </Portal>
>>>>>>> 07d04430
        );
    }
}

export default DialogWithEscape;<|MERGE_RESOLUTION|>--- conflicted
+++ resolved
@@ -1,12 +1,8 @@
 import mergeClassNames from 'classnames';
 import React, {PureComponent, ReactNode} from 'react';
 import enhanceWithClickOutside from 'react-click-outside';
-<<<<<<< HEAD
 import CloseOnEscape from 'react-close-on-escape';
 import {Portal} from 'react-portal';
-=======
-import Portal from 'react-portal';
->>>>>>> 07d04430
 
 import IconButton from '../IconButton';
 
@@ -185,7 +181,6 @@
         }
 
         return (
-<<<<<<< HEAD
             <CloseOnEscape onEscape={this.onEscape}>
                 <Portal>
                     <section {...rest} className={sectionClassName} role="dialog" tabIndex={0}>
@@ -193,14 +188,11 @@
                     </section>
                 </Portal>
             </CloseOnEscape>
-=======
-            <Portal isOpened={this.props.isOpen}>
-                <section {...rest} className={sectionClassName} role="dialog" tabIndex={0}>
-                    <EnhancedDialogWithoutEscapeWithClickOutside {...this.props}/>
-                </section>
-            </Portal>
->>>>>>> 07d04430
         );
+    }
+
+    private readonly onEscape = () => {
+        this.props.onRequestClose();
     }
 }
 
