--- conflicted
+++ resolved
@@ -1,10 +1,6 @@
 {
   "name": "@neos-project/debug-reason-for-rendering",
-<<<<<<< HEAD
-  "version": "8.1.0",
-=======
   "version": "8.1.2",
->>>>>>> 0d2b82ce
   "description": "React Performance Optimization Utility - Why does a component re-render?",
   "repository": "neos/neos-ui",
   "bugs": "https://github.com/neos/neos-ui/issues",
@@ -12,11 +8,7 @@
   "main": "./src/index.js",
   "license": "MIT",
   "devDependencies": {
-<<<<<<< HEAD
     "@neos-project/babel-preset-neos-ui": "workspace:*"
-=======
-    "@neos-project/babel-preset-neos-ui": "8.1.2"
->>>>>>> 0d2b82ce
   },
   "peerDependencies": {
     "react": "^16.12.0"
