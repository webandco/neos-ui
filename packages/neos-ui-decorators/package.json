{
  "name": "@neos-project/neos-ui-decorators",
<<<<<<< HEAD
  "version": "3.0.2",
=======
  "version": "2.0.3-beta",
>>>>>>> d07ba2b6
  "description": "Decorators for Neos CMS UI.",
  "private": true,
  "main": "./src/index.ts",
  "scripts": {
    "test": "yarn jest -w 2 --coverage",
    "test:watch": "yarn jest --watch",
    "build": "exit 0",
    "build:watch": "exit 0",
    "clean": "rimraf ./lib ./dist",
    "lint": "eslint src",
    "jest": "NODE_ENV=test jest"
  },
  "devDependencies": {
<<<<<<< HEAD
    "@neos-project/babel-preset-neos-ui": "3.0.2",
    "@neos-project/build-essentials": "3.0.2",
    "@neos-project/jest-preset-neos-ui": "3.0.2"
=======
    "@neos-project/babel-preset-neos-ui": "2.0.3-beta",
    "@neos-project/build-essentials": "2.0.3-beta",
    "@neos-project/jest-preset-neos-ui": "2.0.3-beta"
>>>>>>> d07ba2b6
  },
  "peerDependencies": {
    "prop-types": "^15.5.10",
    "react": "^16.0.0"
  },
  "dependencies": {
    "reselect": "^3.0.1"
  },
  "license": "GNU GPLv3",
  "jest": {
    "preset": "@neos-project/jest-preset-neos-ui"
  }
}<|MERGE_RESOLUTION|>--- conflicted
+++ resolved
@@ -1,10 +1,6 @@
 {
   "name": "@neos-project/neos-ui-decorators",
-<<<<<<< HEAD
-  "version": "3.0.2",
-=======
   "version": "2.0.3-beta",
->>>>>>> d07ba2b6
   "description": "Decorators for Neos CMS UI.",
   "private": true,
   "main": "./src/index.ts",
@@ -18,15 +14,9 @@
     "jest": "NODE_ENV=test jest"
   },
   "devDependencies": {
-<<<<<<< HEAD
-    "@neos-project/babel-preset-neos-ui": "3.0.2",
-    "@neos-project/build-essentials": "3.0.2",
-    "@neos-project/jest-preset-neos-ui": "3.0.2"
-=======
     "@neos-project/babel-preset-neos-ui": "2.0.3-beta",
     "@neos-project/build-essentials": "2.0.3-beta",
     "@neos-project/jest-preset-neos-ui": "2.0.3-beta"
->>>>>>> d07ba2b6
   },
   "peerDependencies": {
     "prop-types": "^15.5.10",
