--- conflicted
+++ resolved
@@ -1,10 +1,6 @@
 {
   "name": "@neos-project/neos-ui-i18n",
-<<<<<<< HEAD
-  "version": "8.1.0",
-=======
   "version": "8.1.2",
->>>>>>> 0d2b82ce
   "description": "I18n utilities and components for Neos CMS UI.",
   "private": true,
   "main": "./src/index.tsx",
@@ -16,7 +12,6 @@
     "jest": "NODE_ENV=test jest"
   },
   "devDependencies": {
-<<<<<<< HEAD
     "@neos-project/babel-preset-neos-ui": "workspace:*",
     "@neos-project/build-essentials": "workspace:*",
     "@neos-project/jest-preset-neos-ui": "workspace:*",
@@ -31,16 +26,6 @@
   },
   "peerDependencies": {
     "react": "^16.12.0"
-=======
-    "@neos-project/babel-preset-neos-ui": "8.1.2",
-    "@neos-project/build-essentials": "8.1.2",
-    "@neos-project/jest-preset-neos-ui": "8.1.2"
-  },
-  "dependencies": {
-    "@neos-project/neos-ui-decorators": "8.1.2",
-    "@neos-project/neos-ui-extensibility": "8.1.2",
-    "@neos-project/utils-logger": "8.1.2"
->>>>>>> 0d2b82ce
   },
   "license": "GNU GPLv3",
   "jest": {
