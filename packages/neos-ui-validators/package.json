{
  "name": "@neos-project/neos-ui-validators",
<<<<<<< HEAD
  "version": "3.0.2",
=======
  "version": "2.0.3-beta",
>>>>>>> d07ba2b6
  "description": "Validators for Neos CMS UI.",
  "private": true,
  "main": "./src/index.ts",
  "scripts": {
    "test": "yarn jest -w 2 --coverage",
    "test:watch": "yarn jest --watch",
    "lint": "eslint src",
    "clean": "rimraf ./lib ./dist",
    "jest": "NODE_ENV=test jest"
  },
  "devDependencies": {
<<<<<<< HEAD
    "@neos-project/babel-preset-neos-ui": "3.0.2",
    "@neos-project/jest-preset-neos-ui": "3.0.2"
  },
  "dependencies": {
    "@neos-project/build-essentials": "3.0.2",
    "@neos-project/neos-ui-extensibility": "3.0.2",
    "@neos-project/neos-ui-i18n": "3.0.2",
    "@neos-project/utils-logger": "3.0.2"
=======
    "@neos-project/babel-preset-neos-ui": "2.0.3-beta",
    "@neos-project/jest-preset-neos-ui": "2.0.3-beta"
  },
  "dependencies": {
    "@neos-project/build-essentials": "2.0.3-beta",
    "@neos-project/neos-ui-extensibility": "2.0.3-beta",
    "@neos-project/neos-ui-i18n": "2.0.3-beta",
    "@neos-project/utils-logger": "2.0.3-beta"
>>>>>>> d07ba2b6
  },
  "license": "GNU GPLv3",
  "jest": {
    "preset": "@neos-project/jest-preset-neos-ui"
  }
}<|MERGE_RESOLUTION|>--- conflicted
+++ resolved
@@ -1,10 +1,6 @@
 {
   "name": "@neos-project/neos-ui-validators",
-<<<<<<< HEAD
-  "version": "3.0.2",
-=======
   "version": "2.0.3-beta",
->>>>>>> d07ba2b6
   "description": "Validators for Neos CMS UI.",
   "private": true,
   "main": "./src/index.ts",
@@ -16,16 +12,6 @@
     "jest": "NODE_ENV=test jest"
   },
   "devDependencies": {
-<<<<<<< HEAD
-    "@neos-project/babel-preset-neos-ui": "3.0.2",
-    "@neos-project/jest-preset-neos-ui": "3.0.2"
-  },
-  "dependencies": {
-    "@neos-project/build-essentials": "3.0.2",
-    "@neos-project/neos-ui-extensibility": "3.0.2",
-    "@neos-project/neos-ui-i18n": "3.0.2",
-    "@neos-project/utils-logger": "3.0.2"
-=======
     "@neos-project/babel-preset-neos-ui": "2.0.3-beta",
     "@neos-project/jest-preset-neos-ui": "2.0.3-beta"
   },
@@ -34,7 +20,6 @@
     "@neos-project/neos-ui-extensibility": "2.0.3-beta",
     "@neos-project/neos-ui-i18n": "2.0.3-beta",
     "@neos-project/utils-logger": "2.0.3-beta"
->>>>>>> d07ba2b6
   },
   "license": "GNU GPLv3",
   "jest": {
