--- conflicted
+++ resolved
@@ -14,12 +14,7 @@
     "@neos-project/neos-ui-extensibility": "workspace:*",
     "@neos-project/neos-ui-i18n": "workspace:*",
     "@neos-project/utils-logger": "workspace:*",
-<<<<<<< HEAD
     "isemail": "3.2.0"
-=======
-    "isemail": "3.2.0",
-    "plow-js": "3.0.0"
->>>>>>> 16ea86cf
   },
   "devDependencies": {
     "@neos-project/jest-preset-neos-ui": "workspace:*",
