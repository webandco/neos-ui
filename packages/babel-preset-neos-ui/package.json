--- conflicted
+++ resolved
@@ -1,12 +1,7 @@
 {
   "name": "@neos-project/babel-preset-neos-ui",
-<<<<<<< HEAD
-  "version": "8.1.0",
+  "version": "8.1.2",
   "description": "The babel preset for all packages of the neos-ui mono-repo.",
-=======
-  "version": "8.1.2",
-  "description": "The babel preset for all packags of the neos-ui mono-repo.",
->>>>>>> 0d2b82ce
   "main": "./src/index.js",
   "private": true,
   "bin": {
