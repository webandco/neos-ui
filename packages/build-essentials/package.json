{
  "name": "@neos-project/build-essentials",
<<<<<<< HEAD
  "version": "5.0.5",
=======
  "version": "4.0.5",
>>>>>>> a9a63666
  "description": "Dependencies for building @neos-project packages",
  "repository": "neos/neos-ui",
  "bugs": "https://github.com/neos/neos-ui/issues",
  "homepage": "https://github.com/neos/neos-ui/blob/master/README.md",
  "main": "./src",
  "bin": {
    "check-dependencies": "./node_modules/.bin/check-dependencies",
    "cpx": "./node_modules/.bin/cpx",
    "cross-env": "./node_modules/.bin/cross-env",
    "eslint": "./node_modules/.bin/eslint",
    "rimraf": "./node_modules/.bin/rimraf",
    "watch": "./node_modules/.bin/watch",
    "webpack": "./node_modules/.bin/webpack",
    "stylelint": "./node_modules/.bin/stylelint"
  },
  "scripts": {
    "lint": "eslint src"
  },
  "devDependencies": {
<<<<<<< HEAD
    "@neos-project/babel-preset-neos-ui": "5.0.5"
=======
    "@neos-project/babel-preset-neos-ui": "4.0.5"
>>>>>>> a9a63666
  },
  "dependencies": {
    "@ckeditor/ckeditor5-dev-utils": "^12.0.1",
    "babel-core": "^6.13.2",
    "babel-eslint": "^7.1.1",
    "babel-loader": "^7.1.2",
    "check-dependencies": "^1.0.1",
    "cpx": "^1.3.1",
    "cross-env": "^5.1.3",
    "eslint": "^5.3.0",
    "lodash.upperfirst": "^4.3.0",
    "mini-css-extract-plugin": "^0.5.0",
    "postcss-css-variables": "^0.11.0",
    "postcss-hexrgba": "^1.0.1",
    "postcss-import": "^12.0.1",
    "postcss-loader": "^3.0.0",
    "postcss-nested": "^4.1.1",
    "rimraf": "^2.5.4",
    "stylelint": "^9.3.0",
    "terser-webpack-plugin": "^1.2.3",
    "ts-jest": "^23.10.5",
    "ts-loader": "^5.3.3",
    "tslib": "^1.9.3",
    "tslint": "^5.11.0",
    "tslint-config-prettier": "^1.15.0",
    "tslint-react": "^3.6.0",
    "typescript": "^3.2.2",
    "url-loader": "^1.0.1",
    "watch": "^1.0.2",
    "webpack": "^4.29.3",
    "webpack-livereload-plugin": "^2.2.0"
  },
  "license": "GNU GPLv3"
}<|MERGE_RESOLUTION|>--- conflicted
+++ resolved
@@ -1,10 +1,6 @@
 {
   "name": "@neos-project/build-essentials",
-<<<<<<< HEAD
   "version": "5.0.5",
-=======
-  "version": "4.0.5",
->>>>>>> a9a63666
   "description": "Dependencies for building @neos-project packages",
   "repository": "neos/neos-ui",
   "bugs": "https://github.com/neos/neos-ui/issues",
@@ -24,11 +20,7 @@
     "lint": "eslint src"
   },
   "devDependencies": {
-<<<<<<< HEAD
     "@neos-project/babel-preset-neos-ui": "5.0.5"
-=======
-    "@neos-project/babel-preset-neos-ui": "4.0.5"
->>>>>>> a9a63666
   },
   "dependencies": {
     "@ckeditor/ckeditor5-dev-utils": "^12.0.1",
