--- conflicted
+++ resolved
@@ -40,13 +40,8 @@
     "postcss-loader": "^3.0.0",
     "postcss-nested": "^4.2.1",
     "rimraf": "^2.5.4",
-<<<<<<< HEAD
-    "stylelint": "^13.0.0",
+    "stylelint": "^13.7.2",
     "terser-webpack-plugin": "^2.3.1",
-=======
-    "stylelint": "^13.7.2",
-    "terser-webpack-plugin": "^1.2.3",
->>>>>>> 55fed726
     "ts-jest": "^23.10.5",
     "ts-loader": "^6.0.0",
     "tslib": "^1.9.3",
