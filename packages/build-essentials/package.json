--- conflicted
+++ resolved
@@ -1,10 +1,6 @@
 {
   "name": "@neos-project/build-essentials",
-<<<<<<< HEAD
   "version": "5.1.4",
-=======
-  "version": "5.0.5",
->>>>>>> bd5ee832
   "description": "Dependencies for building @neos-project packages",
   "repository": "neos/neos-ui",
   "bugs": "https://github.com/neos/neos-ui/issues",
@@ -24,11 +20,7 @@
     "lint": "eslint src"
   },
   "devDependencies": {
-<<<<<<< HEAD
     "@neos-project/babel-preset-neos-ui": "5.1.4"
-=======
-    "@neos-project/babel-preset-neos-ui": "5.0.5"
->>>>>>> bd5ee832
   },
   "dependencies": {
     "@ckeditor/ckeditor5-dev-utils": "^12.0.1",
