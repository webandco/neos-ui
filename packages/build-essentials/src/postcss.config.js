const brand = require('@neos-project/brand');
const brandVars = brand.generateCssVarsObject(brand.config, 'brand');
<<<<<<< HEAD
const transitions = require('./config/transitionConfig');
const transitionVars = transitions.generateCssVarsObject(transitions.config);
=======
const styles = require('./styleConfig');
const styleVars = styles.generateCssVarsObject(styles.config);
>>>>>>> 96f2933a

module.exports = {
    plugins: [
        require('autoprefixer')({
            browsers: ['last 2 versions']
        }),
        require('postcss-css-variables')({
            variables: Object.assign({
                //
                // Spacings
                //
                '--goldenUnit': '40px',
                '--spacing': '16px',
                '--halfSpacing': '8px',
                '--quarterSpacing': '4px',

                //
                // Sizes
                //
                '--sidebarWidth': '320px',

                //
                // Font sizes
                //
                '--baseFontSize': '14px',
                '--smallFontSize': '12px'
<<<<<<< HEAD
            }, transitionVars, brandVars)
=======
            }, styleVars, brandVars)
>>>>>>> 96f2933a
        }),
        require('postcss-import')(),
        require('postcss-nested')(),
        require('postcss-hexrgba')()
    ]
};<|MERGE_RESOLUTION|>--- conflicted
+++ resolved
@@ -1,12 +1,9 @@
 const brand = require('@neos-project/brand');
 const brandVars = brand.generateCssVarsObject(brand.config, 'brand');
-<<<<<<< HEAD
 const transitions = require('./config/transitionConfig');
 const transitionVars = transitions.generateCssVarsObject(transitions.config);
-=======
 const styles = require('./styleConfig');
 const styleVars = styles.generateCssVarsObject(styles.config);
->>>>>>> 96f2933a
 
 module.exports = {
     plugins: [
@@ -33,11 +30,7 @@
                 //
                 '--baseFontSize': '14px',
                 '--smallFontSize': '12px'
-<<<<<<< HEAD
-            }, transitionVars, brandVars)
-=======
             }, styleVars, brandVars)
->>>>>>> 96f2933a
         }),
         require('postcss-import')(),
         require('postcss-nested')(),
