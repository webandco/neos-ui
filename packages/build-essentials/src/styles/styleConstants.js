--- conflicted
+++ resolved
@@ -18,34 +18,25 @@
     },
     zIndex: {
         secondaryToolbar: ['linkIconButtonFlyout'],
-<<<<<<< HEAD
-        flashMessageContainer: '60',
+        flashMessageContainer: '70',
         loadingIndicatorContainer: '50',
-=======
-        flashMessageContainer: '7',
-        loadingIndicatorContainer: '5',
->>>>>>> 74b7e432
         secondaryInspector: ['context', 'iframe', 'close'],
-        secondaryInspectorElevated: '6',
-        'secondaryInspectorElevated-DropDownContents': '7',
-        dialog: '5',
+        secondaryInspectorElevated: '60',
+        'secondaryInspectorElevated-DropDownContents': '70',
+        dialog: '50',
         fullScreenClose: ['context'],
         drawer: 45,
         bar: ['context'],
         primaryToolbar: '40',
         checkboxInput: ['context'],
         dropdownContents: ['context'],
-<<<<<<< HEAD
-        selectBoxContents: '40',
-=======
-        selectBoxContents: '5',
->>>>>>> 74b7e432
+        selectBoxContents: '50',
         notInlineEditableOverlay: ['context'],
         calendarFakeInputMirror: ['context'],
         rdtPicker: ['context'],
         sideBar: ['dropTargetBefore', 'dropTargetAfter'],
         wrapperDropdown: ['context'],
-        unappliedChangesOverlay: '5',
+        unappliedChangesOverlay: '50',
         nodeToolBar: '2147483646'
     },
     fontSize: {
