--- conflicted
+++ resolved
@@ -193,7 +193,6 @@
     static propTypes = {
         option: PropTypes.shape({
             label: PropTypes.string,
-<<<<<<< HEAD
             preview: PropTypes.string,
             loaderUri: PropTypes.string
         }),
@@ -220,10 +219,6 @@
             uriInLiveWorkspace: PropTypes.string,
             nodeType: PropTypes.string,
             loaderUri: PropTypes.string
-=======
-            uriInLiveWorkspace: PropTypes.string,
-            nodeType: PropTypes.string
->>>>>>> 325153e3
         }),
 
         nodeTypesRegistry: PropTypes.object.isRequired
