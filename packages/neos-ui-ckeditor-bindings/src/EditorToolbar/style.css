.toolBar__btnGroup {
    display: flex;

    &:before,
    &:after {
        content: '';
        display: table;
    }
    &:after {
        clear: both;
    }
}
.toolBar__btnGroup__btn {
    float: left;
}


.linkIconButton__flyout {
    position: fixed;
    z-index: 1000;
    width: 460px;
    border: var(--halfSpacing) solid var(--brandColorsContrastDarker);
}

.linkIconButton__item {
    padding: var(--halfSpacing);
    box-sizing:content-box;
    height: calc(var(--goldenUnit) * 1.5);
    line-height: 20px;
}

.linkIconButton__link {
    color: var(--brandColorsContrastBright);
    display: block;
    font-size: 12px;
}

<<<<<<< HEAD
.linkIconButton__image {
    height: calc(var(--goldenUnit) * 1.5);
    width: auto;
    float: right;
=======
.linkIconButton__link--active {
    color: #fff;
>>>>>>> a5f6e557
}<|MERGE_RESOLUTION|>--- conflicted
+++ resolved
@@ -35,13 +35,12 @@
     font-size: 12px;
 }
 
-<<<<<<< HEAD
 .linkIconButton__image {
     height: calc(var(--goldenUnit) * 1.5);
     width: auto;
     float: right;
-=======
+}
+
 .linkIconButton__link--active {
     color: #fff;
->>>>>>> a5f6e557
 }