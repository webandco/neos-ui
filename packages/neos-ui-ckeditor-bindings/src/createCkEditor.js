import {$get} from 'plow-js';

import {getGuestFrameWindow} from '@neos-project/neos-ui-guest-frame/src/dom';

export default ({propertyDomNode, propertyName, contextPath, nodeType, editorOptions, globalRegistry, persistChange}) => {
    const formattingRulesRegistry = globalRegistry.get('ckEditor').get('formattingRules');
    const richtextToolbarRegistry = globalRegistry.get('ckEditor').get('richtextToolbar');
    const i18nRegistry = globalRegistry.get('i18n');
    const enabledFormattingRuleIds = richtextToolbarRegistry
        .getEnabledFormattingRulesForNodeTypeAndProperty(nodeType.name)(propertyName);
    const placeholder = unescape(i18nRegistry.translate($get('placeholder', editorOptions)));

    const ckEditorConfiguration = enabledFormattingRuleIds
        .map(formattingRuleId => formattingRulesRegistry.get(formattingRuleId))
        .reduce((ckEditorConfiguration, formattingDefinition) => {
            const {config} = formattingDefinition;

            if (config) {
                return Object.assign({}, ckEditorConfiguration, config(ckEditorConfiguration));
            }

            return ckEditorConfiguration;
        }, Object.assign(
            {
<<<<<<< HEAD
                extraPlugins: 'confighelper',
                removePlugins: 'floatingspace,maximize,resize,toolbar,contextmenu,liststyle,tabletools',
                autoParagraph: false,
                entities: false
=======
                extraPlugins: 'neos_placeholder,neos_fixPasteIntoInlineElements',
                removePlugins: 'floatingspace,maximize,resize,contextmenu,liststyle,tabletools',
                autoParagraph: false
>>>>>>> 782b807f
            },
            placeholder ? {neosPlaceholder: placeholder} : {}
        ));

    getGuestFrameWindow().NeosCKEditorApi.createEditor(propertyDomNode, ckEditorConfiguration, propertyName, contents => {
        persistChange({
            type: 'Neos.Neos.Ui:Property',
            subject: contextPath,
            payload: {
                propertyName,
                value: contents
            }
        });
    });
};<|MERGE_RESOLUTION|>--- conflicted
+++ resolved
@@ -22,16 +22,10 @@
             return ckEditorConfiguration;
         }, Object.assign(
             {
-<<<<<<< HEAD
-                extraPlugins: 'confighelper',
-                removePlugins: 'floatingspace,maximize,resize,toolbar,contextmenu,liststyle,tabletools',
+                extraPlugins: 'neos_placeholder,neos_fixPasteIntoInlineElements',
+                removePlugins: 'floatingspace,maximize,resize,contextmenu,liststyle,tabletools',
                 autoParagraph: false,
                 entities: false
-=======
-                extraPlugins: 'neos_placeholder,neos_fixPasteIntoInlineElements',
-                removePlugins: 'floatingspace,maximize,resize,contextmenu,liststyle,tabletools',
-                autoParagraph: false
->>>>>>> 782b807f
             },
             placeholder ? {neosPlaceholder: placeholder} : {}
         ));
