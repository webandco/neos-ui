{
    "name": "@neos-project/neos-ui-sagas",
<<<<<<< HEAD
    "version": "3.0.2",
=======
    "version": "2.0.3-beta",
>>>>>>> d07ba2b6
    "description": "Redux Sagas implementation for the Neos CMS UI",
    "private": true,
    "main": "src/index.js",
    "scripts": {
        "test": "yarn jest -w 2 --coverage",
        "test:watch": "yarn jest --watch",
        "build": "exit 0",
        "build:watch": "exit 0",
        "clean": "rimraf ./lib ./dist",
        "lint": "eslint src",
        "jest": "NODE_ENV=test jest"
    },
    "devDependencies": {
<<<<<<< HEAD
        "@neos-project/babel-preset-neos-ui": "3.0.2",
        "@neos-project/build-essentials": "3.0.2",
        "@neos-project/jest-preset-neos-ui": "3.0.2"
    },
    "dependencies": {
        "@neos-project/neos-ui-extensibility": "3.0.2",
        "@neos-project/neos-ui-validators": "3.0.2",
        "@neos-project/utils-redux": "3.0.2"
=======
        "@neos-project/babel-preset-neos-ui": "2.0.3-beta",
        "@neos-project/build-essentials": "2.0.3-beta",
        "@neos-project/jest-preset-neos-ui": "2.0.3-beta"
    },
    "dependencies": {
        "@neos-project/neos-ui-extensibility": "2.0.3-beta",
        "@neos-project/neos-ui-validators": "2.0.3-beta",
        "@neos-project/utils-redux": "2.0.3-beta"
>>>>>>> d07ba2b6
    },
    "license": "GNU GPLv3",
    "jest": {
        "preset": "@neos-project/jest-preset-neos-ui"
    }
}<|MERGE_RESOLUTION|>--- conflicted
+++ resolved
@@ -1,10 +1,6 @@
 {
     "name": "@neos-project/neos-ui-sagas",
-<<<<<<< HEAD
-    "version": "3.0.2",
-=======
     "version": "2.0.3-beta",
->>>>>>> d07ba2b6
     "description": "Redux Sagas implementation for the Neos CMS UI",
     "private": true,
     "main": "src/index.js",
@@ -18,16 +14,6 @@
         "jest": "NODE_ENV=test jest"
     },
     "devDependencies": {
-<<<<<<< HEAD
-        "@neos-project/babel-preset-neos-ui": "3.0.2",
-        "@neos-project/build-essentials": "3.0.2",
-        "@neos-project/jest-preset-neos-ui": "3.0.2"
-    },
-    "dependencies": {
-        "@neos-project/neos-ui-extensibility": "3.0.2",
-        "@neos-project/neos-ui-validators": "3.0.2",
-        "@neos-project/utils-redux": "3.0.2"
-=======
         "@neos-project/babel-preset-neos-ui": "2.0.3-beta",
         "@neos-project/build-essentials": "2.0.3-beta",
         "@neos-project/jest-preset-neos-ui": "2.0.3-beta"
@@ -36,7 +22,6 @@
         "@neos-project/neos-ui-extensibility": "2.0.3-beta",
         "@neos-project/neos-ui-validators": "2.0.3-beta",
         "@neos-project/utils-redux": "2.0.3-beta"
->>>>>>> d07ba2b6
     },
     "license": "GNU GPLv3",
     "jest": {
