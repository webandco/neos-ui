--- conflicted
+++ resolved
@@ -23,10 +23,6 @@
     "@neos-project/neos-ui-redux-store": "workspace:*",
     "lodash.escaperegexp": "^4.1.2",
     "mousetrap": "^1.6.3",
-<<<<<<< HEAD
-=======
-    "plow-js": "3.0.0",
->>>>>>> 16ea86cf
     "redux-saga": "^0.15.0"
   },
   "license": "GNU GPLv3",
