--- conflicted
+++ resolved
@@ -11,18 +11,6 @@
     try {
         const feedback = yield call(change, changes);
         yield put(actions.ServerFeedback.handleServerFeedback(feedback));
-<<<<<<< HEAD
-
-        const state = yield select();
-        const isAutoPublishingEnabled = state?.user?.settings?.isAutoPublishingEnabled ?? false;
-
-        if (isAutoPublishingEnabled) {
-            const baseWorkspace = baseWorkspaceSelector(state);
-            const publishableNodesInDocument = publishableNodesInDocumentSelector(state);
-            yield put(actions.CR.Workspaces.publish(publishableNodesInDocument.map(node => node?.contextPath), baseWorkspace));
-        }
-=======
->>>>>>> 15457773
     } catch (error) {
         console.error('Failed to persist changes', error);
     } finally {
