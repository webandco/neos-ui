--- conflicted
+++ resolved
@@ -24,21 +24,6 @@
     });
 }
 
-<<<<<<< HEAD
-export function * watchToggleAutoPublish() {
-    yield takeEvery(actionTypes.User.Settings.TOGGLE_AUTO_PUBLISHING, function * publishInitially() {
-        const state = yield select();
-        const isAutoPublishingEnabled = state?.user?.settings?.isAutoPublishingEnabled;
-
-        if (isAutoPublishingEnabled) {
-            const publishableNodesInDocument = publishableNodesInDocumentSelector(state);
-            yield put(actions.CR.Workspaces.publish(publishableNodesInDocument.map(node => node?.contextPath), 'live'));
-        }
-    });
-}
-
-=======
->>>>>>> 15457773
 export function * watchChangeBaseWorkspace() {
     const {changeBaseWorkspace} = backend.get().endpoints;
     yield takeEvery(actionTypes.CR.Workspaces.CHANGE_BASE_WORKSPACE, function * change(action) {
