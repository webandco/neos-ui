--- conflicted
+++ resolved
@@ -42,16 +42,10 @@
             yield put(actions.CR.Nodes.commitPaste(clipboardMode));
             const changes = subject.map(contextPath => ({
                 type: calculateChangeTypeFromMode(mode, clipboardMode),
-<<<<<<< HEAD
-                subject,
+                contextPath,
                 payload: calculateDomAddressesFromMode(mode, referenceNode, fusionPath)
-            }]));
-=======
-                subject: contextPath,
-                payload: calculateDomAddressesFromMode(mode, reference, fusionPath)
             }));
             yield put(actions.Changes.persistChanges(changes));
->>>>>>> c33f7be4
         }
     });
 }