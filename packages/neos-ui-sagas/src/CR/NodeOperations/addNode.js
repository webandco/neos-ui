--- conflicted
+++ resolved
@@ -53,10 +53,6 @@
         }
         case STEP_NODE_CREATION_DIALOG: {
             const nodeType = nodeTypesRegistry.get(workflowData.nodeType);
-<<<<<<< HEAD
-            const label = nodeType?.label;
-            const configuration = nodeType?.ui?.creationDialog;
-=======
             const referenceNodeSelector = selectors.CR.Nodes.makeGetNodeByContextPathSelector(referenceNodeContextPath);
             const referencedNode = yield select(referenceNodeSelector);
 
@@ -64,9 +60,8 @@
                 referenceNodeContextPath :
                 referencedNode.parent;
 
-            const label = $get('label', nodeType);
-            const configuration = $get('ui.creationDialog', nodeType);
->>>>>>> 16ea86cf
+            const label = nodeType?.label;
+            const configuration = nodeType?.ui?.creationDialog;
             if (configuration) {
                 //
                 // This node type has a creationDialog configuration,
