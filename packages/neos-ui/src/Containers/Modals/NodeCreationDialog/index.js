import React, {PureComponent} from 'react';
import PropTypes from 'prop-types';
import {connect} from 'react-redux';
import memoize from 'lodash.memoize';
import cx from 'classnames';

import {neos} from '@neos-project/neos-ui-decorators';
import {actions, selectors} from '@neos-project/neos-ui-redux-store';
import validate from '@neos-project/neos-ui-validators';
import preprocessNodeConfiguration from '../../../preprocessNodeConfiguration';

import Icon from '@neos-project/react-ui-components/src/Icon/';
import Button from '@neos-project/react-ui-components/src/Button/';
import Dialog from '@neos-project/react-ui-components/src/Dialog/';
import I18n from '@neos-project/neos-ui-i18n';
import EditorEnvelope from '@neos-project/neos-ui-editors/src/EditorEnvelope/index';

import style from './style.module.css';

const defaultState = {
    transient: {},
    validationErrors: null,
    isDirty: false,
    secondaryInspectorName: '',
    secondaryInspectorComponent: null
};

const getTransientDefaultValuesFromConfiguration = configuration => {
    if (configuration) {
        return Object.keys(configuration.elements).reduce(
            (transientDefaultValues, elementName) => {
                if (configuration.elements[elementName].defaultValue === undefined) {
                    transientDefaultValues[elementName] = {value: null};
                } else {
                    transientDefaultValues[elementName] = {
                        value: configuration.elements[elementName].defaultValue
                    };
                }
                return transientDefaultValues;
            },
            {}
        );
    }
    return {};
}

const getDerivedStateFromProps = (props, state) => {
    if (!props.isOpen) {
        return defaultState;
    }

    if (state.isDirty) {
        return state;
    }

    const transientDefaultValues = getTransientDefaultValuesFromConfiguration(
        props.configuration
    );

    return {
        ...state,
        transient: {
            ...transientDefaultValues,
            ...state.transient
        }
    };
}

@neos(globalRegistry => ({
    validatorRegistry: globalRegistry.get('validators')
}))
@connect(state => {
<<<<<<< HEAD
    const isOpen = state?.ui?.nodeCreationDialog?.isOpen;
    const label = state?.ui?.nodeCreationDialog?.label;
    const configuration = state?.ui?.nodeCreationDialog?.configuration;
=======
    const isOpen = $get('ui.nodeCreationDialog.isOpen', state);
    const label = $get('ui.nodeCreationDialog.label', state);
    const configuration = $get('ui.nodeCreationDialog.configuration', state);
    const parentNodeContextPath = $get('ui.nodeCreationDialog.parentNodeContextPath', state);
    const nodeType = $get('ui.nodeCreationDialog.nodeType', state);
>>>>>>> 16ea86cf

    const parentNode = selectors.CR.Nodes.makeGetNodeByContextPathSelector(parentNodeContextPath)(state);

    return {isOpen, label, configuration, parentNode, nodeType};
}, {
    cancel: actions.UI.NodeCreationDialog.cancel,
    back: actions.UI.NodeCreationDialog.back,
    apply: actions.UI.NodeCreationDialog.apply
})
export default class NodeCreationDialog extends PureComponent {
    static propTypes = {
        isOpen: PropTypes.bool.isRequired,
        label: PropTypes.string,
        configuration: PropTypes.object,
        parentNode: PropTypes.object,
        nodeType: PropTypes.string,
        validatorRegistry: PropTypes.object.isRequired,
        cancel: PropTypes.func.isRequired,
        back: PropTypes.func.isRequired,
        apply: PropTypes.func.isRequired
    };

    static defaultState = {
        transient: {},
        validationErrors: null,
        isDirty: false,
        secondaryInspectorName: '',
        secondaryInspectorComponent: null
    };

    constructor(props) {
        super(props);
        this.state = getDerivedStateFromProps(props, defaultState);
    }

    static getDerivedStateFromProps(props, state) {
        return getDerivedStateFromProps(props, state);
    }

    handleDialogEditorValueChange = memoize(elementName => (value, hooks) => {
        const transient = {
            ...this.state.transient,
            [elementName]: {value, hooks}
        };
        const validationErrors = this.getValidationErrorsForTransientValues(transient);

        this.setState({
            transient,
            isDirty: true,
            validationErrors
        });
    })

    getValidationErrorsForTransientValues = transientValues => {
        const {validatorRegistry, configuration} = this.props;
        const values = this.getValuesMapFromTransientValues(transientValues);

        return validate(values, configuration.elements, validatorRegistry);
    }

    getValuesMapFromTransientValues = transientValues => {
        return Object.keys(transientValues).reduce(
            (valuesMap, elementName) => {
                valuesMap[elementName] = transientValues[elementName].value;
                return valuesMap;
            },
            {}
        );
    }

    handleCancel = () => {
        const {cancel} = this.props;
        cancel();
    }

    handleBack = () => {
        const {back} = this.props;
        back();
    }

    handleApply = () => {
        const {transient} = this.state;
        const validationErrors = this.getValidationErrorsForTransientValues(transient);

        if (validationErrors) {
            this.setState({validationErrors, isDirty: true});
        } else {
            const {apply} = this.props;
            apply(transient);
            this.setState(defaultState);
        }
    }

    handleKeyPress = event => {
        if (event.key === 'Enter') {
            this.handleApply();
        }
    }

    handleSecondaryInspectorDismissal = () => this.setState({
        secondaryInspectorName: '',
        secondaryInspectorComponent: null
    });

    /**
     * API function called by nested Editors, to render a secondary inspector.
     *
     * @param string secondaryInspectorName toggle the secondary inspector if the name is the same as before.
     * @param function secondaryInspectorComponentFactory this function, when called without arguments, must return the React component to be rendered.
     */
    renderSecondaryInspector = (secondaryInspectorName, secondaryInspectorComponentFactory) => {
        if (this.state.secondaryInspectorName === secondaryInspectorName) {
            // We toggle the secondary inspector if it is rendered a second time; so that's why we hide it here.
            // @TODO: this.handleCloseSecondaryInspector();
        } else {
            let secondaryInspectorComponent = null;
            if (secondaryInspectorComponentFactory) {
                // Hint: we directly resolve the factory function here, to ensure the object is not re-created on every render but stays the same for its whole lifetime.
                secondaryInspectorComponent = secondaryInspectorComponentFactory();
            }

            this.setState({
                secondaryInspectorName,
                secondaryInspectorComponent
            });
        }
    }

    renderBackAction() {
        return (
            <Button
                id="neos-NodeCreationDialog-Back"
                key="back"
                style="lighter"
                hoverStyle="brand"
                onClick={this.handleBack}
            >
                <I18n id="Neos.Neos:Main:back" fallback="Back"/>
            </Button>
        );
    }

    renderTitle() {
        const {label} = this.props;

        return (
            <span>
                <I18n fallback="Create new" id="createNew"/>&nbsp;
                <I18n id={label} fallback={label}/>
            </span>
        );
    }

    renderSaveAction() {
        const {isDirty, validationErrors} = this.state;
        return (
            <Button
                id="neos-NodeCreationDialog-CreateNew"
                key="save"
                style="success"
                hoverStyle="success"
                onClick={this.handleApply}
                disabled={validationErrors && isDirty}
            >
                <Icon icon="plus-square" className={style.buttonIcon}/>
                <I18n id="Neos.Neos:Main:createNew" fallback="Create"/>
            </Button>
        );
    }

    renderElement(elementName, element, isFirst) {
        const {validationErrors, isDirty} = this.state;
<<<<<<< HEAD
        const validationErrorsForElement = isDirty ? validationErrors?.[elementName] : [];
        const element = configuration.elements[elementName];
        const options = {
            ...element?.ui?.editorOptions,
            autoFocus: isFirst
        };
=======
        const validationErrorsForElement = isDirty ? $get(elementName, validationErrors) : [];
        const options = $set('autoFocus', isFirst, Object.assign({}, $get('ui.editorOptions', element)));
>>>>>>> 16ea86cf

        return (
            <div key={elementName} className={style.editor}>
                <EditorEnvelope
                    identifier={`${elementName}--creation-dialog`}
                    label={element?.ui?.label}
                    editor={element?.ui?.editor}
                    helpMessage={element?.ui?.help?.message || ''}
                    helpThumbnail={element?.ui?.help?.thumbnail || ''}
                    options={options}
                    commit={this.handleDialogEditorValueChange(elementName)}
                    validationErrors={validationErrorsForElement}
                    value={this.state.transient[elementName].value || ''}
                    hooks={this.state.transient[elementName].hooks}
                    onKeyPress={this.handleKeyPress}
                    onEnterKey={this.handleApply}
                    renderSecondaryInspector={this.renderSecondaryInspector}
                />
            </div>
        );
    }

    renderAllElements() {
        const transientValues = this.getValuesMapFromTransientValues(this.state.transient);
        const {parentNode} = this.props;

        /**
         * Transient Node used in CreationDialog for ClientEval.
         * NOTE: This transient Node does not have all the attributes of a real Node
         * because the Node does not exist yet.
         */
        const transientNode = {
            nodeType: this.props.nodeType,
            parent: parentNode.contextPath,
            properties: {
                _nodeType: this.props.nodeType,
                ...transientValues
            }
        };

        // evaluate ClientEval in configuration with transientNode and parentNode
        const configuration = preprocessNodeConfiguration({node: transientNode, parentNode}, this.props.configuration);

        return Object.keys(configuration.elements).reduce(
            (result, elementName, index) => {
                const element = configuration.elements[elementName];
                if (element) {
                    result.push(
                        this.renderElement(elementName, element, index === 0)
                    );
                }

                return result;
            },
            []
        );
    }

    render() {
        const {isOpen} = this.props;

        if (!isOpen) {
            return null;
        }

        return (
            <Dialog
                actions={[this.renderBackAction(), this.renderSaveAction()]}
                title={this.renderTitle()}
                onRequestClose={this.handleCancel}
                type="success"
                isOpen
                style={this.state.secondaryInspectorComponent ? 'jumbo' : 'wide'}
                id="neos-NodeCreationDialog"
            >
                <div
                    id="neos-NodeCreationDialog-Body"
                    className={cx({
                        [style.body]: true,
                        [style.expanded]: Boolean(this.state.secondaryInspectorComponent)
                    })}
                >
                    <div className={style.secondaryColumn}>
                        <div className={style.secondaryColumn__contentWrapper}>
                            <Button
                                style="clean"
                                className={style.close}
                                onClick={this.handleSecondaryInspectorDismissal}
                            >
                                <Icon icon="chevron-left" />
                            </Button>

                            {this.state.secondaryInspectorComponent}
                        </div>
                    </div>
                    <div className={style.primaryColumn}>
                        {this.renderAllElements()}
                    </div>
                </div>
            </Dialog>
        );
    }
}<|MERGE_RESOLUTION|>--- conflicted
+++ resolved
@@ -70,17 +70,11 @@
     validatorRegistry: globalRegistry.get('validators')
 }))
 @connect(state => {
-<<<<<<< HEAD
     const isOpen = state?.ui?.nodeCreationDialog?.isOpen;
     const label = state?.ui?.nodeCreationDialog?.label;
     const configuration = state?.ui?.nodeCreationDialog?.configuration;
-=======
-    const isOpen = $get('ui.nodeCreationDialog.isOpen', state);
-    const label = $get('ui.nodeCreationDialog.label', state);
-    const configuration = $get('ui.nodeCreationDialog.configuration', state);
-    const parentNodeContextPath = $get('ui.nodeCreationDialog.parentNodeContextPath', state);
-    const nodeType = $get('ui.nodeCreationDialog.nodeType', state);
->>>>>>> 16ea86cf
+    const parentNodeContextPath = state?.ui?.nodeCreationDialog?.parentNodeContextPath;
+    const nodeType = state?.ui?.nodeCreationDialog?.nodeType;
 
     const parentNode = selectors.CR.Nodes.makeGetNodeByContextPathSelector(parentNodeContextPath)(state);
 
@@ -253,17 +247,11 @@
 
     renderElement(elementName, element, isFirst) {
         const {validationErrors, isDirty} = this.state;
-<<<<<<< HEAD
         const validationErrorsForElement = isDirty ? validationErrors?.[elementName] : [];
-        const element = configuration.elements[elementName];
         const options = {
             ...element?.ui?.editorOptions,
             autoFocus: isFirst
         };
-=======
-        const validationErrorsForElement = isDirty ? $get(elementName, validationErrors) : [];
-        const options = $set('autoFocus', isFirst, Object.assign({}, $get('ui.editorOptions', element)));
->>>>>>> 16ea86cf
 
         return (
             <div key={elementName} className={style.editor}>
