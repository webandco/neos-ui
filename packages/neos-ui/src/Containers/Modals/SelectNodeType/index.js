import React, {PureComponent} from 'react';
import PropTypes from 'prop-types';
import {connect} from 'react-redux';
import {$get} from 'plow-js';
import isEqual from 'lodash.isequal';

import {neos} from '@neos-project/neos-ui-decorators';
import {actions, selectors} from '@neos-project/neos-ui-redux-store';

import Button from '@neos-project/react-ui-components/src/Button/';
import Dialog from '@neos-project/react-ui-components/src/Dialog/';
import I18n from '@neos-project/neos-ui-i18n';

import {InsertModeSelector} from '@neos-project/neos-ui-containers';
import NodeTypeGroupPanel from './nodeTypeGroupPanel';
import NodeTypeFilter from './nodeTypeFilter';
import style from './style.css';

const calculateInitialMode = (allowedSiblingNodeTypes, allowedChildNodeTypes, preferredMode) => {
    if (
        ((preferredMode === 'before' || preferredMode === 'after') && allowedSiblingNodeTypes.length) ||
        (preferredMode === 'into' && allowedChildNodeTypes.length)
    ) {
        return preferredMode;
    }
    if (allowedSiblingNodeTypes.length) {
        return 'after';
    }

    if (allowedChildNodeTypes.length) {
        return 'into';
    }

    return '';
};

const allowedSiblingsOrChildrenChanged = (previousProps, nextProps) => (
    !isEqual(
        previousProps.allowedSiblingNodeTypes.map(i => i.label).sort(),
        nextProps.allowedSiblingNodeTypes.map(i => i.label).sort()
    ) ||
    !isEqual(
        previousProps.allowedChildNodeTypes.map(i => i.label).sort(),
        nextProps.allowedChildNodeTypes.map(i => i.label).sort()
    )
);

@neos(globalRegistry => ({
    nodeTypesRegistry: globalRegistry.get('@neos-project/neos-ui-contentrepository')
}))
@connect((state, {nodeTypesRegistry}) => {
    const getAllowedSiblingNodeTypesSelector = selectors.CR.Nodes.makeGetAllowedSiblingNodeTypesSelector(nodeTypesRegistry);
    const getAllowedChildNodeTypesSelector = selectors.CR.Nodes.makeGetAllowedChildNodeTypesSelector(nodeTypesRegistry);

    return state => {
        const reference = $get('ui.selectNodeTypeModal.referenceNodeContextPath', state);
        if (!reference) {
            return {
                isOpen: false,
                allowedSiblingNodeTypes: [],
                allowedChildNodeTypes: []
            };
        }
        const referenceNodeType = selectors.CR.Nodes.getPathInNode(state, reference, 'nodeType');
        const role = nodeTypesRegistry.hasRole(referenceNodeType, 'document') ? 'document' : 'content';
        const allowedSiblingNodeTypes = nodeTypesRegistry.getGroupedNodeTypeList(getAllowedSiblingNodeTypesSelector(state, {reference, role}));
        const allowedChildNodeTypes = nodeTypesRegistry.getGroupedNodeTypeList(getAllowedChildNodeTypesSelector(state, {reference, role}));

        return {
            isOpen: $get('ui.selectNodeTypeModal.isOpen', state),
            preferredMode: $get('ui.selectNodeTypeModal.preferredMode', state),
            allowedSiblingNodeTypes,
            allowedChildNodeTypes
        };
    };
}, {
    cancel: actions.UI.SelectNodeTypeModal.cancel,
    apply: actions.UI.SelectNodeTypeModal.apply
})
export default class SelectNodeType extends PureComponent {
    static propTypes = {
        isOpen: PropTypes.bool.isRequired,
        preferredMode: PropTypes.string,
        nodeTypesRegistry: PropTypes.object.isRequired,
        allowedSiblingNodeTypes: PropTypes.array,
        allowedChildNodeTypes: PropTypes.array,
        cancel: PropTypes.func.isRequired,
        apply: PropTypes.func.isRequired
    };

    state = {
        filterSearchTerm: '',
        insertMode: calculateInitialMode(
            this.props.allowedSiblingNodeTypes,
            this.props.allowedChildNodeTypes,
            this.props.preferredMode
        ),
        activeHelpMessageGroupPanel: '',
        showHelpMessageFor: ''
    };

<<<<<<< HEAD
    UNSAFE_componentWillReceiveProps(nextProps) {
        if (this.props.allowedSiblingNodeTypes !== nextProps.allowedSiblingNodeTypes ||
            this.props.allowedChildNodeTypes !== nextProps.allowedChildNodeTypes) {
=======
    componentWillReceiveProps(nextProps) {
        if (allowedSiblingsOrChildrenChanged(this.props, nextProps)) {
>>>>>>> 7a228040
            this.setState({
                insertMode: calculateInitialMode(
                    nextProps.allowedSiblingNodeTypes,
                    nextProps.allowedChildNodeTypes,
                    nextProps.preferredMode
                )
            });
        }
    }

    handleModeChange = insertMode => this.setState({insertMode});

    handleCancel = () => {
        const {cancel} = this.props;
        this.setState({
            filterSearchTerm: ''
        });
        cancel();
    }

    handleApply = nodeType => {
        const {apply} = this.props;
        const {insertMode} = this.state;

        apply(insertMode, nodeType);
    };

    handleCloseHelpMessage = () => {
        this.setState({
            showHelpMessageFor: ''
        });
    }

    handleHelpMessage = (nodeType, groupPanel) => {
        this.setState({
            showHelpMessageFor: nodeType === this.state.showHelpMessageFor ? '' : nodeType,
            activeHelpMessageGroupPanel: groupPanel
        });
    }

    getAllowedNodeTypesByCurrentInsertMode() {
        const {insertMode} = this.state;
        const {allowedSiblingNodeTypes, allowedChildNodeTypes} = this.props;

        switch (insertMode) {
            case 'into':
                return allowedChildNodeTypes;

            case 'before':
            case 'after':
                return allowedSiblingNodeTypes;

            default:
                return [];
        }
    }

    renderCancelAction() {
        return (
            <Button
                key="cancel"
                style="lighter"
                hoverStyle="brand"
                onClick={this.handleCancel}
                >
                <I18n id="Neos.Neos:Main:cancel" fallback="Cancel"/>
            </Button>
        );
    }

    renderSelectNodeTypeDialogHeader() {
        return (
            <div>
                <span className={style.modalTitle}>
                    <I18n fallback="Create new" id="createNew"/>
                </span>
            </div>
        );
    }

    handleNodeTypeFilterChange = filterSearchTerm => this.setState({filterSearchTerm});

    render() {
        const {insertMode, filterSearchTerm} = this.state;
        const {isOpen, allowedSiblingNodeTypes, allowedChildNodeTypes} = this.props;

        if (!isOpen) {
            return null;
        }

        return (
            <Dialog
                actions={[this.renderCancelAction()]}
                title={this.renderSelectNodeTypeDialogHeader()}
                onRequestClose={this.handleCancel}
                isOpen
                style="wide"
                id="neos-SelectNodeTypeDialog"
                >
                <div className={style.nodeTypeDialogHeader} key="nodeTypeDialogHeader">
                    <InsertModeSelector
                        mode={insertMode}
                        onSelect={this.handleModeChange}
                        enableAlongsideModes={Boolean(allowedSiblingNodeTypes.length)}
                        enableIntoMode={Boolean(allowedChildNodeTypes.length)}
                        />
                    <NodeTypeFilter
                        filterSearchTerm={filterSearchTerm}
                        onChange={this.handleNodeTypeFilterChange}
                        />
                </div>
                {this.getAllowedNodeTypesByCurrentInsertMode().map((group, key) => (
                    <div key={key}>
                        <NodeTypeGroupPanel
                            group={group}
                            filterSearchTerm={this.state.filterSearchTerm}
                            onSelect={this.handleApply}
                            showHelpMessageFor ={this.state.showHelpMessageFor}
                            activeHelpMessageGroupPanel ={this.state.activeHelpMessageGroupPanel}
                            onHelpMessage={this.handleHelpMessage}
                            onCloseHelpMessage={this.handleCloseHelpMessage}
                            />
                    </div>
                ))}
            </Dialog>
        );
    }
}<|MERGE_RESOLUTION|>--- conflicted
+++ resolved
@@ -99,14 +99,9 @@
         showHelpMessageFor: ''
     };
 
-<<<<<<< HEAD
     UNSAFE_componentWillReceiveProps(nextProps) {
         if (this.props.allowedSiblingNodeTypes !== nextProps.allowedSiblingNodeTypes ||
             this.props.allowedChildNodeTypes !== nextProps.allowedChildNodeTypes) {
-=======
-    componentWillReceiveProps(nextProps) {
-        if (allowedSiblingsOrChildrenChanged(this.props, nextProps)) {
->>>>>>> 7a228040
             this.setState({
                 insertMode: calculateInitialMode(
                     nextProps.allowedSiblingNodeTypes,
