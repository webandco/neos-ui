--- conflicted
+++ resolved
@@ -2,10 +2,7 @@
 import PropTypes from 'prop-types';
 import SelectBox from '@neos-project/react-ui-components/src/SelectBox/';
 import style from './style.module.css';
-<<<<<<< HEAD
 
-=======
->>>>>>> 5cb39785
 import mapValues from 'lodash.mapvalues';
 import sortBy from 'lodash.sortby';
 import {neos} from '@neos-project/neos-ui-decorators';
@@ -52,12 +49,8 @@
                 return {
                     label: presetConfiguration?.label,
                     value: presetName,
-<<<<<<< HEAD
-                    disallowed: presetConfiguration?.disallowed
-=======
                     disallowed: presetConfiguration?.disallowed,
                     group: presetConfiguration?.group
->>>>>>> 5cb39785
                 };
             }
         );
