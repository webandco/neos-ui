--- conflicted
+++ resolved
@@ -29,90 +29,10 @@
     dimensionName: PropTypes.string.isRequired
 };
 
-<<<<<<< HEAD
-const searchOptions = (searchTerm, processedSelectBoxOptions) =>
-    processedSelectBoxOptions.filter(option => option.label && option.label.toLowerCase().indexOf(searchTerm.toLowerCase()) !== -1);
-
-@neos(globalRegistry => ({
-    i18nRegistry: globalRegistry.get('i18n')
-}))
-class DimensionSelector extends PureComponent {
-    static propTypes = {
-        icon: PropTypes.string.isRequired,
-        dimensionLabel: PropTypes.string.isRequired,
-        presets: PropTypes.object.isRequired,
-        activePreset: PropTypes.string.isRequired,
-        dimensionName: PropTypes.string.isRequired,
-        isLoading: PropTypes.bool,
-        onSelect: PropTypes.func.isRequired,
-
-        i18nRegistry: PropTypes.object.isRequired
-    };
-
-    state = {
-        searchTerm: ''
-    };
-
-    render() {
-        const {icon, dimensionLabel, presets, dimensionName, activePreset, onSelect, isLoading, i18nRegistry} = this.props;
-
-        const presetOptions = mapValues(
-            presets,
-            (presetConfiguration, presetName) => {
-                return {
-                    label: presetConfiguration?.label,
-                    value: presetName,
-                    disallowed: presetConfiguration?.disallowed
-                };
-            }
-        );
-
-        const sortedPresetOptions = sortBy(presetOptions, ['label']);
-
-        const onPresetSelect = presetName => {
-            onSelect(dimensionName, presetName);
-        };
-
-        return (
-            <li key={dimensionName} className={style.dimensionCategory}>
-                <div className={style.dimensionLabel}>
-                    <Icon icon={icon} padded="right" className={style.dimensionCategory__icon}/>
-                    <I18n id={dimensionLabel}/>
-                </div>
-                <SelectBox
-                    displayLoadingIndicator={isLoading}
-                    options={this.state.searchTerm ? searchOptions(this.state.searchTerm, sortedPresetOptions) : sortedPresetOptions}
-                    onValueChange={onPresetSelect}
-                    value={activePreset}
-                    allowEmpty={false}
-                    displaySearchBox={sortedPresetOptions.length >= 10}
-                    searchOptions={searchOptions(this.state.searchTerm, sortedPresetOptions)}
-                    onSearchTermChange={this.handleSearchTermChange}
-                    noMatchesFoundLabel={i18nRegistry.translate('Neos.Neos:Main:noMatchesFound')}
-                    searchBoxLeftToTypeLabel={i18nRegistry.translate('Neos.Neos:Main:searchBoxLeftToType')}
-                    threshold={0}
-                    ListPreviewElement={DimensionSelectorOption}
-                    className={style.dimensionSwitcherDropDown}
-                />
-            </li>
-        );
-    }
-
-    handleSearchTermChange = searchTerm => {
-        this.setState({searchTerm});
-    }
-}
-
 @connect(state => ({
     contentDimensions: selectors.CR.ContentDimensions.byName(state),
     allowedPresets: selectors.CR.ContentDimensions.allowedPresets(state),
     activePresets: selectors.CR.ContentDimensions.activePresets(state)
-=======
-@connect($transform({
-    contentDimensions: selectors.CR.ContentDimensions.byName,
-    allowedPresets: selectors.CR.ContentDimensions.allowedPresets,
-    activePresets: selectors.CR.ContentDimensions.activePresets
->>>>>>> 7ea5dd72
 }), {
     selectPreset: actions.CR.ContentDimensions.selectPreset,
     setAllowed: actions.CR.ContentDimensions.setAllowed
@@ -245,7 +165,7 @@
                 key={dimensionName}
                 dimensionName={dimensionName}
                 icon={icon}
-                dimensionLabel={$get('label', dimensionConfiguration)}
+                dimensionLabel={dimensionConfiguration?.label}
                 presets={this.presetsForDimension(dimensionName)}
                 activePreset={activePreset}
                 onSelect={this.handleSelectPreset}
@@ -278,45 +198,6 @@
                     onToggle={this.handleToggle}
                     onClose={this.handleClose}
                 >
-<<<<<<< HEAD
-                    {contentDimensionsObjectKeys.map(dimensionName => {
-                        const dimensionConfiguration = contentDimensionsObject[dimensionName];
-                        const icon = dimensionConfiguration?.icon && dimensionConfiguration?.icon;
-                        return (<SelectedPreset
-                            key={dimensionName}
-                            dimensionName={dimensionName}
-                            icon={icon}
-                            dimensionLabel={i18nRegistry.translate(dimensionConfiguration?.label)}
-                            presetLabel={i18nRegistry.translate(activePresets?.[dimensionName]?.label)}
-                            />
-                        );
-                    })}
-                </DropDown.Header>
-                <DropDown.Contents className={style.dropDown__contents}>
-                    {contentDimensionsObjectKeys.map(dimensionName => {
-                        const dimensionConfiguration = contentDimensionsObject[dimensionName];
-                        const icon = dimensionConfiguration?.icon && dimensionConfiguration?.icon;
-                        // First look for active preset in transient state, else take it from activePresets prop
-                        const activePreset = this.getEffectivePresets(this.state.transientPresets)[dimensionName];
-                        return (<DimensionSelector
-                            isLoading={this.state.loadingPresets[dimensionName]}
-                            key={dimensionName}
-                            dimensionName={dimensionName}
-                            icon={icon}
-                            dimensionLabel={dimensionConfiguration?.label}
-                            presets={this.presetsForDimension(dimensionName)}
-                            activePreset={activePreset}
-                            onSelect={this.handleSelectPreset}
-                            />
-                        );
-                    })}
-                    {Object.keys(contentDimensions).length > 1 && <div className={style.buttonGroup}>
-                        <Button
-                            id="neos-DimensionSwitcher-Cancel"
-                            onClick={this.handleClose}
-                            style="lighter"
-                            className={style.cancelButton}
-=======
                     <DropDown.Header
                         className={style.dropDown__header}
                     >
@@ -328,8 +209,8 @@
                                     key={dimensionName}
                                     dimensionName={dimensionName}
                                     icon={icon}
-                                    dimensionLabel={i18nRegistry.translate($get('label', dimensionConfiguration))}
-                                    presetLabel={i18nRegistry.translate($get([dimensionName, 'label'], activePresets))}
+                                    dimensionLabel={i18nRegistry.translate(dimensionConfiguration?.label)}
+                                    presetLabel={i18nRegistry.translate(activePresets?.[dimensionName]?.label)}
                                 />
                             );
                         })}
@@ -342,7 +223,7 @@
                                 <li key={dimensionName} className={style.dimensionCategory}>
                                     <div className={style.dimensionLabel}>
                                         <Icon icon={icon} padded="right" className={style.dimensionCategory__icon}/>
-                                        <I18n id={$get('label', dimensionConfiguration)}/>
+                                        <I18n id={dimensionConfiguration?.label}/>
                                     </div>
                                     {this.renderSingleDimensionSelector(dimensionName, contentDimensionsObject)}
                                 </li>
@@ -354,7 +235,6 @@
                                 onClick={this.handleClose}
                                 style="lighter"
                                 className={style.cancelButton}
->>>>>>> 7ea5dd72
                             >
                                 <I18n id="Neos.Neos:Main:cancel" fallback="Cancel"/>
                             </Button>
