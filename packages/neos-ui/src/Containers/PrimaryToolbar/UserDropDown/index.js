--- conflicted
+++ resolved
@@ -9,17 +9,10 @@
 
 import I18n from '@neos-project/neos-ui-i18n';
 
-<<<<<<< HEAD
-import style from './style.css';
+import style from './style.module.css';
 @connect(state => ({
     userName: state?.user?.name?.fullName,
     impersonateStatus: state?.user?.impersonate?.status
-=======
-import style from './style.module.css';
-@connect($transform({
-    userName: $get('user.name.fullName'),
-    impersonateStatus: $get('user.impersonate.status')
->>>>>>> 16ea86cf
 }))
 @neos()
 export default class UserDropDown extends PureComponent {
