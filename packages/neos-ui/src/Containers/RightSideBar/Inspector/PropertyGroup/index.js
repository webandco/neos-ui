--- conflicted
+++ resolved
@@ -16,14 +16,9 @@
     static propTypes = {
         label: PropTypes.string.isRequired,
         icon: PropTypes.string,
-<<<<<<< HEAD
+        collapsed: PropTypes.bool,
         properties: PropTypes.object,
         views: PropTypes.object,
-=======
-        collapsed: PropTypes.bool,
-        properties: PropTypes.array,
-        views: PropTypes.array,
->>>>>>> a6e5057a
         renderSecondaryInspector: PropTypes.func.isRequired,
 
         node: PropTypes.object.isRequired,
