--- conflicted
+++ resolved
@@ -36,20 +36,12 @@
                 {
                     groups.filter(g => ($get('properties', g) && $get('properties', g).filter(this.isPropertyEnabled).count()) || $get('views', g)).map(group => (
                         <PropertyGroup
-<<<<<<< HEAD
                             key={$get('id', group)}
                             label={$get('label', group)}
                             icon={$get('icon', group)}
+                            collapsed={$get('collapsed', group)}
                             properties={$get('properties', group).filter(this.isPropertyEnabled)}
                             views={$get('views', group)}
-=======
-                            key={group.id}
-                            label={group.label}
-                            icon={group.icon}
-                            collapsed={group.collapsed}
-                            properties={group.properties.filter(this.isPropertyEnabled)}
-                            views={group.views}
->>>>>>> a6e5057a
                             renderSecondaryInspector={renderSecondaryInspector}
                             node={node}
                             commit={commit}
