--- conflicted
+++ resolved
@@ -66,13 +66,9 @@
                 aria-hidden={isSideBarHidden ? 'true' : 'false'}
             >
                 {toggle}
-<<<<<<< HEAD
                 <div className={style.rightSideBar__components}>
-                    {!isSideBarHidden && RightSideBarComponents.map((Item, key) => <Item key={key}/>)}
+                    {RightSideBarComponents.map((Item, key) => <Item key={key}/>)}
                 </div>
-=======
-                {RightSideBarComponents.map((Item, key) => <Item key={key}/>)}
->>>>>>> 300713ad
             </SideBar>
         );
     }
