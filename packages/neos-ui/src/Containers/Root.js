--- conflicted
+++ resolved
@@ -36,9 +36,6 @@
     store: PropTypes.object.isRequired,
     globalRegistry: PropTypes.object.isRequired,
     configuration: PropTypes.object.isRequired,
-<<<<<<< HEAD
-    menu: PropTypes.oneOfType([PropTypes.object, PropTypes.array]).isRequired,
-=======
     menu: PropTypes.arrayOf(
         PropTypes.shape({
             icon: PropTypes.string,
@@ -58,7 +55,6 @@
             )
         })
     ).isRequired,
->>>>>>> f9f31e5c
     routes: PropTypes.object.isRequired
 };
 
