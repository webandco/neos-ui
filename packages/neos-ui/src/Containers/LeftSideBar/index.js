--- conflicted
+++ resolved
@@ -7,7 +7,7 @@
 import {selectors} from '@neos-project/neos-ui-redux-store';
 
 import SideBar from '@neos-project/react-ui-components/src/SideBar/';
-import ToggablePanel from '@neos-project/react-ui-components/lib/ToggablePanel/';
+import ToggablePanel from '@neos-project/react-ui-components/src/ToggablePanel/';
 import {neos} from '@neos-project/neos-ui-decorators';
 
 import style from './style.css';
@@ -49,12 +49,6 @@
                 className={classNames}
                 aria-hidden={isHidden ? 'true' : 'false'}
                 >
-<<<<<<< HEAD
-                <PageTreeToolbar/>
-                <PageTree/>
-                <ContentTreeToolbar/>
-                <ContentTree/>
-=======
                 <div className={style.leftSideBar__top}>
                     <PageTreeToolbar/>
                     <PageTree/>
@@ -70,7 +64,6 @@
                         <ContentTree/>
                     </ToggablePanel.Contents>
                 </ToggablePanel>
->>>>>>> b66b60da
             </SideBar>
         );
     }
