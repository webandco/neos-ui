import React, {PureComponent} from 'react';
import PropTypes from 'prop-types';
import {connect} from 'react-redux';
import {$transform, $get, $contains} from 'plow-js';

import {isEqualSet} from '@neos-project/utils-helpers';
import {neos} from '@neos-project/neos-ui-decorators';
import {selectors, actions} from '@neos-project/neos-ui-redux-store';
import {hasNestedNodes} from '@neos-project/neos-ui/src/Containers/LeftSideBar/NodeTree/helpers';
import {InsertPosition} from '@neos-project/neos-ts-interfaces';

import {
    AddNode,
    CopySelectedNode,
    CutSelectedNode,
    DeleteSelectedNode,
    HideSelectedNode,
    PasteClipBoardNode,
    RefreshPageTree,
    ToggleContentTree
} from './Buttons/index';
import style from './style.css';

@connect(
    $transform({
        isWorkspaceReadOnly: selectors.CR.Workspaces.isWorkspaceReadOnlySelector
    })
)
@neos(globalRegistry => ({
    i18nRegistry: globalRegistry.get('i18n')
}))
export default class NodeTreeToolBar extends PureComponent {
    static propTypes = {
        nodeTypesRegistry: PropTypes.object.isRequired,
        i18nRegistry: PropTypes.object.isRequired,
        displayToggleContentTreeButton: PropTypes.bool,
        focusedNodeContextPath: PropTypes.string,
        canBePasted: PropTypes.bool.isRequired,
        canBeDeleted: PropTypes.bool.isRequired,
        canBeEdited: PropTypes.bool.isRequired,
        visibilityCanBeToggled: PropTypes.bool.isRequired,
        isLoading: PropTypes.bool.isRequired,
        isHidden: PropTypes.bool.isRequired,
        isCut: PropTypes.bool.isRequired,
        isCopied: PropTypes.bool.isRequired,
        destructiveOperationsAreDisabled: PropTypes.bool.isRequired,
        isAllowedToAddChildOrSiblingNodes: PropTypes.bool.isRequired,
        isHiddenContentTree: PropTypes.bool,
        treeType: PropTypes.string.isRequired,
        isWorkspaceReadOnly: PropTypes.bool,

        addNode: PropTypes.func.isRequired,
        copyNodes: PropTypes.func.isRequired,
        cutNodes: PropTypes.func.isRequired,
        deleteNodes: PropTypes.func.isRequired,
        hideNode: PropTypes.func.isRequired,
        showNode: PropTypes.func.isRequired,
        pasteNode: PropTypes.func.isRequired,
        reloadTree: PropTypes.func.isRequired,
        toggleContentTree: PropTypes.func
    };

    static defaultProps = {
        isHidden: false
    };

    handleAddNode = contextPath => {
        const {addNode, treeType} = this.props;

<<<<<<< HEAD
        addNode(contextPath, undefined, treeType === 'PageTree' ? InsertPosition.AFTER : InsertPosition.INTO);
    }
=======
        addNode(contextPath);
    };
>>>>>>> 815ff959

    handleHideNode = () => {
        const {
            hideNodes,
            canBeEdited,
            visibilityCanBeToggled,
            focusedNodesContextPaths
        } = this.props;
        if (canBeEdited && visibilityCanBeToggled) {
            hideNodes(focusedNodesContextPaths);
        }
    };

    handleShowNode = () => {
        const {
            showNodes,
            canBeEdited,
            visibilityCanBeToggled,
            focusedNodesContextPaths
        } = this.props;

        if (canBeEdited && visibilityCanBeToggled) {
            showNodes(focusedNodesContextPaths);
        }
    };

    handleCopyNodes = () => {
        const {copyNodes, focusedNodesContextPaths} = this.props;

        copyNodes(focusedNodesContextPaths);
    };

    handleCutNodes = () => {
        const {cutNodes, canBeEdited, focusedNodesContextPaths} = this.props;

        if (canBeEdited) {
            cutNodes(focusedNodesContextPaths);
        }
    };

    handlePasteNode = contextPath => {
        const {pasteNode} = this.props;

        pasteNode(contextPath);
    };

    handleDeleteNodes = () => {
        const {
            deleteNodes,
            canBeDeleted,
            canBeEdited,
            focusedNodesContextPaths
        } = this.props;

        if (canBeDeleted && canBeEdited) {
            deleteNodes(focusedNodesContextPaths);
        }
    };

    handleReloadTree = () => {
        const {reloadTree} = this.props;

        reloadTree({merge: true});
    };

    handleToggleContentTree = () => {
        const {toggleContentTree} = this.props;

        toggleContentTree();
    };

    render() {
        const {
            focusedNodeContextPath,
            displayToggleContentTreeButton,
            canBePasted,
            canBeDeleted,
            canBeEdited,
            visibilityCanBeToggled,
            isHidden,
            isCut,
            isCopied,
            isLoading,
            destructiveOperationsAreDisabled,
            isAllowedToAddChildOrSiblingNodes,
            i18nRegistry,
            isHiddenContentTree,
            treeType,
            isWorkspaceReadOnly
        } = this.props;

        return (
            <div>
                {Boolean(displayToggleContentTreeButton) && (
                    <div className={style.header}>
                        <ToggleContentTree
                            i18nRegistry={i18nRegistry}
                            className={style.toolBar__btnGroup__btn}
                            isPanelOpen={!isHiddenContentTree}
                            onClick={this.handleToggleContentTree}
                            id={`neos-${treeType}-ToggleContentTree`}
                        />
                    </div>
                )}
                <div className={style.toolBar}>
                    <div className={style.toolBar__btnGroup}>
                        <AddNode
                            i18nRegistry={i18nRegistry}
                            className={style.toolBar__btnGroup__btn}
                            focusedNodeContextPath={focusedNodeContextPath}
                            disabled={isWorkspaceReadOnly || !isAllowedToAddChildOrSiblingNodes}
                            onClick={this.handleAddNode}
                            id={`neos-${treeType}-AddNode`}
                        />
                        <HideSelectedNode
                            i18nRegistry={i18nRegistry}
                            className={style.toolBar__btnGroup__btn}
                            focusedNodeContextPath={focusedNodeContextPath}
                            disabled={
                                isWorkspaceReadOnly ||
                                destructiveOperationsAreDisabled ||
                                !canBeEdited ||
                                !visibilityCanBeToggled
                            }
                            isHidden={isHidden}
                            onClick={
                                isHidden ? this.handleShowNode : this.handleHideNode
                            }
                            id={`neos-${treeType}-HideSelectedNode`}
                        />
                        <CopySelectedNode
                            i18nRegistry={i18nRegistry}
                            className={style.toolBar__btnGroup__btn}
                            focusedNodeContextPath={focusedNodeContextPath}
                            onClick={this.handleCopyNodes}
                            isActive={isCopied}
                            disabled={
                                isWorkspaceReadOnly ||
                                destructiveOperationsAreDisabled ||
                                !canBeEdited
                            }
                            id={`neos-${treeType}-CopySelectedNode`}
                        />
                        <CutSelectedNode
                            i18nRegistry={i18nRegistry}
                            className={style.toolBar__btnGroup__btn}
                            focusedNodeContextPath={focusedNodeContextPath}
                            isActive={isCut}
                            disabled={
                                isWorkspaceReadOnly ||
                                destructiveOperationsAreDisabled ||
                                !canBeEdited
                            }
                            onClick={this.handleCutNodes}
                            id={`neos-${treeType}-CutSelectedNode`}
                        />
                        <PasteClipBoardNode
                            i18nRegistry={i18nRegistry}
                            className={style.toolBar__btnGroup__btn}
                            focusedNodeContextPath={focusedNodeContextPath}
                            disabled={isWorkspaceReadOnly || !canBePasted}
                            onClick={this.handlePasteNode}
                            id={`neos-${treeType}-PasteClipBoardNode`}
                        />
                        <DeleteSelectedNode
                            i18nRegistry={i18nRegistry}
                            className={style.toolBar__btnGroup__btn}
                            focusedNodeContextPath={focusedNodeContextPath}
                            disabled={
                                isWorkspaceReadOnly ||
                                destructiveOperationsAreDisabled ||
                                !canBeDeleted ||
                                !canBeEdited
                            }
                            onClick={this.handleDeleteNodes}
                            id={`neos-${treeType}-DeleteSelectedNode`}
                        />
                        <RefreshPageTree
                            i18nRegistry={i18nRegistry}
                            className={style.toolBar__btnGroup__btn}
                            focusedNodeContextPath={focusedNodeContextPath}
                            isLoading={isLoading}
                            onClick={this.handleReloadTree}
                            id={`neos-${treeType}-RefreshPageTree`}
                        />
                    </div>
                </div>
            </div>
        );
    }
}

const withNodeTypesRegistry = neos(globalRegistry => ({
    nodeTypesRegistry: globalRegistry.get('@neos-project/neos-ui-contentrepository')
}));

const removeAllowed = (focusedNodesContextPaths, state) => focusedNodesContextPaths.every(contextPath => {
    const getNodeByContextPathSelector = selectors.CR.Nodes.makeGetNodeByContextPathSelector(contextPath);
    const focusedNode = getNodeByContextPathSelector(state);
    return $get('policy.canRemove', focusedNode);
});
const visibilityToggleAllowed = (focusedNodesContextPaths, state) => focusedNodesContextPaths.every(contextPath => {
    const getNodeByContextPathSelector = selectors.CR.Nodes.makeGetNodeByContextPathSelector(contextPath);
    const focusedNode = getNodeByContextPathSelector(state);
    return !$contains('_hidden', 'policy.disallowedProperties', focusedNode);
});
const editingAllowed = (focusedNodesContextPaths, state) => focusedNodesContextPaths.every(contextPath => {
    const getNodeByContextPathSelector = selectors.CR.Nodes.makeGetNodeByContextPathSelector(contextPath);
    const focusedNode = getNodeByContextPathSelector(state);
    return !$contains('_hidden', 'policy.disallowedProperties', focusedNode);
});

const makeMapStateToProps = isDocument => (state, {nodeTypesRegistry}) => {
    const canBePastedSelector = selectors.CR.Nodes.makeCanBePastedSelector(nodeTypesRegistry);
    const isAllowedToAddChildOrSiblingNodesSelector = selectors.CR.Nodes.makeIsAllowedToAddChildOrSiblingNodes(nodeTypesRegistry);

    return state => {
        const focusedNodeContextPath = isDocument ? selectors.UI.PageTree.getFocused(state) : selectors.CR.Nodes.focusedNodePathSelector(state);
        const focusedNodesContextPaths = isDocument ? selectors.UI.PageTree.getAllFocused(state) : selectors.CR.Nodes.focusedNodePathsSelector(state);

        const getNodeByContextPathSelector = selectors.CR.Nodes.makeGetNodeByContextPathSelector(focusedNodeContextPath);
        const focusedNode = getNodeByContextPathSelector(state);
        const clipboardNodesContextPaths = selectors.CR.Nodes.clipboardNodesContextPathsSelector(state);
        let canBePasted = false;
        if (clipboardNodesContextPaths && clipboardNodesContextPaths.length) {
            canBePasted = clipboardNodesContextPaths.every(clipboardNodeContextPath => {
                return canBePastedSelector(state, {
                    subject: clipboardNodeContextPath,
                    reference: focusedNodeContextPath
                });
            });
        }

        const selectionHasNestedNodes = hasNestedNodes(focusedNodesContextPaths);

        const canBeDeleted = (removeAllowed(focusedNodesContextPaths, state) && !selectionHasNestedNodes) || false;
        const visibilityCanBeToggled = visibilityToggleAllowed(focusedNodesContextPaths, state);
        const canBeEdited = editingAllowed(focusedNodesContextPaths, state);

        const clipboardMode = $get('cr.nodes.clipboardMode', state);
        const allFocusedNodesAreInClipboard = isEqualSet(focusedNodesContextPaths, clipboardNodesContextPaths);
        const isCut = allFocusedNodesAreInClipboard && clipboardMode === 'Move';
        const isCopied = allFocusedNodesAreInClipboard && clipboardMode === 'Copy';

        const isHidden = $get('properties._hidden', focusedNode);

        const isAllowedToAddChildOrSiblingNodes = isAllowedToAddChildOrSiblingNodesSelector(state, {
            reference: focusedNodeContextPath
        });
        const isHiddenContentTree = $get('ui.leftSideBar.contentTree.isHidden', state);

        const destructiveOperationsAreDisabled = (
            isDocument ?
            selectors.UI.PageTree.destructiveOperationsAreDisabledForPageTreeSelector(state) :
            selectors.CR.Nodes.destructiveOperationsAreDisabledForContentTreeSelector(state)
        ) || selectionHasNestedNodes;
        const isLoading = isDocument ? selectors.UI.PageTree.getIsLoading(state) : selectors.UI.ContentTree.getIsLoading(state);

        return {
            focusedNodeContextPath,
            focusedNodesContextPaths,
            canBePasted,
            canBeDeleted,
            canBeEdited,
            visibilityCanBeToggled,
            isLoading,
            isHidden,
            destructiveOperationsAreDisabled,
            isAllowedToAddChildOrSiblingNodes,
            isCut,
            isCopied,
            isHiddenContentTree,
            treeType: isDocument ? 'PageTree' : 'ContentTree',
            displayToggleContentTreeButton: !isDocument
        };
    };
};

export const PageTreeToolbar = withNodeTypesRegistry(connect(
    makeMapStateToProps(true), {
        addNode: actions.CR.Nodes.commenceCreation,
        copyNodes: actions.CR.Nodes.copyMultiple,
        cutNodes: actions.CR.Nodes.cutMultiple,
        deleteNodes: actions.CR.Nodes.commenceRemovalMultiple,
        hideNode: actions.CR.Nodes.hide,
        hideNodes: actions.CR.Nodes.hideMultiple,
        showNode: actions.CR.Nodes.show,
        showNodes: actions.CR.Nodes.showMultiple,
        pasteNode: actions.CR.Nodes.paste,
        reloadTree: actions.CR.Nodes.reloadState
    }
)(NodeTreeToolBar));

export const ContentTreeToolbar = withNodeTypesRegistry(connect(
    makeMapStateToProps(false), {
        addNode: actions.CR.Nodes.commenceCreation,
        copyNodes: actions.CR.Nodes.copyMultiple,
        cutNodes: actions.CR.Nodes.cutMultiple,
        deleteNodes: actions.CR.Nodes.commenceRemovalMultiple,
        hideNode: actions.CR.Nodes.hide,
        hideNodes: actions.CR.Nodes.hideMultiple,
        showNode: actions.CR.Nodes.show,
        showNodes: actions.CR.Nodes.showMultiple,
        pasteNode: actions.CR.Nodes.paste,
        reloadTree: actions.UI.ContentTree.reloadTree,
        toggleContentTree: actions.UI.LeftSideBar.toggleContentTree
    }
)(NodeTreeToolBar));<|MERGE_RESOLUTION|>--- conflicted
+++ resolved
@@ -67,13 +67,8 @@
     handleAddNode = contextPath => {
         const {addNode, treeType} = this.props;
 
-<<<<<<< HEAD
         addNode(contextPath, undefined, treeType === 'PageTree' ? InsertPosition.AFTER : InsertPosition.INTO);
     }
-=======
-        addNode(contextPath);
-    };
->>>>>>> 815ff959
 
     handleHideNode = () => {
         const {
