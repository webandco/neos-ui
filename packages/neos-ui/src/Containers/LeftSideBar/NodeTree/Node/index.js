--- conflicted
+++ resolved
@@ -24,13 +24,9 @@
         childNodes: PropTypes.object,
         currentDocumentNodeContextPath: PropTypes.string,
         focusedNodeContextPath: PropTypes.string,
-<<<<<<< HEAD
         toggledNodeContextPaths: PropTypes.object,
-=======
-        uncollapsedNodeContextPaths: PropTypes.object,
         hiddenContextPaths: PropTypes.arrayOf(PropTypes.string),
         intermediateContextPaths: PropTypes.arrayOf(PropTypes.string),
->>>>>>> ca4f63be
         loadingNodeContextPaths: PropTypes.object,
         errorNodeContextPaths: PropTypes.object,
         canBeInserted: PropTypes.bool,
@@ -224,13 +220,9 @@
             currentDocumentNodeContextPath: selectors.UI.ContentCanvas.getCurrentContentCanvasContextPath(state),
             currentDocumentNode: selectors.UI.ContentCanvas.documentNodeSelector(state),
             focusedNodeContextPath: selectors.UI.PageTree.getFocused(state),
-<<<<<<< HEAD
             toggledNodeContextPaths: selectors.UI.PageTree.getToggled(state),
-=======
-            uncollapsedNodeContextPaths: selectors.UI.PageTree.getUncollapsed(state),
             hiddenContextPaths: selectors.UI.PageTree.getHidden(state),
             intermediateContextPaths: selectors.UI.PageTree.getIntermediate(state),
->>>>>>> ca4f63be
             loadingNodeContextPaths: selectors.UI.PageTree.getLoading(state),
             errorNodeContextPaths: selectors.UI.PageTree.getErrors(state),
             canBeInserted: canBeInsertedSelector(state, {
