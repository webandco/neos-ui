--- conflicted
+++ resolved
@@ -348,31 +348,12 @@
     }
 
     handleNodeClick = e => {
-<<<<<<< HEAD
         const {node, onNodeFocus, onNodeClick} = this.props;
         const metaKeyPressed = e.metaKey || e.ctrlKey;
         const shiftKeyPressed = e.shiftKey;
         const altKeyPressed = e.altKey;
         onNodeFocus(node.contextPath, metaKeyPressed, altKeyPressed, shiftKeyPressed);
         onNodeClick($get('uri', node), node.contextPath, metaKeyPressed, altKeyPressed, shiftKeyPressed);
-=======
-        const {node, onNodeFocus, onNodeClick, isFocused, reload} = this.props;
-        const openInNewWindow = e.metaKey || e.shiftKey || e.ctrlKey;
-        onNodeFocus($get('contextPath', node), openInNewWindow);
-
-        // Trigger reload if clicking on the current document node
-        if (isFocused && reload) {
-            reload();
-        }
-
-        // Append presetBaseNodeType param to src
-        const srcWithBaseNodeType = this.props.filterNodeType ? urlAppendParams(
-            $get('uri', node),
-            {presetBaseNodeType: this.props.filterNodeType}
-        ) : $get('uri', node);
-
-        onNodeClick(srcWithBaseNodeType, $get('contextPath', node), openInNewWindow);
->>>>>>> 9e8db31d
     }
 }
 
@@ -391,35 +372,14 @@
         const canBeMovedIntoSelector = selectors.CR.Nodes.makeCanBeMovedIntoSelector(nodeTypesRegistry);
         const isDocumentNodeDirtySelector = selectors.CR.Workspaces.makeIsDocumentNodeDirtySelector();
 
-<<<<<<< HEAD
         return (state, {node, currentlyDraggedNodes}) => {
             const canBeInsertedAlongside = currentlyDraggedNodes.every(draggedNodeContextPath => canBeMovedAlongsideSelector(state, {
                 subject: draggedNodeContextPath,
-=======
-        return (state, {node, currentlyDraggedNode}) => ({
-            isContentTreeNode: false,
-            rootNode: selectors.CR.Nodes.siteNodeSelector(state),
-            loadingDepth: neos.configuration.nodeTree.loadingDepth,
-            childNodes: childrenOfSelector(state, getContextPath(node)),
-            hasChildren: hasChildrenSelector(state, getContextPath(node)),
-            isActive: selectors.CR.Nodes.documentNodeContextPathSelector(state) === $get('contextPath', node),
-            isFocused: selectors.UI.PageTree.getFocused(state) === $get('contextPath', node),
-            toggledNodeContextPaths: selectors.UI.PageTree.getToggled(state),
-            hiddenContextPaths: selectors.UI.PageTree.getHidden(state),
-            intermediateContextPaths: selectors.UI.PageTree.getIntermediate(state),
-            loadingNodeContextPaths: selectors.UI.PageTree.getLoading(state),
-            errorNodeContextPaths: selectors.UI.PageTree.getErrors(state),
-            isNodeDirty: isDocumentNodeDirtySelector(state, $get('contextPath', node)),
-            filterNodeType: $get('ui.pageTree.filterNodeType', state),
-            canBeInsertedAlongside: canBeMovedAlongsideSelector(state, {
-                subject: getContextPath(currentlyDraggedNode),
->>>>>>> 9e8db31d
                 reference: getContextPath(node)
             }));
             const canBeInsertedInto = currentlyDraggedNodes.every(draggedNodeContextPath => canBeMovedIntoSelector(state, {
                 subject: draggedNodeContextPath,
                 reference: getContextPath(node)
-<<<<<<< HEAD
             }));
             return ({
                 isContentTreeNode: false,
@@ -440,13 +400,6 @@
                 canBeInsertedInto
             });
         };
-=======
-            })
-        });
-    },
-    {
-        reload: actions.UI.ContentCanvas.reload
->>>>>>> 9e8db31d
     }
 )(Node));
 
