--- conflicted
+++ resolved
@@ -49,15 +49,9 @@
         focus(contextPath, undefined, selectionMode);
     }
 
-<<<<<<< HEAD
     handleClick = (src, contextPath, metaKeyPressed, altKeyPressed, shiftKeyPressed) => {
         const {setActiveContentCanvasSrc, setActiveContentCanvasContextPath, requestScrollIntoView, reload, contentCanvasSrc} = this.props;
         if (altKeyPressed) {
-=======
-    handleClick = (src, contextPath, openInNewWindow) => {
-        const {setActiveContentCanvasSrc, setActiveContentCanvasContextPath, requestScrollIntoView, allowOpeningNodesInNewWindow} = this.props;
-        if (openInNewWindow && allowOpeningNodesInNewWindow) {
->>>>>>> 9e8db31d
             window.open(window.location.protocol + '//' + window.location.hostname + (window.location.port ? ':' + window.location.port : '') + window.location.pathname + '?node=' + contextPath);
             return;
         }
