--- conflicted
+++ resolved
@@ -18,23 +18,18 @@
     constructor(props) {
         super(props);
 
-<<<<<<< HEAD
         this.handleOpenModalBtnClick = this.handleOpenModalBtnClick.bind(this);
-=======
-        this.state = {
-            currentMode: 'insert'
-        };
-        this.handleOpenModalBtnClick = this.openModal.bind(this);
-        this.handleInsertModeChanged = this.onModeChanged.bind(this);
->>>>>>> 02bd178f
     }
 
     render() {
+        const modeIcon = this.getCurrentModeIcon();
+
         return (
             <span>
                 <IconButton
                     className={this.props.className}
                     icon="plus"
+                    modeIcon={modeIcon}
                     onClick={this.handleOpenModalBtnClick}
                     onItemSelect={this.handleInsertModeChanged}
                     />
