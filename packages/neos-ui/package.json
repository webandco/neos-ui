--- conflicted
+++ resolved
@@ -1,10 +1,6 @@
 {
   "name": "@neos-project/neos-ui",
-<<<<<<< HEAD
-  "version": "3.0.2",
-=======
   "version": "2.0.3-beta",
->>>>>>> d07ba2b6
   "description": "Neos CMS UI written in ReactJS and a tonn of other fun technology.",
   "main": "Resources/Public/JavaScript/Host.js",
   "private": true,
@@ -18,45 +14,14 @@
     "jest": "NODE_ENV=test jest"
   },
   "devDependencies": {
-<<<<<<< HEAD
-    "@neos-project/babel-preset-neos-ui": "3.0.2",
-    "@neos-project/build-essentials": "3.0.2",
-    "@neos-project/debug-reason-for-rendering": "3.0.2",
-    "@neos-project/jest-preset-neos-ui": "3.0.2",
-=======
     "@neos-project/babel-preset-neos-ui": "2.0.3-beta",
     "@neos-project/build-essentials": "2.0.3-beta",
     "@neos-project/debug-reason-for-rendering": "2.0.3-beta",
     "@neos-project/jest-preset-neos-ui": "2.0.3-beta",
->>>>>>> d07ba2b6
     "redux-saga-test-plan": "^3.6.0"
   },
   "dependencies": {
     "@neos-project/brand": "^1.1.0",
-<<<<<<< HEAD
-    "@neos-project/neos-ui-backend-connector": "3.0.2",
-    "@neos-project/neos-ui-ckeditor-bindings": "3.0.2",
-    "@neos-project/neos-ui-ckeditor5-bindings": "3.0.2",
-    "@neos-project/neos-ui-constants": "3.0.2",
-    "@neos-project/neos-ui-containers": "3.0.2",
-    "@neos-project/neos-ui-contentrepository": "3.0.2",
-    "@neos-project/neos-ui-decorators": "3.0.2",
-    "@neos-project/neos-ui-editors": "3.0.2",
-    "@neos-project/neos-ui-extensibility": "3.0.2",
-    "@neos-project/neos-ui-guest-frame": "3.0.2",
-    "@neos-project/neos-ui-i18n": "3.0.2",
-    "@neos-project/neos-ui-inspector": "3.0.2",
-    "@neos-project/neos-ui-redux-store": "3.0.2",
-    "@neos-project/neos-ui-sagas": "3.0.2",
-    "@neos-project/neos-ui-validators": "3.0.2",
-    "@neos-project/neos-ui-views": "3.0.2",
-    "@neos-project/positional-array-sorter": "3.0.2",
-    "@neos-project/react-proptypes": "3.0.2",
-    "@neos-project/react-ui-components": "3.0.2",
-    "@neos-project/utils-helpers": "3.0.2",
-    "@neos-project/utils-logger": "3.0.2",
-    "@neos-project/utils-redux": "3.0.2"
-=======
     "@neos-project/neos-ui-backend-connector": "2.0.3-beta",
     "@neos-project/neos-ui-ckeditor-bindings": "2.0.3-beta",
     "@neos-project/neos-ui-ckeditor5-bindings": "2.0.3-beta",
@@ -79,7 +44,6 @@
     "@neos-project/utils-helpers": "2.0.3-beta",
     "@neos-project/utils-logger": "2.0.3-beta",
     "@neos-project/utils-redux": "2.0.3-beta"
->>>>>>> d07ba2b6
   },
   "license": "GNU GPLv3",
   "jest": {
