{
  "name": "@neos-project/jest-preset-neos-ui",
<<<<<<< HEAD
  "version": "3.0.2",
=======
  "version": "2.0.3-beta",
>>>>>>> d07ba2b6
  "description": "The jest preset for all packags of the neos-ui mono-repo.",
  "main": "jest-preset.json",
  "private": true,
  "bin": {
    "babel-jest": "./node_modules/babel-jest/build/index.js",
    "jest": "./node_modules/.bin/jest"
  },
  "dependencies": {
    "babel-core": "^6.13.2",
    "babel-jest": "^23.4.2",
    "jest": "^23.5.0",
    "raf": "^3.4.0"
  },
  "license": "GNU GPLv3"
}<|MERGE_RESOLUTION|>--- conflicted
+++ resolved
@@ -1,10 +1,6 @@
 {
   "name": "@neos-project/jest-preset-neos-ui",
-<<<<<<< HEAD
-  "version": "3.0.2",
-=======
   "version": "2.0.3-beta",
->>>>>>> d07ba2b6
   "description": "The jest preset for all packags of the neos-ui mono-repo.",
   "main": "jest-preset.json",
   "private": true,
