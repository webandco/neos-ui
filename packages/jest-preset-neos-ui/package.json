--- conflicted
+++ resolved
@@ -1,12 +1,7 @@
 {
   "name": "@neos-project/jest-preset-neos-ui",
-<<<<<<< HEAD
-  "version": "8.1.0",
+  "version": "8.1.2",
   "description": "The jest preset for all packages of the neos-ui mono-repo.",
-=======
-  "version": "8.1.2",
-  "description": "The jest preset for all packags of the neos-ui mono-repo.",
->>>>>>> 0d2b82ce
   "main": "jest-preset.json",
   "private": true,
   "bin": {
