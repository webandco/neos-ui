--- conflicted
+++ resolved
@@ -1,10 +1,6 @@
 {
   "name": "@neos-project/react-proptypes",
-<<<<<<< HEAD
-  "version": "8.1.0",
-=======
   "version": "8.1.2",
->>>>>>> 0d2b82ce
   "description": "Neos CMS specific proptypes for react",
   "private": true,
   "main": "./src/index.js",
@@ -16,7 +12,6 @@
     "jest": "NODE_ENV=test jest"
   },
   "devDependencies": {
-<<<<<<< HEAD
     "@neos-project/babel-preset-neos-ui": "workspace:*",
     "@neos-project/build-essentials": "workspace:*",
     "@neos-project/jest-preset-neos-ui": "workspace:*",
@@ -24,11 +19,6 @@
   },
   "peerDependencies": {
     "prop-types": "^15.5.10"
-=======
-    "@neos-project/babel-preset-neos-ui": "8.1.2",
-    "@neos-project/build-essentials": "8.1.2",
-    "@neos-project/jest-preset-neos-ui": "8.1.2"
->>>>>>> 0d2b82ce
   },
   "license": "GNU GPLv3",
   "jest": {
