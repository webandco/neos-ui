--- conflicted
+++ resolved
@@ -14,10 +14,6 @@
     "@neos-project/neos-ui-redux-store": "workspace:*",
     "@neos-project/react-ui-components": "workspace:*",
     "classnames": "^2.2.3",
-<<<<<<< HEAD
-=======
-    "plow-js": "3.0.0",
->>>>>>> 16ea86cf
     "react-portal": "^4.2.0"
   },
   "devDependencies": {
