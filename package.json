{
  "description": "Root package + shared dev dependencies for @neos-project packages, managed by yarn",
  "repository": "neos/neos-ui",
  "bugs": "https://github.com/neos/neos-ui/issues",
  "homepage": "https://github.com/neos/neos-ui/blob/master/README.md",
  "license": "GNU GPLv3",
<<<<<<< HEAD
  "version": "9.0.0-beta3",
=======
  "version": "8.3.7",
>>>>>>> c6be4fc1
  "private": true,
  "resolutions": {
    "moment": "^2.20.1",
    "vfile-message": "^2.0.2",
    "isemail@3.2.0": "patch:isemail@npm:3.2.0#./patches/isemail-npm-3.2.0-browserified.patch",
    "react-codemirror2@7.2.1": "patch:react-codemirror2@npm:7.2.1#./patches/react-codemirror2-npm-7.2.1-browserified.patch"
  },
  "scripts": {
    "lint": "tsc --noemit && stylelint 'packages/*/src/**/*.css' && yarn eslint 'packages/*/src/**/*.{js,jsx,ts,tsx}'",
    "test": "NODE_ENV=test jest --testMatch '**/packages/*/src/**/*.spec.{js,jsx,ts,tsx}'",
    "test-watch": "yarn test --watch",
    "test-update-snapshots": "yarn test -u"
  },
  "engines": {
    "node": "~20"
  },
  "devDependencies": {
    "@neos-project/eslint-config-neos": "^2.6.1",
    "@typescript-eslint/eslint-plugin": "^5.44.0",
    "@typescript-eslint/parser": "^5.44.0",
    "editorconfig-checker": "^4.0.2",
    "esbuild": "~0.17.0",
    "eslint": "^8.27.0",
    "eslint-plugin-jest": "^27.1.5",
    "jest": "^27.0.0",
    "lightningcss": "^1.18.0",
    "rimraf": "^2.5.4",
    "stylelint": "^13.7.2",
    "testcafe": "^2.1.0",
    "testcafe-browser-provider-saucelabs": "^1.9.0",
    "testcafe-react-selectors": "^5.0.2",
    "typescript": "^4.6.4"
  },
  "workspaces": [
    "packages/*"
  ],
  "jest": {
    "preset": "@neos-project/jest-preset-neos-ui"
  },
  "packageManager": "yarn@3.2.0",
  "stableVersion": "8.3.4"
}<|MERGE_RESOLUTION|>--- conflicted
+++ resolved
@@ -4,11 +4,7 @@
   "bugs": "https://github.com/neos/neos-ui/issues",
   "homepage": "https://github.com/neos/neos-ui/blob/master/README.md",
   "license": "GNU GPLv3",
-<<<<<<< HEAD
-  "version": "9.0.0-beta3",
-=======
   "version": "8.3.7",
->>>>>>> c6be4fc1
   "private": true,
   "resolutions": {
     "moment": "^2.20.1",
@@ -48,6 +44,5 @@
   "jest": {
     "preset": "@neos-project/jest-preset-neos-ui"
   },
-  "packageManager": "yarn@3.2.0",
-  "stableVersion": "8.3.4"
+  "packageManager": "yarn@3.2.0"
 }