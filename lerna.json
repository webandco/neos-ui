{
<<<<<<< HEAD
  "lerna": "2.0.0-rc.5",
  "version": "1.0.4",
  "packages": [
    "packages/*"
  ],
  "npmClient": "yarn"
=======
  "lerna": "2.5.1",
  "version": "1.0.0-beta8",
  "npmClient": "yarn",
  "useWorkspaces": true
>>>>>>> f7d2735d
}<|MERGE_RESOLUTION|>--- conflicted
+++ resolved
@@ -1,15 +1,6 @@
 {
-<<<<<<< HEAD
-  "lerna": "2.0.0-rc.5",
+  "lerna": "2.5.1",
   "version": "1.0.4",
-  "packages": [
-    "packages/*"
-  ],
-  "npmClient": "yarn"
-=======
-  "lerna": "2.5.1",
-  "version": "1.0.0-beta8",
   "npmClient": "yarn",
   "useWorkspaces": true
->>>>>>> f7d2735d
 }