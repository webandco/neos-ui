--- conflicted
+++ resolved
@@ -6,17 +6,10 @@
         "bin-dir": "bin"
     },
     "require": {
-<<<<<<< HEAD
-      "neos/neos-ui": "^5.1.0",
+      "neos/neos-ui": "~5.1.0",
       "neos/fusion-afx": "*",
       "neos/test-site": "@dev",
       "neos/test-nodetypes": "@dev"
-=======
-        "neos/neos-ui": "~5.0.0",
-        "neos/fusion-afx": "*",
-        "neos/test-site": "@dev",
-        "neos/test-nodetypes": "@dev"
->>>>>>> 741dfb46
     },
     "repositories": {
         "distribution": {
