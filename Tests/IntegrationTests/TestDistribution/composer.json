
{
    "name": "neos/test-distribution",
    "description": "Neos test distribution. Change this number if you need to break CircleCI's cache: 14",
    "config": {
        "vendor-dir": "Packages/Libraries",
        "bin-dir": "bin",
        "allow-plugins": {
          "neos/composer-plugin": true
        }
    },
    "minimum-stability": "dev",
    "require": {
<<<<<<< HEAD
      "neos/neos-ui": "dev-master",
=======
      "neos/neos-ui": "8.1.x-dev",
>>>>>>> 47fcb1aa
      "neos/fusion-afx": "*",
      "neos/test-site": "@dev",
      "neos/test-nodetypes": "@dev"
    },
    "require-dev": {
      "neos/buildessentials": "@dev",
      "phpunit/phpunit": "^8.1"
    },
    "repositories": {
        "distribution": {
            "type": "path",
            "url": "./DistributionPackages/*"
        }
    },
    "scripts": {
        "post-update-cmd": "Neos\\Flow\\Composer\\InstallerScripts::postUpdateAndInstall",
        "post-install-cmd": "Neos\\Flow\\Composer\\InstallerScripts::postUpdateAndInstall",
        "post-package-update": "Neos\\Flow\\Composer\\InstallerScripts::postPackageUpdateAndInstall",
        "post-package-install": "Neos\\Flow\\Composer\\InstallerScripts::postPackageUpdateAndInstall"
    }
}<|MERGE_RESOLUTION|>--- conflicted
+++ resolved
@@ -11,11 +11,7 @@
     },
     "minimum-stability": "dev",
     "require": {
-<<<<<<< HEAD
-      "neos/neos-ui": "dev-master",
-=======
-      "neos/neos-ui": "8.1.x-dev",
->>>>>>> 47fcb1aa
+      "neos/neos-ui": "8.2.x-dev",
       "neos/fusion-afx": "*",
       "neos/test-site": "@dev",
       "neos/test-nodetypes": "@dev"
