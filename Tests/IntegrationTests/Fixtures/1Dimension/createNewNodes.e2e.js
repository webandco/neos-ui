--- conflicted
+++ resolved
@@ -133,13 +133,8 @@
         .switchToMainWindow()
         .click(ReactSelector('EditorToolbar LinkButton'))
         .typeText(ReactSelector('EditorToolbar LinkButton TextInput'), linkTargetPage)
-<<<<<<< HEAD
-        .click(ReactSelector('EditorToolbar NodeOption'))
+        .click(ReactSelector('EditorToolbar ShallowDropDownContents NodeOption'))
         .switchToIframe(contentIframeSelector)
-=======
-        .click(ReactSelector('EditorToolbar ShallowDropDownContents NodeOption'))
-        .switchToIframe('[name="neos-content-main"]')
->>>>>>> fee66ed3
         .expect(Selector('.test-headline h1 a').withAttribute('href').exists).ok('Newly inserted link exists')
         .switchToMainWindow();
 });