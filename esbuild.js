const {sep} = require('path')
const {compileWithCssVariables} = require('./cssVariables');
const {cssModules} = require('./cssModules');
const esbuild = require('esbuild');

<<<<<<< HEAD
const isProduction = process.env.NODE_ENV === 'production' || process.argv.includes('--production');
=======
const { version } = require('./package.json')

>>>>>>> 824cf665
const isE2ETesting = process.argv.includes('--e2e-testing');
const isWatch = process.argv.includes('--watch');

if (isE2ETesting) {
    console.log('Building for E2E testing');
}

/** @type {import("esbuild").BuildOptions} */
const options = {
    entryPoints: {
        'Host': './packages/neos-ui/src/index.js',
        'HostOnlyStyles': './packages/neos-ui/src/styleHostOnly.css'
    },
    outdir: './Resources/Public/Build',
    sourcemap: true,
    minify: isProduction,
    logLevel: 'info',
    target: 'es2020',
    color: true,
    bundle: true,
    keepNames: isE2ETesting, // for react magic selectors,
    legalComments: "linked",
    loader: {
        '.js': 'tsx',
        '.svg': 'dataurl',
        '.vanilla-css': 'css',
        '.woff2': 'file'
    },
    plugins: [
        {
            name: 'neos-ui-build',
            setup: ({onResolve, onLoad, resolve}) => {
                // exclude CKEditor styles
                // the filter must match the import statement - and as one usually uses relative paths we cannot look for `@ckeditor` here
                // the most correct way would be to look for all `/\.css/` - but this draws performance as we would intercept each css file
                // so we use the the longest/most expressive regex that tries to match all ckeditor includes
                // and luckely all includes look like `../theme/link.css` so we use the theme prefix `/theme\/[^.]+\.css$/`
                // @todo i cant measure any time differences ... so using .css
                onResolve({filter: /\.css$/, namespace: 'file'}, ({path, ...options}) => {
                    if (!options.importer.includes(`${sep}@ckeditor${sep}`)) {
                        return resolve(path, {...options, namespace: 'noRecurse'})
                    }
                    return {
                        external: true,
                        sideEffects: false
                    }
                })

                // load ckeditor icons as plain text and not via `.svg: dataurl`
                // (currently neccessary for the table select handle icon)
                onLoad({filter: /node_modules\/@ckeditor\/.*\.svg$/}, async ({path}) => ({
                    contents: (await require('fs/promises').readFile(path)).toString(),
                    loader: 'text'
                }))

                // prefix Fontawesome with "neos-" to prevent clashes with customer Fontawesome
                onLoad({filter: /@fortawesome\/fontawesome-svg-core\/styles\.css$/}, async ({path}) => {
                    const contents = (await require('fs/promises').readFile(path)).toString();

                    const replacedStyle = contents.replace(/svg-inline--fa/g, 'neos-svg-inline--fa');

                    return {
                        contents: replacedStyle,
                        loader: 'css'
                    }
                })
            }
        },
        cssModules(
            {
                includeFilter: /\.css$/,
                excludeFilter: /@ckeditor\/|@fortawesome\/fontawesome-svg-core\/|styleHostOnly\.css|normalize\.css/,
                visitor: compileWithCssVariables(),
                targets: {
                    chrome: 80 // aligns somewhat to es2020
                },
                drafts: {
                    nesting: true
                }
            }
        )
    ],
    define: {
        // we dont declare `global = window` as we want to control everything and notice it, when something is odd
        NEOS_UI_VERSION: JSON.stringify(env.isProduction ? `v${version}` : `v${version}-dev`)
    }
}

if (isWatch) {
    esbuild.context(options).then((ctx) => ctx.watch())
} else {
    esbuild.build(options)
}<|MERGE_RESOLUTION|>--- conflicted
+++ resolved
@@ -2,13 +2,9 @@
 const {compileWithCssVariables} = require('./cssVariables');
 const {cssModules} = require('./cssModules');
 const esbuild = require('esbuild');
-
-<<<<<<< HEAD
-const isProduction = process.env.NODE_ENV === 'production' || process.argv.includes('--production');
-=======
 const { version } = require('./package.json')
 
->>>>>>> 824cf665
+const isProduction = process.env.NODE_ENV === 'production' || process.argv.includes('--production');
 const isE2ETesting = process.argv.includes('--e2e-testing');
 const isWatch = process.argv.includes('--watch');
 
@@ -93,7 +89,7 @@
     ],
     define: {
         // we dont declare `global = window` as we want to control everything and notice it, when something is odd
-        NEOS_UI_VERSION: JSON.stringify(env.isProduction ? `v${version}` : `v${version}-dev`)
+        NEOS_UI_VERSION: JSON.stringify(isProduction ? `v${version}` : `v${version}-dev`)
     }
 }
 
