# @neos/neos-ui
[![CircleCI](https://circleci.com/gh/neos/neos-ui.svg?style=svg)](https://circleci.com/gh/neos/neos-ui) [![Known Vulnerabilities](https://snyk.io/test/github/neos/neos-ui/badge.svg?targetFile=package.json)](https://snyk.io/test/github/neos/neos-ui?targetFile=package.json)
[![Slack](http://slack.neos.io/badge.svg)](http://slack.neos.io) [![Forum](https://img.shields.io/badge/forum-Discourse-39c6ff.svg)](https://discuss.neos.io/) [![Twitter](https://img.shields.io/twitter/follow/neoscms.svg?style=social)](https://twitter.com/NeosCMS)

> The Neos CMS interface written in ReactJS and a ton of other fun technology.

## Versioning

This repository follows the same versioning scheme as Neos itself.
Release roadmap is [available here](https://www.neos.io/features/release-process.html)

That means:
* All bugfixes go to the lowest maintained branch
* All new features go only to the 8.4 and 9.0 branch
* New minor and major releases are made in sync with Neos/Flow. Bugfix releases may be available independently


### Currently maintained versions

* NeosCMS version 8.3: branch 8.3
* NeosCMS version 8.3: branch 8.4
* NeosCMS version 9.0: branch 9.0
* latest development happens currently in the 8.4 and 9.0 branch
<<<<<<< HEAD

=======
>>>>>>> 76da97ba

#### Releases with just security updates

* NeosCMS version 7.3: branch 7.3
* NeosCMS version 8.0: branch 8.0
* NeosCMS version 8.1: branch 8.1
* NeosCMS version 8.2: branch 8.2

## Browser support

The new interface supports all evergreen (i.e. self-updating) browsers, including: **Chrome, Firefox, Safari, Edge, Opera and other webkit-based browsers**.

If you discover bugs in any of the supported browsers, please [report them](https://github.com/neos/neos-ui/issues/new)!

## Features

* Blazingly fast Yarn 3 + ESbuild stack
* https://www.neos.io/features/editing-content.html
* https://www.neos.io/features/inline-editing-true-wysiwyg.html

## Installation and usage

The UI is [already included](https://github.com/neos/neos-base-distribution/blob/3.3/composer.json#L24) in the base Neos distribution.
And on Packagist available via: `neos/neos-ui`


### Updating

```
composer update neos/neos-ui
```

### Installing latest development

For trying out the new UI, we recommend you to run the regularly  released beta releases.
However, if you want to stay on bleeding-edge, or want to help out developing, you'll
need the `9.0.x-dev` release. You can install the latest release using:

```
composer require neos/neos-ui-compiled:9.0.x-dev neos/neos-ui:9.0.x-dev
```

## Contributing

Please follow the respective guides for contributing on OSX and on Linux.

### on Windows

1) Ensure you have the relevant version installed (see above).

2) Please install Docker for Windows.

3) Run `docker-compose up`.

4) Inside `Configuration/Settings.yaml`, set the following property for disabling the pre-compiled files:

```yaml
Neos:
  Neos:
    Ui:
      frontendDevelopmentMode: true
```

6) Get an overview about the codebase. We've recorded [an introduction on YouTube](https://www.youtube.com/watch?v=RYBUS5Nxxxk) which gets you acquainted with the basics. Additionally, please get in touch with us on [Slack](http://slack.neos.io) in the channel #project-ui-rewrite. We're eager to help you get started!

### on OSX / Linux

In order to start contributing on OSX / Linux, follow the following steps:

1) Ensure you have the relevant version installed (see above).

2) We require [Chrome](https://www.google.com/chrome/browser/desktop/index.html) as well as the `yarn`(https://yarnpkg.com/en/) command and GNU Make(https://www.gnu.org/software/make/) to be installed on your system.

3) The currently supported version of `node` is defined in `.nvmrc` file. If you have [nvm](https://github.com/creationix/nvm) installed, you can just run `nvm install && nvm use` from the project directory.

4) Inside `Configuration/Settings.yaml`, set the following property for disabling the pre-compiled files:

```yaml
Neos:
  Neos:
    Ui:
      frontendDevelopmentMode: true
```

5) Run the initialization script:

```
make setup
```

6) Get an overview about the codebase. We've recorded [an introduction on YouTube](https://www.youtube.com/watch?v=RYBUS5Nxxxk) which gets you acquainted with the basics. Additionally, please get in touch with us on [Slack](http://slack.neos.io) in the channel #project-ui-rewrite. We're eager to help you get started!

#### Guideline for PR and commit messages

Please see [our guideline](https://neos.readthedocs.io/en/latest/Contribute/Documentation/BeginnersGuide.html#guideline-commit-messages)
on how to write meaningful descriptions for your contributions.

#### Doing upmerges

To do the upmerge run the following commands

```
# review and `git commit`
git checkout 8.0 && git fetch && git reset --hard origin/8.0 && git merge --no-ff --no-commit origin/7.3
# review and `git commit`
git checkout 8.1 && git fetch && git reset --hard origin/8.1 && git merge --no-ff --no-commit origin/8.0
# review and `git commit`
git checkout 8.2 && git fetch && git reset --hard origin/8.2 && git merge --no-ff --no-commit origin/8.1
# review and `git commit`
git checkout 8.3 && git fetch && git reset --hard origin/8.3 && git merge --no-ff --no-commit origin/8.2
# review and `git commit`
git checkout 8.4 && git fetch && git reset --hard origin/8.4 && git merge --no-ff --no-commit origin/8.3
# review and `git commit`
git checkout 9.0 && git fetch && git reset --hard origin/9.0 && git merge --no-ff --no-commit origin/8.4
# review and `git commit`
```

#### Development commands
| Command         | Description                   |
| --------------- | ----------------------------- |
| `make clean` | delete all node_modules in every subdirectory. |
| `make build` |  Runs the development build. |
| `make build-watch` | Watches the source files for changes and runs a build in case. |
| `make lint`  | Executes `make lint-js` and `make lint-editorconfig`. |
| `make lint-js`  | Runs test in all subpackages. |
| `make lint-editorconfig`  | Tests if all files respect the `.editorconfig`. |
| `make test`  | Executes the test on all source files. |
| `make test-e2e`  | Executes integration tests. |

#### Writing unit tests
The unit tests are executed with [jest](https://facebook.github.io/jest/).
To run the unit tests, execute `make test` in your shell.

Adding unit tests is fairly simple, just create a file on the same tree level as your changed/new feature, named `[filename].spec.js` and karma will execute all tests found within the spec file, other than that, just orient yourself on the existing tests.

Use `it.only(() => {})` and `describe.only(() => {})` if you want to run a specific test and not the whole test suite.

#### Integration tests

To setup end-to-end tests locally you have got to do the same things described in [CircleCI workflow](https://github.com/neos/neos-ui/blob/8.3/.circleci/config.yml), namely take the [test disribution](https://github.com/neos/neos-ui/blob/8.3/Tests/IntegrationTests/TestDistribution/composer.json) and `composer install` in it, put the right branch into Neos.Neos.Ui folder and run webserver and mysql server with the same config as described in the test distribution's [Settings.yaml](https://github.com/neos/neos-ui/blob/8.3/Tests/IntegrationTests/TestDistribution/Configuration/Settings.yaml) (or adjust it).

For executing the end to end tests on a Mac with catalina or higher you need to permit screen recording. Open 'System Preferences > Security & Privacy > Privacy > Screen Recording' and check 'TestCafe Browser Tools' in the application list.

#### Local Development with e2e-tests & docker
To speed up the e2e-test workflow/feedback loop you can start the system under test in a docker setup and run the tests against that:
* `make start-neos-dev-instance` (starts a docker setup with the system under test)
* The neos dev instance is available at `localhost:8081`
* To enter the container run `docker compose -f Tests/IntegrationTests/docker-compose.neos-dev-instance.yaml exec php bash`
* `yarn run testcafe <browser> <testFile> <optional flags>`
  * for example, this runs all tests in chrome:
  `yarn run testcafe chrome Tests/IntegrationTests/Fixtures`
  * some helpful optional flags are
    * `-T 'sidebars'` - grep tests by pattern and only execute those
    * `--selector-timeout=10000` - if you work on async pieces of the UI then this might help to prevent race conditions 
    * `--assertion-timeout=30000` - see above
    * `--debug-on-fail` - you can debug the state of the app at the moment an assertion failed

##### Debugging integration tests

* View the recording via Sauce Labs. You can find the url in the beginning of the test output.
* Observe Flow exceptions and logs in build artifacts.
* You can trigger a SSH enabled build via the CircleCI interface and then login.

#### Releasing

You only need to trigger the jenkins release with the version you want to release.
After jenkins has finished you need release a new version on github.

## License

see [LICENSE](./LICENSE)<|MERGE_RESOLUTION|>--- conflicted
+++ resolved
@@ -21,10 +21,6 @@
 * NeosCMS version 8.3: branch 8.4
 * NeosCMS version 9.0: branch 9.0
 * latest development happens currently in the 8.4 and 9.0 branch
-<<<<<<< HEAD
-
-=======
->>>>>>> 76da97ba
 
 #### Releases with just security updates
 
