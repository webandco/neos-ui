--- conflicted
+++ resolved
@@ -11,13 +11,9 @@
 
 That means:
 * All bugfixes go to the lowest maintained branch
-<<<<<<< HEAD
-* All new features go only to the 8.3 and 9.0 branch
+* All new features go only to the 8.4 and 9.0 branch
 * New minor and major releases are made in sync with Neos/Flow. Bugfix releases may be available independently
-=======
-* All new features go only to the 8.4 branch
-* New minor and major releases are made in sync with Neos/Flow. Bugfix releases may be available independantly
->>>>>>> ecf2157f
+
 
 ### Currently maintained versions
 
@@ -26,12 +22,10 @@
 * NeosCMS version 8.1: branch 8.1
 * NeosCMS version 8.2: branch 8.2
 * NeosCMS version 8.3: branch 8.3
-<<<<<<< HEAD
+* NeosCMS version 8.3: branch 8.4
 * NeosCMS version 9.0: branch 9.0
-* latest development happens currently in the 8.3 and 9.0 branch
-=======
-* latest development happens currently in the 8.4 branch
->>>>>>> ecf2157f
+* latest development happens currently in the 8.4 and 9.0 branch
+
 
 #### Releases with just security updates
 
@@ -71,11 +65,7 @@
 need the `9.0.x-dev` release. You can install the latest release using:
 
 ```
-<<<<<<< HEAD
 composer require neos/neos-ui-compiled:9.0.x-dev neos/neos-ui:9.0.x-dev
-=======
-composer require neos/neos-ui-compiled:8.4.x-dev neos/neos-ui:8.4.x-dev
->>>>>>> ecf2157f
 ```
 
 ## Contributing
@@ -154,11 +144,9 @@
 # review and `git commit`
 git checkout 8.3 && git fetch && git reset --hard origin/8.3 && git merge --no-ff --no-commit origin/8.2
 # review and `git commit`
-<<<<<<< HEAD
-git checkout 9.0 && git fetch && git reset --hard origin/9.0 && git merge --no-ff --no-commit origin/8.3
-=======
 git checkout 8.4 && git fetch && git reset --hard origin/8.4 && git merge --no-ff --no-commit origin/8.3
->>>>>>> ecf2157f
+# review and `git commit`
+git checkout 9.0 && git fetch && git reset --hard origin/9.0 && git merge --no-ff --no-commit origin/8.4
 # review and `git commit`
 ```
 
