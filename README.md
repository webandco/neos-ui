--- conflicted
+++ resolved
@@ -127,7 +127,6 @@
 To do the upmerge run the following commands
 
 ```
-<<<<<<< HEAD
 git checkout 5.0 && git fetch && git reset --hard origin/5.0 && git merge --no-ff --no-commit origin/4.0 --strategy-option=ours
 # review and `git commit`
 git checkout 5.1 && git fetch && git reset --hard origin/5.1 && git merge --no-ff --no-commit origin/5.0 --strategy-option=ours
@@ -135,11 +134,6 @@
 git checkout 5.2 && git fetch && git reset --hard origin/5.2 && git merge --no-ff --no-commit origin/5.1 --strategy-option=ours
 # review and `git commit`
 git checkout master && git fetch && git reset --hard origin/master && git merge --no-ff --no-commit origin/5.0 --strategy-option=ours
-=======
-git checkout 5.2 && git fetch && git reset --hard origin/5.2 && git merge --no-ff --no-commit origin/5.1 --strategy-option=ours
-# review and `git commit`
-git checkout master && git fetch && git reset --hard origin/master && git merge --no-ff --no-commit origin/5.2 --strategy-option=ours
->>>>>>> 81e01643
 # review and `git commit`
 ```
 
