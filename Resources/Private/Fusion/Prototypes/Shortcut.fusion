--- conflicted
+++ resolved
@@ -9,11 +9,7 @@
             }
 
             @if {
-<<<<<<< HEAD
-                inBackend = ${Neos.Backend.isEditMode(request) || Neos.Backend.isPreviewMode(request)}
-=======
                 inBackend = ${renderingMode.isEdit || renderingMode.isPreview}
->>>>>>> 7e574980
                 isShortcut = ${q(node).is('[instanceof Neos.Neos:Shortcut]')}
             }
         }
