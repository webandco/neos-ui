--- conflicted
+++ resolved
@@ -52,35 +52,6 @@
     return JSON.parse(appContainer.querySelector('[data-json="translations"]').innerHTML);
 });
 
-<<<<<<< HEAD
-=======
-export const getInspectorEditorRegistry = discover(function * () {
-    const {asyncModuleMapping, legacyModuleMapping} = yield getConfiguration;
-
-    return createInspectorEditorRegistry(asyncModuleMapping, legacyModuleMapping);
-});
-
-export const getHookRegistry = discover(function * () {
-    const {asyncModuleMapping} = yield getConfiguration;
-
-    return createHookRegistry(asyncModuleMapping);
-});
-
-export const getApi = discover(function * () {
-    const store = yield getStore;
-
-    return createApi(store);
-});
-
-export const getHostApi = discover(function * () {
-    const api = yield getApi;
-    const inspectorEditorRegistry = yield getInspectorEditorRegistry;
-    const hookRegistry = yield getHookRegistry;
-
-    return createHostApi(api, inspectorEditorRegistry, hookRegistry);
-});
-
->>>>>>> ae80d4ac
 export const getNeos = discover(function * () {
     const csrfToken = yield getCsrfToken;
     const systemEnv = yield getSystemEnv;
