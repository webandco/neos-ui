--- conflicted
+++ resolved
@@ -38,78 +38,6 @@
         transient: PropTypes.object
     };
 
-<<<<<<< HEAD
-=======
-    state = {
-        EditorComponent: null,
-        loadingState: LOAD_PENDING
-    };
-
-    constructor(props) {
-        super(props);
-
-        this.onHandleCommit = this.onHandleCommit.bind(this);
-    }
-
-    componentDidMount() {
-        const {editor} = this.props;
-
-        this.loadEditor(editor);
-    }
-
-    componentWillReceiveProps(nextProps) {
-        const {editor} = nextProps;
-
-        if (editor !== this.props.editor) {
-            this.loadEditor(editor);
-        }
-    }
-
-    shouldComponentUpdate(nextProps, nextState) {
-        const {node, transient, id} = nextProps;
-        const {loadingState} = nextState;
-
-        if (loadingState !== this.state.loadingState) {
-            return true;
-        }
-
-        if (Boolean(transient && this.props.transient) === false) {
-            return false;
-        }
-
-        if (Boolean(transient) !== Boolean(this.props.transient)) {
-            return true;
-        }
-
-        if (Boolean(transient.get(id) && this.props.transient.get(id)) === false) {
-            return false;
-        }
-
-        if (Boolean(transient.get(id)) !== Boolean(this.props.transient.get(id))) {
-            return true;
-        }
-
-        return (
-            node.contextPath !== this.props.node.contextPath,
-            transient
-                .get(id)
-                .get('value') !==
-            this.props.transient
-                .get(id)
-                .get('value')
-        );
-    }
-
-    loadEditor(identifier) {
-        const {inspectorEditorRegistry} = this.props;
-
-        this.setState({loadingState: LOAD_PENDING});
-        inspectorEditorRegistry.get(identifier)
-            .then(EditorComponent => this.setState({EditorComponent, loadingState: LOAD_SUCCESS}))
-            .catch(err => console.error(err) || this.setState({loadingState: LOAD_ERROR}));
-    }
->>>>>>> 10bd2149
-
     generateIdentifier() {
         return `#__neos__inspector__property---${this.props.id}`;
     }
@@ -133,26 +61,11 @@
     }
 
     renderEditorComponent() {
-<<<<<<< HEAD
-
         const {transient, id, commit, editor} = this.props;
         const editorDefinition = registry.inspector.editors.get(editor);
 
         if (editorDefinition && editorDefinition.component) {
             const EditorComponent = editorDefinition && editorDefinition.component;
-=======
-        const {loadingState, EditorComponent} = this.state;
-
-        if (loadingState === LOAD_ERROR) {
-            return (<div>An error occurred</div>);
-        }
-
-        if (loadingState === LOAD_PENDING) {
-            return (<div>Loading...</div>);
-        }
-
-        if (EditorComponent) {
->>>>>>> 10bd2149
             return (
                 <EditorComponent
                     {...this.prepareEditorProperties()}
@@ -161,10 +74,7 @@
             );
         }
 
-<<<<<<< HEAD
         return (<div>Missing Editor {editor}</div>);
-=======
-        return <div>Missing Editor</div>;
     }
 
     onHandleCommit(value, hooks = null) {
@@ -178,7 +88,6 @@
         }
 
         return commit(id, value, hooks);
->>>>>>> 10bd2149
     }
 
     renderLabel() {
