--- conflicted
+++ resolved
@@ -36,7 +36,6 @@
         onNodeToggle: PropTypes.func,
         onNodeClick: PropTypes.func,
         onNodeFocus: PropTypes.func
-
     };
 
     constructor(props) {
@@ -99,7 +98,6 @@
 
     handleNodeClick() {
         const {item, onNodeFocus} = this.props;
-<<<<<<< HEAD
         onNodeFocus(item.uri);
     }
 
@@ -120,16 +118,5 @@
         } else {
             console.info('isActive NOT');
         }
-=======
-
-        onNodeFocus(item.contextPath);
-    }
-
-    handleNodeLabelClick() {
-        const {item, onNodeClick, onNodeFocus} = this.props;
-
-        onNodeFocus(item.contextPath);
-        onNodeClick(item.uri);
->>>>>>> 697a37f1
     }
 }