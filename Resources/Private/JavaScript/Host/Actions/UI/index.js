--- conflicted
+++ resolved
@@ -1,17 +1,11 @@
 import * as Tabs from './Tabs.js';
-<<<<<<< HEAD
 import * as LeftSideBar from './LeftSideBar.js';
 import * as RightSideBar from './RightSideBar.js';
+import * as Remote from './Remote.js';
 
 export {
     Tabs,
     LeftSideBar,
-    RightSideBar
-=======
-import * as Remote from './Remote.js';
-
-export {
-    Tabs,
+    RightSideBar,
     Remote
->>>>>>> 6ced47c7
 };