import Tabs from './Tabs.js';
<<<<<<< HEAD
import LeftSideBar from './LeftSideBar.js';
import RightSideBar from './RightSideBar.js';

export {
    Tabs,
    LeftSideBar,
    RightSideBar
=======
import Remote from './Remote.js';

export {
    Tabs,
    Remote
>>>>>>> 6ced47c7
};<|MERGE_RESOLUTION|>--- conflicted
+++ resolved
@@ -1,17 +1,11 @@
 import Tabs from './Tabs.js';
-<<<<<<< HEAD
+import Remote from './Remote.js';
 import LeftSideBar from './LeftSideBar.js';
 import RightSideBar from './RightSideBar.js';
 
 export {
     Tabs,
     LeftSideBar,
-    RightSideBar
-=======
-import Remote from './Remote.js';
-
-export {
-    Tabs,
+    RightSideBar,
     Remote
->>>>>>> 6ced47c7
 };