import * as UI from './UI/';
import * as Transient from './Transient/';

const reducerIndex = [
    UI.Tabs,
<<<<<<< HEAD
    UI.LeftSideBar,
    UI.RightSideBar,
=======
    UI.Remote,
>>>>>>> 6ced47c7
    Transient.Nodes,
    Transient.Changes
];

function reducerFactory(actionHandler) {
    return (state, action) => {
        if (state && actionHandler[action.type]) {
            return actionHandler[action.type](state, action);
        }

        return state;
    };
}

export default initialState =>
    (state = initialState, action) =>
        reducerIndex.reduce((prev, cur) =>
            reducerFactory(cur)(prev, action), state);<|MERGE_RESOLUTION|>--- conflicted
+++ resolved
@@ -3,12 +3,9 @@
 
 const reducerIndex = [
     UI.Tabs,
-<<<<<<< HEAD
     UI.LeftSideBar,
     UI.RightSideBar,
-=======
     UI.Remote,
->>>>>>> 6ced47c7
     Transient.Nodes,
     Transient.Changes
 ];
