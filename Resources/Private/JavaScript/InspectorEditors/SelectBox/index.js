--- conflicted
+++ resolved
@@ -1,14 +1,14 @@
-import React from 'react';
+import React, {PropTypes} from 'react';
 import {SelectBox} from 'Components';
 
-<<<<<<< HEAD
-const SelectBox = () => {
-    return <div>TODO SelectBox</div>;
-=======
-const SelectBoxEditor = (props) => {
-    const options = Object.keys(props.options.values).map(k => Object.assign({value: k}, props.options.values[k]))
-    return (<SelectBox options={options} value={props.value} />);
->>>>>>> 7f9766e7
+const SelectBoxEditor = props => {
+    const options = Object.keys(props.options.values).map(k => Object.assign({value: k}, props.options.values[k]));
+
+    return (<SelectBox options={options} value={props.value}/>);
+};
+SelectBoxEditor.propTypes = {
+    value: PropTypes.any.isRequired,
+    options: PropTypes.any.isRequired
 };
 
 export default SelectBoxEditor;