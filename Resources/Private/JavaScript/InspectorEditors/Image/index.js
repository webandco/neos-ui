import React, {Component, PropTypes} from 'react';
import {$set, $drop, $get} from 'plow-js';
import {PreviewScreen, Controls} from './Components/index';
import {Image} from './Utils/index';
import {loadImageMetaData} from 'Host/Extensibility/API/Endpoints/index';
const DEFAULT_FEATURES = {
    crop: true,
    resize: false
};

console.log("HAAssXXA2 ", $get);



const RESIZE_IMAGE_ADJUSTMENT = [
    'object',
    'adjustments',
    'TYPO3\\Media\\Domain\\Model\\Adjustment\\ResizeImageAdjustment'
];
const CROP_IMAGE_ADJUSTMENT = [
    'object',
    'adjustments',
    'TYPO3\\Media\\Domain\\Model\\Adjustment\\CropImageAdjustment'
];

const SECONDARY_NONE = 1;
const SECONDARY_DETAILS = 2;
const SECONDARY_MEDIA = 3;
const SECONDARY_CROPPER = 4;

export default class ImageEditor extends Component {
    static propTypes = {
        value: PropTypes.oneOfType([
            PropTypes.shape({
                __identifier: PropTypes.string
            }),
            PropTypes.string
        ]),
        commit: PropTypes.func.isRequired,

        options: PropTypes.object,

        // Public API:
        // I18N key
        fileChooserLabel: PropTypes.string,

        features: PropTypes.shape({
            crop: PropTypes.bool,
            resize: PropTypes.bool
        }),

        allowedFileTypes: PropTypes.string
    };

    static defaultProps = {
        allowedFileTypes: 'jpg,jpeg,png,gif,svg'
    };

    state = {
        secondaryScreenMode: SECONDARY_NONE,
        image: null
    };

    componentDidMount() {
        if (this.props.value && this.props.value.__identity) {
            this.loadImage = loadImageMetaData(this.props.value)
                .then(image => this.setState({image}));
        }

        this._isMounted = true;
    }

    componentWillUnmount() {
        this._isMounted = false;
    }

    componentWillReceiveProps(nextProps) {
        if (!nextProps.value || !nextProps.value.__identity) {
            this.setState({image: null});
        }

        if (this.props.value && this.props.value.__identity &&
            nextProps.value.__identity !== this.props.value.__identity) {
            loadImageMetaData(nextProps.value)
                .then(image => this._isMounted && this.setState({image}));
        }
    }

    isFeatureEnabled(featureName) {
        const features = Object.assign({}, DEFAULT_FEATURES, this.props.features);
        return features[featureName];
    }

    onCrop(cropArea) {
        const {commit, value} = this.props;
        const {image} = this.state;

        const imageWidth = $get('originalDimensions.width', image);
        const imageHeight = $get('originalDimensions.height', image);
        const cropAdjustments = {
            x: Math.round(cropArea.x / 100 * imageWidth),
            y: Math.round(cropArea.y / 100 * imageHeight),
            width: Math.round(cropArea.width / 100 * imageWidth),
            height: Math.round(cropArea.height / 100 * imageHeight)
        };
        const nextimage = $set(CROP_IMAGE_ADJUSTMENT, cropAdjustments, image);

        this.setState({image: nextimage});

        commit(value, {
            'Neos.UI:Hook.BeforeSave.CreateImageVariant': nextimage
        });
    }

    onResize(resizeAdjustment) {
        const {commit, value} = this.props;
        const {image} = this.state;
        const nextimage = resizeAdjustment ?
            $set(RESIZE_IMAGE_ADJUSTMENT, resizeAdjustment, image) : $drop(RESIZE_IMAGE_ADJUSTMENT, image);

        this.setState({image: nextimage});

        commit(value, {
            'Neos.UI:Hook.BeforeSave.CreateImageVariant': nextimage
        });
    }

    closeSecondaryScreen() {
        this.setState({secondaryScreenMode: SECONDARY_NONE});
    }

    toggleSecondaryScreen(mode) {
        const {secondaryScreenMode} = this.state;

        if (secondaryScreenMode === mode) {
            this.closeSecondaryScreen();
        } else {
            this.setState({secondaryScreenMode: mode});
        }
    }

    onRemoveFile() {
        const {commit, value} = this.props;

        this.closeSecondaryScreen();
        this.setState({image: null});
        commit($set('__identity', '', value));
    }

    onMediaSelected(assetIdentifier) {
        const {commit, value} = this.props;

        this.closeSecondaryScreen();
        this.setState({image: null});
        commit($set('__identity', assetIdentifier, value));
        loadImageMetaData($set('__identity', assetIdentifier, value))
            .then(image => this.setState({image}));
    }

    onThumbnailClicked() {
        const imageIdentity = $get('__identity', this.props.value);

        if (imageIdentity) {
            this.toggleSecondaryScreen(SECONDARY_DETAILS);
        } else {
            this.onChooseFile();
        }
    }

    onChooseFile() {
        const {previewScreen} = this.refs;
        previewScreen.chooseFromLocalFileSystem();
    }

    upload(files) {
        const {commit} = this.props;

        api.media.asset.upload(files[0]).then(res => {
            this.setState({image: res});
            commit(res.object);
        });
    }

    render() {
        const {image, secondaryScreenMode} = this.state;

        return (
            <div>
                <PreviewScreen
                    ref="previewScreen"
                    image={image}
                    onDrop={files => this.upload(files)}
                    onClick={() => this.onThumbnailClicked()}
                   />
                <Controls
                    onChooseFromMedia={() => this.toggleSecondaryScreen(SECONDARY_MEDIA)}
                    onChooseFromLocalFileSystem={() => this.onChooseFile()}
                    onRemove={() => this.onRemoveFile()}
                    onCrop={this.isFeatureEnabled('crop') && (() => this.toggleSecondaryScreen(SECONDARY_CROPPER))}
<<<<<<< HEAD
                    />
                {(secondaryScreenMode !== SECONDARY_NONE ? this.renderSecondaryScreen() : '')}
=======
                   />
                {
                    Maybe.fromNull(secondaryScreenMode !== SECONDARY_NONE || null)
                        .map(() => this.renderSecondaryScreen()).orSome('')
                }
>>>>>>> 10bd2149
            </div>
        );
    }

    renderSecondaryScreen() {
        return '';
        const {secondaryScreenMode, image} = this.state;
        const {options} = this.props;
        const {__identity} = this.props.value;

        switch (secondaryScreenMode) {
            case SECONDARY_MEDIA:
                return (
                    <Secondary.MediaSelectionScreen
                        onClose={() => this.toggleSecondaryScreen(SECONDARY_NONE)}
                        onComplete={assetIdentifier => this.onMediaSelected(assetIdentifier)}
                       />
                );

            case SECONDARY_DETAILS:
                return (
                    <Secondary.MediaDetailsScreen
                        onClose={() => this.toggleSecondaryScreen(SECONDARY_NONE)}
                        imageIdentity={__identity}
                       />
                );

            case SECONDARY_CROPPER:
                return (
                    <Secondary.ImageCropper
                        sourceImage={Image.fromImageData(image)}
                        options={options}
                        onClose={() => this.toggleSecondaryScreen(SECONDARY_NONE)}
                        onComplete={cropArea => this.onCrop(cropArea)}
                       />
                );

            case SECONDARY_NONE:
            default:
                return '';
        }
    }
}<|MERGE_RESOLUTION|>--- conflicted
+++ resolved
@@ -197,16 +197,8 @@
                     onChooseFromLocalFileSystem={() => this.onChooseFile()}
                     onRemove={() => this.onRemoveFile()}
                     onCrop={this.isFeatureEnabled('crop') && (() => this.toggleSecondaryScreen(SECONDARY_CROPPER))}
-<<<<<<< HEAD
                     />
                 {(secondaryScreenMode !== SECONDARY_NONE ? this.renderSecondaryScreen() : '')}
-=======
-                   />
-                {
-                    Maybe.fromNull(secondaryScreenMode !== SECONDARY_NONE || null)
-                        .map(() => this.renderSecondaryScreen()).orSome('')
-                }
->>>>>>> 10bd2149
             </div>
         );
     }
