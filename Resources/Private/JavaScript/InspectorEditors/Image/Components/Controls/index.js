--- conflicted
+++ resolved
@@ -1,12 +1,6 @@
 import React, {Component, PropTypes} from 'react';
-<<<<<<< HEAD
 import Button from '@neos-project/react-ui-components/lib/Button/';
-=======
 import shallowCompare from 'react-addons-shallow-compare';
-import I18n from 'I18n';
-import {Button} from 'Components';
-
->>>>>>> dfafed82
 import style from './style.css';
 
 export default class Controls extends Component {
