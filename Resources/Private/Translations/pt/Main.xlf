--- conflicted
+++ resolved
@@ -1,395 +1,392 @@
 <?xml version="1.0" encoding="UTF-8"?>
 <xliff xmlns="urn:oasis:names:tc:xliff:document:1.2" version="1.2">
-  <file original="" product-name="Neos.Neos.Ui" source-language="en" datatype="plaintext" target-language="pt-BR">
-    <body>
-      <trans-unit id="copy__from__to--title" xml:space="preserve">
+    <file original="" product-name="Neos.Neos.Ui" source-language="en" datatype="plaintext" target-language="pt-BR">
+        <body>
+            <trans-unit id="copy__from__to--title" xml:space="preserve">
                 <source>Copy {source} to {target}</source>
-        <target xml:lang="pt-BR" state="translated">Copiar {source} para {target}</target>
-      </trans-unit>
-      <trans-unit id="move__from__to--title" xml:space="preserve">
+                <target xml:lang="pt-BR" state="translated">Copiar {source} para {target}</target>
+      </trans-unit>
+            <trans-unit id="move__from__to--title" xml:space="preserve">
                 <source>Move {source} to {target}</source>
-        <target xml:lang="pt-BR" state="translated">Mover {source} para {target}</target>
-      </trans-unit>
-      <trans-unit id="copy__from__to--description" xml:space="preserve">
+                <target xml:lang="pt-BR" state="translated">Mover {source} para {target}</target>
+      </trans-unit>
+            <trans-unit id="copy__from__to--description" xml:space="preserve">
                 <source>Please select the position at which you want {source} inserted relative to {target}.</source>
-        <target xml:lang="pt-BR" state="translated">Por favor selecione a posição na qual você quer {source} inserido relativo a {target}.</target>
-      </trans-unit>
-      <trans-unit id="insert" xml:space="preserve">
+                <target xml:lang="pt-BR" state="translated">Por favor selecione a posição na qual você quer {source} inserido relativo a {target}.</target>
+      </trans-unit>
+            <trans-unit id="insert" xml:space="preserve">
                 <source>Insert</source>
-        <target xml:lang="pt-BR" state="translated">Inserir</target>
-      </trans-unit>
-      <trans-unit id="insertMode" xml:space="preserve">
+                <target xml:lang="pt-BR" state="translated">Inserir</target>
+      </trans-unit>
+            <trans-unit id="insertMode" xml:space="preserve">
                 <source>Insert mode</source>
-        <target xml:lang="pt-BR" state="translated">Modo de inserção</target>
-      </trans-unit>
-      <trans-unit id="imageCropper__aspect-ratio-placeholder" xml:space="preserve">
+                <target xml:lang="pt-BR" state="translated">Modo de inserção</target>
+      </trans-unit>
+            <trans-unit id="imageCropper__aspect-ratio-placeholder" xml:space="preserve">
                 <source>Choose an Aspect Ratio</source>
-        <target xml:lang="pt-BR" state="translated">Escolha uma proporção</target>
-      </trans-unit>
-      <trans-unit id="ckeditor__toolbar__bold" xml:space="preserve">
+                <target xml:lang="pt-BR" state="translated">Escolha uma proporção</target>
+      </trans-unit>
+            <trans-unit id="ckeditor__toolbar__bold" xml:space="preserve">
                 <source>Bold</source>
-        <target xml:lang="pt-BR" state="translated">Negrito</target>
-      </trans-unit>
-      <trans-unit id="ckeditor__toolbar__italic" xml:space="preserve">
+                <target xml:lang="pt-BR" state="translated">Negrito</target>
+      </trans-unit>
+            <trans-unit id="ckeditor__toolbar__italic" xml:space="preserve">
                 <source>Italic</source>
-        <target xml:lang="pt-BR" state="translated">Itálico</target>
-      </trans-unit>
-      <trans-unit id="ckeditor__toolbar__underline" xml:space="preserve">
+                <target xml:lang="pt-BR" state="translated">Itálico</target>
+      </trans-unit>
+            <trans-unit id="ckeditor__toolbar__underline" xml:space="preserve">
                 <source>Underline</source>
-        <target xml:lang="pt-BR" state="translated">Sublinhado</target>
-      </trans-unit>
-      <trans-unit id="ckeditor__toolbar__subscript" xml:space="preserve">
+                <target xml:lang="pt-BR" state="translated">Sublinhado</target>
+      </trans-unit>
+            <trans-unit id="ckeditor__toolbar__subscript" xml:space="preserve">
                 <source>Subscript</source>
-        <target xml:lang="pt-BR" state="translated">Subscrito</target>
-      </trans-unit>
-      <trans-unit id="ckeditor__toolbar__superscript" xml:space="preserve">
+                <target xml:lang="pt-BR" state="translated">Subscrito</target>
+      </trans-unit>
+            <trans-unit id="ckeditor__toolbar__superscript" xml:space="preserve">
                 <source>Superscript</source>
-        <target xml:lang="pt-BR" state="translated">Sobrescrito</target>
-      </trans-unit>
-      <trans-unit id="ckeditor__toolbar__strikethrough" xml:space="preserve">
+                <target xml:lang="pt-BR" state="translated">Sobrescrito</target>
+      </trans-unit>
+            <trans-unit id="ckeditor__toolbar__strikethrough" xml:space="preserve">
                 <source>Strikethrough</source>
-        <target xml:lang="pt-BR" state="translated">Tachado</target>
-      </trans-unit>
-      <trans-unit id="ckeditor__toolbar__link" xml:space="preserve">
+                <target xml:lang="pt-BR" state="translated">Tachado</target>
+      </trans-unit>
+            <trans-unit id="ckeditor__toolbar__link" xml:space="preserve">
                 <source>Link</source>
-        <target xml:lang="pt-BR" state="translated">Link</target>
-      </trans-unit>
-      <trans-unit id="ckeditor__toolbar__unlink" xml:space="preserve">
+                <target xml:lang="pt-BR" state="translated">Link</target>
+      </trans-unit>
+            <trans-unit id="ckeditor__toolbar__unlink" xml:space="preserve">
                 <source>Unlink</source>
-        <target xml:lang="pt-BR" state="needs-translation">Unlink</target>
-      </trans-unit>
-      <trans-unit id="ckeditor__toolbar__link__hideOptions" xml:space="preserve">
+                <target xml:lang="pt-BR" state="needs-translation">Unlink</target>
+      </trans-unit>
+            <trans-unit id="ckeditor__toolbar__link__hideOptions" xml:space="preserve">
                 <source>Hide link options</source>
-        <target xml:lang="pt-BR" state="translated">Ocultar opções da ligação</target>
-      </trans-unit>
-      <trans-unit id="ckeditor__toolbar__link__showOptions" xml:space="preserve">
+                <target xml:lang="pt-BR" state="needs-translation">Hide link options</target>
+      </trans-unit>
+            <trans-unit id="ckeditor__toolbar__link__showOptions" xml:space="preserve">
                 <source>Link options</source>
-        <target xml:lang="pt-BR" state="translated">Opções de ligação</target>
-      </trans-unit>
-      <trans-unit id="ckeditor__toolbar__link__noFollow" xml:space="preserve">
+                <target xml:lang="pt-BR" state="needs-translation">Link options</target>
+      </trans-unit>
+            <trans-unit id="ckeditor__toolbar__link__noFollow" xml:space="preserve">
                 <source>No follow</source>
-        <target xml:lang="pt-BR" state="needs-translation">No follow</target>
-      </trans-unit>
-      <trans-unit id="ckeditor__toolbar__link__targetBlank" xml:space="preserve">
+                <target xml:lang="pt-BR" state="needs-translation">No follow</target>
+      </trans-unit>
+            <trans-unit id="ckeditor__toolbar__link__targetBlank" xml:space="preserve">
                 <source>Open in new window</source>
-        <target xml:lang="pt-BR" state="translated">Abrir numa janela nova</target>
-      </trans-unit>
-      <trans-unit id="ckeditor__toolbar__link__titlePlaceholder" xml:space="preserve">
+                <target xml:lang="pt-BR" state="needs-translation">Open in new window</target>
+      </trans-unit>
+            <trans-unit id="ckeditor__toolbar__link__titlePlaceholder" xml:space="preserve">
                 <source>Enter link title</source>
-        <target xml:lang="pt-BR" state="needs-translation">Enter link title</target>
-      </trans-unit>
-      <trans-unit id="ckeditor__toolbar__link__title" xml:space="preserve">
+                <target xml:lang="pt-BR" state="needs-translation">Enter link title</target>
+      </trans-unit>
+            <trans-unit id="ckeditor__toolbar__link__title" xml:space="preserve">
                 <source>Title</source>
-        <target xml:lang="pt-BR" state="translated">Título</target>
-      </trans-unit>
-      <trans-unit id="ckeditor__toolbar__link__anchorPlaceholder" xml:space="preserve">
+                <target xml:lang="pt-BR" state="translated">Título</target>
+      </trans-unit>
+            <trans-unit id="ckeditor__toolbar__link__anchorPlaceholder" xml:space="preserve">
                 <source>Enter anchor name</source>
-        <target xml:lang="pt-BR" state="needs-translation">Enter anchor name</target>
-      </trans-unit>
-      <trans-unit id="ckeditor__toolbar__link__anchor" xml:space="preserve">
+                <target xml:lang="pt-BR" state="needs-translation">Enter anchor name</target>
+      </trans-unit>
+            <trans-unit id="ckeditor__toolbar__link__anchor" xml:space="preserve">
                 <source>Link to anchor</source>
-        <target xml:lang="pt-BR" state="needs-translation">Link to anchor</target>
-      </trans-unit>
-      <trans-unit id="ckeditor__toolbar__link__edit" xml:space="preserve">
+                <target xml:lang="pt-BR" state="needs-translation">Link to anchor</target>
+      </trans-unit>
+            <trans-unit id="ckeditor__toolbar__link__edit" xml:space="preserve">
                 <source>Edit link</source>
-        <target xml:lang="pt-BR" state="translated">Editar a ligação</target>
-      </trans-unit>
-      <trans-unit id="ckeditor__toolbar__link__apply" xml:space="preserve">
+                <target xml:lang="pt-BR" state="needs-translation">Edit link</target>
+      </trans-unit>
+            <trans-unit id="ckeditor__toolbar__link__apply" xml:space="preserve">
                 <source>Apply link</source>
-        <target xml:lang="pt-BR" state="translated">Aplicar a ligação</target>
-      </trans-unit>
-      <trans-unit id="ckeditor__toolbar__link__placeholder" xml:space="preserve">
+                <target xml:lang="pt-BR" state="needs-translation">Apply link</target>
+      </trans-unit>
+            <trans-unit id="ckeditor__toolbar__link__placeholder" xml:space="preserve">
                 <source>Paste a link, or search</source>
-        <target xml:lang="pt-BR" state="translated">Colar uma ligação ou pesquisar</target>
-      </trans-unit>
-      <trans-unit id="ckeditor__toolbar__link__formatAsHttp" xml:space="preserve">
+                <target xml:lang="pt-BR" state="needs-translation">Paste a link, or search</target>
+      </trans-unit>
+            <trans-unit id="ckeditor__toolbar__link__formatAsHttp" xml:space="preserve">
                 <source>Format as http link?</source>
-        <target xml:lang="pt-BR" state="translated">Formatar como ligação de http?</target>
-      </trans-unit>
-      <trans-unit id="ckeditor__toolbar__link__formatAsEmail" xml:space="preserve">
+                <target xml:lang="pt-BR" state="needs-translation">Format as http link?</target>
+      </trans-unit>
+            <trans-unit id="ckeditor__toolbar__link__formatAsEmail" xml:space="preserve">
                 <source>Format as email?</source>
-        <target xml:lang="pt-BR" state="translated">Formatar como e-mail?</target>
-      </trans-unit>
-      <trans-unit id="ckeditor__toolbar__ordered-list" xml:space="preserve">
+                <target xml:lang="pt-BR" state="needs-translation">Format as email?</target>
+      </trans-unit>
+            <trans-unit id="ckeditor__toolbar__ordered-list" xml:space="preserve">
                 <source>Ordered list</source>
-        <target xml:lang="pt-BR" state="translated">Lista ordenada</target>
-      </trans-unit>
-      <trans-unit id="ckeditor__toolbar__unordered-list" xml:space="preserve">
+                <target xml:lang="pt-BR" state="translated">Lista ordenada</target>
+      </trans-unit>
+            <trans-unit id="ckeditor__toolbar__unordered-list" xml:space="preserve">
                 <source>Unordered list</source>
-        <target xml:lang="pt-BR" state="translated">Lista desordenada</target>
-      </trans-unit>
-      <trans-unit id="ckeditor__toolbar__align-left" xml:space="preserve">
+                <target xml:lang="pt-BR" state="translated">Lista desordenada</target>
+      </trans-unit>
+            <trans-unit id="ckeditor__toolbar__align-left" xml:space="preserve">
                 <source>Align left</source>
-        <target xml:lang="pt-BR" state="translated">Alinhar à esquerda</target>
-      </trans-unit>
-      <trans-unit id="ckeditor__toolbar__align-right" xml:space="preserve">
+                <target xml:lang="pt-BR" state="translated">Alinhar à esquerda</target>
+      </trans-unit>
+            <trans-unit id="ckeditor__toolbar__align-right" xml:space="preserve">
                 <source>Align right</source>
-        <target xml:lang="pt-BR" state="translated">Alinhar à direita</target>
-        <alt-trans>
+                <target xml:lang="pt-BR" state="translated">Alinhar à direita</target>
+                <alt-trans>
                     <target xml:lang="pt-BR">Alinhar a direita</target>
                 </alt-trans>
       </trans-unit>
-      <trans-unit id="ckeditor__toolbar__align-center" xml:space="preserve">
+            <trans-unit id="ckeditor__toolbar__align-center" xml:space="preserve">
                 <source>Align center</source>
-        <target xml:lang="pt-BR" state="translated">Alinhar ao centro</target>
-      </trans-unit>
-      <trans-unit id="ckeditor__toolbar__align-justify" xml:space="preserve">
+                <target xml:lang="pt-BR" state="translated">Alinhar ao centro</target>
+      </trans-unit>
+            <trans-unit id="ckeditor__toolbar__align-justify" xml:space="preserve">
                 <source>Align justify</source>
-        <target xml:lang="pt-BR" state="translated">Alinhar justificado</target>
-      </trans-unit>
-      <trans-unit id="ckeditor__toolbar__table" xml:space="preserve">
+                <target xml:lang="pt-BR" state="translated">Alinhar justificado</target>
+      </trans-unit>
+            <trans-unit id="ckeditor__toolbar__table" xml:space="preserve">
                 <source>Table</source>
-        <target xml:lang="pt-BR" state="translated">Tabela</target>
-      </trans-unit>
-      <trans-unit id="ckeditor__toolbar__tableColumn" xml:space="preserve">
+                <target xml:lang="pt-BR" state="translated">Tabela</target>
+      </trans-unit>
+            <trans-unit id="ckeditor__toolbar__tableColumn" xml:space="preserve">
                 <source>Column</source>
-        <target xml:lang="pt-BR" state="translated">Coluna</target>
-      </trans-unit>
-      <trans-unit id="ckeditor__toolbar__tableRow" xml:space="preserve">
+                <target xml:lang="pt-BR" state="translated">Coluna</target>
+      </trans-unit>
+            <trans-unit id="ckeditor__toolbar__tableRow" xml:space="preserve">
                 <source>Row</source>
-        <target xml:lang="pt-BR" state="translated">Linha</target>
-      </trans-unit>
-      <trans-unit id="ckeditor__toolbar__tableMergeCells" xml:space="preserve">
+                <target xml:lang="pt-BR" state="needs-translation">Row</target>
+      </trans-unit>
+            <trans-unit id="ckeditor__toolbar__tableMergeCells" xml:space="preserve">
                 <source>Merge cells</source>
-        <target xml:lang="pt-BR" state="translated">Unir células</target>
-      </trans-unit>
-      <trans-unit id="ckeditor__toolbar__remove-format" xml:space="preserve">
+                <target xml:lang="pt-BR" state="needs-translation">Merge cells</target>
+      </trans-unit>
+            <trans-unit id="ckeditor__toolbar__remove-format" xml:space="preserve">
                 <source>Remove format</source>
-        <target xml:lang="pt-BR" state="translated">Remover formatação</target>
-      </trans-unit>
-      <trans-unit id="ckeditor__toolbar__outdent" xml:space="preserve">
+                <target xml:lang="pt-BR" state="translated">Remover formatação</target>
+      </trans-unit>
+            <trans-unit id="ckeditor__toolbar__outdent" xml:space="preserve">
                 <source>Outdent</source>
-        <target xml:lang="pt-BR" state="translated">Desindentar</target>
-        <alt-trans>
+                <target xml:lang="pt-BR" state="translated">Desindentar</target>
+                <alt-trans>
                     <target xml:lang="pt-BR">Desidentar</target>
                 </alt-trans>
       </trans-unit>
-      <trans-unit id="ckeditor__toolbar__indent" xml:space="preserve">
+            <trans-unit id="ckeditor__toolbar__indent" xml:space="preserve">
                 <source>Indent</source>
-        <target xml:lang="pt-BR" state="translated">Indentar</target>
-        <alt-trans>
+                <target xml:lang="pt-BR" state="translated">Indentar</target>
+                <alt-trans>
                     <target xml:lang="pt-BR">Identar</target>
                 </alt-trans>
       </trans-unit>
-      <trans-unit id="ckeditor__toolbar__setTableColumnHeader" xml:space="preserve">
+            <trans-unit id="ckeditor__toolbar__setTableColumnHeader" xml:space="preserve">
                 <source>Header column</source>
-        <target xml:lang="pt-BR" state="needs-translation">Header column</target>
-      </trans-unit>
-      <trans-unit id="ckeditor__toolbar__insertTableColumnLeft" xml:space="preserve">
+                <target xml:lang="pt-BR" state="needs-translation">Header column</target>
+      </trans-unit>
+            <trans-unit id="ckeditor__toolbar__insertTableColumnLeft" xml:space="preserve">
                 <source>Insert column before</source>
-        <target xml:lang="pt-BR" state="translated">Inserir coluna antes</target>
-      </trans-unit>
-      <trans-unit id="ckeditor__toolbar__insertTableColumnRight" xml:space="preserve">
+                <target xml:lang="pt-BR" state="needs-translation">Insert column before</target>
+      </trans-unit>
+            <trans-unit id="ckeditor__toolbar__insertTableColumnRight" xml:space="preserve">
                 <source>Insert column after</source>
-        <target xml:lang="pt-BR" state="translated">Inserir coluna após</target>
-      </trans-unit>
-      <trans-unit id="ckeditor__toolbar__removeTableColumn" xml:space="preserve">
+                <target xml:lang="pt-BR" state="needs-translation">Insert column after</target>
+      </trans-unit>
+            <trans-unit id="ckeditor__toolbar__removeTableColumn" xml:space="preserve">
                 <source>Delete column</source>
-        <target xml:lang="pt-BR" state="translated">Apagar coluna</target>
-      </trans-unit>
-      <trans-unit id="ckeditor__toolbar__setTableRowHeader" xml:space="preserve">
+                <target xml:lang="pt-BR" state="needs-translation">Delete column</target>
+      </trans-unit>
+            <trans-unit id="ckeditor__toolbar__setTableRowHeader" xml:space="preserve">
                 <source>Header row</source>
-        <target xml:lang="pt-BR" state="translated">Linha de cabeçalho</target>
-      </trans-unit>
-      <trans-unit id="ckeditor__toolbar__insertTableRowBelow" xml:space="preserve">
+                <target xml:lang="pt-BR" state="needs-translation">Header row</target>
+      </trans-unit>
+            <trans-unit id="ckeditor__toolbar__insertTableRowBelow" xml:space="preserve">
                 <source>Insert row below</source>
-        <target xml:lang="pt-BR" state="translated">Inserir linha abaixo</target>
-      </trans-unit>
-      <trans-unit id="ckeditor__toolbar__insertTableRowAbove" xml:space="preserve">
+                <target xml:lang="pt-BR" state="needs-translation">Insert row below</target>
+      </trans-unit>
+            <trans-unit id="ckeditor__toolbar__insertTableRowAbove" xml:space="preserve">
                 <source>Insert row above</source>
-        <target xml:lang="pt-BR" state="translated">Inserir linha acima</target>
-      </trans-unit>
-      <trans-unit id="ckeditor__toolbar__removeTableRow" xml:space="preserve">
+                <target xml:lang="pt-BR" state="needs-translation">Insert row above</target>
+      </trans-unit>
+            <trans-unit id="ckeditor__toolbar__removeTableRow" xml:space="preserve">
                 <source>Delete row</source>
-        <target xml:lang="pt-BR" state="translated">Apagar linha</target>
-      </trans-unit>
-      <trans-unit id="ckeditor__toolbar__mergeTableCellUp" xml:space="preserve">
+                <target xml:lang="pt-BR" state="needs-translation">Delete row</target>
+      </trans-unit>
+            <trans-unit id="ckeditor__toolbar__mergeTableCellUp" xml:space="preserve">
                 <source>Merge cell up</source>
-        <target xml:lang="pt-BR" state="translated">Mesclar célula para cima</target>
-      </trans-unit>
-      <trans-unit id="ckeditor__toolbar__mergeTableCellRight" xml:space="preserve">
+                <target xml:lang="pt-BR" state="needs-translation">Merge cell up</target>
+      </trans-unit>
+            <trans-unit id="ckeditor__toolbar__mergeTableCellRight" xml:space="preserve">
                 <source>Merge cell right</source>
-        <target xml:lang="pt-BR" state="translated">Mesclar célula à direita</target>
-      </trans-unit>
-      <trans-unit id="ckeditor__toolbar__mergeTableCellDown" xml:space="preserve">
+                <target xml:lang="pt-BR" state="needs-translation">Merge cell right</target>
+      </trans-unit>
+            <trans-unit id="ckeditor__toolbar__mergeTableCellDown" xml:space="preserve">
                 <source>Merge cell down</source>
-        <target xml:lang="pt-BR" state="translated">Mesclar célula para baixo</target>
-      </trans-unit>
-      <trans-unit id="ckeditor__toolbar__mergeTableCellLeft" xml:space="preserve">
+                <target xml:lang="pt-BR" state="needs-translation">Merge cell down</target>
+      </trans-unit>
+            <trans-unit id="ckeditor__toolbar__mergeTableCellLeft" xml:space="preserve">
                 <source>Merge cell left</source>
-        <target xml:lang="pt-BR" state="translated">Mesclar célula à esquerda</target>
-      </trans-unit>
-      <trans-unit id="ckeditor__toolbar__splitTableCellVertically" xml:space="preserve">
+                <target xml:lang="pt-BR" state="needs-translation">Merge cell left</target>
+      </trans-unit>
+            <trans-unit id="ckeditor__toolbar__splitTableCellVertically" xml:space="preserve">
                 <source>Split cell vertically</source>
-        <target xml:lang="pt-BR" state="translated">Dividir célula verticalmente</target>
-      </trans-unit>
-      <trans-unit id="ckeditor__toolbar__splitTableCellHorizontally" xml:space="preserve">
+                <target xml:lang="pt-BR" state="needs-translation">Split cell vertically</target>
+      </trans-unit>
+            <trans-unit id="ckeditor__toolbar__splitTableCellHorizontally" xml:space="preserve">
                 <source>Split cell horizontally</source>
-        <target xml:lang="pt-BR" state="translated">Dividir célula horizontalmente</target>
-      </trans-unit>
-      <trans-unit id="createNew" xml:space="preserve">
+                <target xml:lang="pt-BR" state="needs-translation">Split cell horizontally</target>
+      </trans-unit>
+            <trans-unit id="createNew" xml:space="preserve">
                 <source>Create new</source>
-        <target xml:lang="pt-BR" state="translated">Criar novo</target>
-      </trans-unit>
-      <trans-unit id="noMatchesFound" xml:space="preserve">
+                <target xml:lang="pt-BR" state="translated">Criar novo</target>
+      </trans-unit>
+            <trans-unit id="noMatchesFound" xml:space="preserve">
                 <source>No matches found</source>
-        <target xml:lang="pt-BR" state="translated">Nenhuma correspondência encontrada</target>
-      </trans-unit>
-      <trans-unit id="searchBoxLeftToType" xml:space="preserve">
+                <target xml:lang="pt-BR" state="translated">Nenhuma correspondência encontrada</target>
+      </trans-unit>
+            <trans-unit id="searchBoxLeftToType" xml:space="preserve">
                 <source>Please enter ###CHARACTERS### more character</source>
-        <target xml:lang="pt-BR" state="translated">Por favor, insira ###CHARACTERS### caracteres a mais</target>
-      </trans-unit>
-      <trans-unit id="Shortcut__Introduction" xml:space="preserve">
+                <target xml:lang="pt-BR" state="translated">Por favor, insira ###CHARACTERS### caracteres a mais</target>
+      </trans-unit>
+            <trans-unit id="Shortcut__Introduction" xml:space="preserve">
                 <source>
                     These are Keyboard-Shortcuts we are providing.
                     You have to press the keys on the right after each other.
                     They will not get triggered when you are focusing an input field.
                 </source>
-        <target xml:lang="pt-BR" state="needs-translation">
+                <target xml:lang="pt-BR" state="needs-translation">
                     These are Keyboard-Shortcuts we are providing.
                     You have to press the keys on the right after each other.
                     They will not get triggered when you are focusing an input field.
                 </target>
       </trans-unit>
-      <trans-unit id="Shortcut__UI.RightSideBar.toggle" xml:space="preserve">
+            <trans-unit id="Shortcut__UI.RightSideBar.toggle" xml:space="preserve">
                 <source>Toggle inspector</source>
-        <target xml:lang="pt-BR" state="translated">Ativar/Desativar inspetor</target>
-      </trans-unit>
-      <trans-unit id="Shortcut__UI.FullScreen.toggle" xml:space="preserve">
+                <target xml:lang="pt-BR" state="translated">Ativar/Desativar inspetor</target>
+      </trans-unit>
+            <trans-unit id="Shortcut__UI.FullScreen.toggle" xml:space="preserve">
                 <source>Toggle full screen</source>
-        <target xml:lang="pt-BR" state="translated">Alternar ecrã inteiro</target>
-      </trans-unit>
-      <trans-unit id="Shortcut__UI.LeftSideBar.toggle" xml:space="preserve">
+                <target xml:lang="pt-BR" state="needs-translation">Toggle full screen</target>
+      </trans-unit>
+            <trans-unit id="Shortcut__UI.LeftSideBar.toggle" xml:space="preserve">
                 <source>Toggle left sidebar</source>
-        <target xml:lang="pt-BR" state="translated">Alternar a barra lateral esquerda</target>
-      </trans-unit>
-      <trans-unit id="Shortcut__UI.LeftSideBar.toggleContentTree" xml:space="preserve">
+                <target xml:lang="pt-BR" state="needs-translation">Toggle left sidebar</target>
+      </trans-unit>
+            <trans-unit id="Shortcut__UI.LeftSideBar.toggleContentTree" xml:space="preserve">
                 <source>Toggle contenttree</source>
-        <target xml:lang="pt-BR" state="translated">Alternar o painel de conteúdo</target>
-      </trans-unit>
-      <trans-unit id="Shortcut__UI.AddNodeModal.close" xml:space="preserve">
+                <target xml:lang="pt-BR" state="needs-translation">Toggle contenttree</target>
+      </trans-unit>
+            <trans-unit id="Shortcut__UI.AddNodeModal.close" xml:space="preserve">
                 <source>Close Add-Node-Modal</source>
-        <target xml:lang="pt-BR" state="needs-translation">Close Add-Node-Modal</target>
-      </trans-unit>
-      <trans-unit id="Shortcut__UI.Drawer.toggle" xml:space="preserve">
+                <target xml:lang="pt-BR" state="needs-translation">Close Add-Node-Modal</target>
+      </trans-unit>
+            <trans-unit id="Shortcut__UI.Drawer.toggle" xml:space="preserve">
                 <source>Toggle Drawer</source>
-        <target xml:lang="pt-BR" state="translated">Alternar a Gaveta</target>
-      </trans-unit>
-      <trans-unit id="Shortcut__UI.EditModePanel.toggle" xml:space="preserve">
+                <target xml:lang="pt-BR" state="needs-translation">Toggle Drawer</target>
+      </trans-unit>
+            <trans-unit id="Shortcut__UI.EditModePanel.toggle" xml:space="preserve">
                 <source>Toggle EditModePanel</source>
-        <target xml:lang="pt-BR" state="needs-translation">Toggle EditModePanel</target>
-      </trans-unit>
-      <trans-unit id="Shortcut__UI.InsertionModeModal.cancel" xml:space="preserve">
+                <target xml:lang="pt-BR" state="needs-translation">Toggle EditModePanel</target>
+      </trans-unit>
+            <trans-unit id="Shortcut__UI.InsertionModeModal.cancel" xml:space="preserve">
                 <source>Cancel InsertionModeModal</source>
-        <target xml:lang="pt-BR" state="needs-translation">Cancel InsertionModeModal</target>
-      </trans-unit>
-      <trans-unit id="Shortcut__UI.InsertionModeModal.apply" xml:space="preserve">
+                <target xml:lang="pt-BR" state="needs-translation">Cancel InsertionModeModal</target>
+      </trans-unit>
+            <trans-unit id="Shortcut__UI.InsertionModeModal.apply" xml:space="preserve">
                 <source>Apply InsertionModeModal</source>
-        <target xml:lang="pt-BR" state="needs-translation">Apply InsertionModeModal</target>
-      </trans-unit>
-      <trans-unit id="Shortcut__UI.ContentCanvas.reload" xml:space="preserve">
+                <target xml:lang="pt-BR" state="needs-translation">Apply InsertionModeModal</target>
+      </trans-unit>
+            <trans-unit id="Shortcut__UI.ContentCanvas.reload" xml:space="preserve">
                 <source>Reload ContentCanvas</source>
-        <target xml:lang="pt-BR" state="needs-translation">Reload ContentCanvas</target>
-      </trans-unit>
-      <trans-unit id="Shortcut__UI.Inspector.discard" xml:space="preserve">
+                <target xml:lang="pt-BR" state="needs-translation">Reload ContentCanvas</target>
+      </trans-unit>
+            <trans-unit id="Shortcut__UI.Inspector.discard" xml:space="preserve">
                 <source>Discard Inspector</source>
-        <target xml:lang="pt-BR" state="needs-translation">Discard Inspector</target>
-      </trans-unit>
-      <trans-unit id="Shortcut__UI.Inspector.escape" xml:space="preserve">
+                <target xml:lang="pt-BR" state="needs-translation">Discard Inspector</target>
+      </trans-unit>
+            <trans-unit id="Shortcut__UI.Inspector.escape" xml:space="preserve">
                 <source>Escape Inspector</source>
-        <target xml:lang="pt-BR" state="needs-translation">Escape Inspector</target>
-      </trans-unit>
-      <trans-unit id="Shortcut__UI.Inspector.resume" xml:space="preserve">
+                <target xml:lang="pt-BR" state="needs-translation">Escape Inspector</target>
+      </trans-unit>
+            <trans-unit id="Shortcut__UI.Inspector.resume" xml:space="preserve">
                 <source>Resume Inspector</source>
-        <target xml:lang="pt-BR" state="needs-translation">Resume Inspector</target>
-      </trans-unit>
-      <trans-unit id="Shortcut__UI.NodeCreationDialog.back" xml:space="preserve">
+                <target xml:lang="pt-BR" state="needs-translation">Resume Inspector</target>
+      </trans-unit>
+            <trans-unit id="Shortcut__UI.NodeCreationDialog.back" xml:space="preserve">
                 <source>NodeCreationDialog Back</source>
-        <target xml:lang="pt-BR" state="needs-translation">NodeCreationDialog Back</target>
-      </trans-unit>
-      <trans-unit id="Shortcut__UI.NodeCreationDialog.cancel" xml:space="preserve">
+                <target xml:lang="pt-BR" state="needs-translation">NodeCreationDialog Back</target>
+      </trans-unit>
+            <trans-unit id="Shortcut__UI.NodeCreationDialog.cancel" xml:space="preserve">
                 <source>NodeCreationDialog Cancel</source>
-        <target xml:lang="pt-BR" state="needs-translation">NodeCreationDialog Cancel</target>
-      </trans-unit>
-      <trans-unit id="Shortcut__UI.NodeCreationDialog.apply" xml:space="preserve">
+                <target xml:lang="pt-BR" state="needs-translation">NodeCreationDialog Cancel</target>
+      </trans-unit>
+            <trans-unit id="Shortcut__UI.NodeCreationDialog.apply" xml:space="preserve">
                 <source>NodeCreationDialog Apply</source>
-        <target xml:lang="pt-BR" state="needs-translation">NodeCreationDialog Apply</target>
-      </trans-unit>
-      <trans-unit id="Shortcut__UI.NodeVariantCreationDialog.cancel" xml:space="preserve">
+                <target xml:lang="pt-BR" state="needs-translation">NodeCreationDialog Apply</target>
+      </trans-unit>
+            <trans-unit id="Shortcut__UI.NodeVariantCreationDialog.cancel" xml:space="preserve">
                 <source>NodeVariantCreationDialog Cancel</source>
-        <target xml:lang="pt-BR" state="needs-translation">NodeVariantCreationDialog Cancel</target>
-      </trans-unit>
-      <trans-unit id="Shortcut__UI.NodeVariantCreationDialog.createEmpty" xml:space="preserve">
+                <target xml:lang="pt-BR" state="needs-translation">NodeVariantCreationDialog Cancel</target>
+      </trans-unit>
+            <trans-unit id="Shortcut__UI.NodeVariantCreationDialog.createEmpty" xml:space="preserve">
                 <source>NodeVariantCreationDialog Create Empty</source>
-        <target xml:lang="pt-BR" state="needs-translation">NodeVariantCreationDialog Create Empty</target>
-      </trans-unit>
-      <trans-unit id="Shortcut__UI.NodeVariantCreationDialog.createAndCopy" xml:space="preserve">
+                <target xml:lang="pt-BR" state="needs-translation">NodeVariantCreationDialog Create Empty</target>
+      </trans-unit>
+            <trans-unit id="Shortcut__UI.NodeVariantCreationDialog.createAndCopy" xml:space="preserve">
                 <source>NodeVariantCreationDialog Create and Copy</source>
-        <target xml:lang="pt-BR" state="needs-translation">NodeVariantCreationDialog Create and Copy</target>
-      </trans-unit>
-      <trans-unit id="Shortcut__CR.Nodes.unfocus" xml:space="preserve">
+                <target xml:lang="pt-BR" state="needs-translation">NodeVariantCreationDialog Create and Copy</target>
+      </trans-unit>
+            <trans-unit id="Shortcut__CR.Nodes.unfocus" xml:space="preserve">
                 <source>Unfocus Node</source>
-        <target xml:lang="pt-BR" state="needs-translation">Unfocus Node</target>
-      </trans-unit>
-      <trans-unit id="UI.RightSideBar.tabs.validationErrorTooltip[0]" xml:space="preserve">
-                    <source>{tabName} – {amountOfErrors} validation issue</source>
-        <target state="translated">{tabName} – {amountOfErrors} problema de validação</target>
-      </trans-unit>
-      <trans-unit id="UI.RightSideBar.tabs.validationErrorTooltip[1]" xml:space="preserve">
-                    <source>{tabName} – {amountOfErrors} validation issues</source>
-        <target state="translated">{tabName} – {amountOfErrors} problemas de validação</target>
-      </trans-unit>
-<<<<<<< HEAD
-      <trans-unit id="changesApplied[0]" xml:space="preserve">
+                <target xml:lang="pt-BR" state="needs-translation">Unfocus Node</target>
+      </trans-unit>
+            <trans-unit id="UI.RightSideBar.tabs.validationErrorTooltip[0]" xml:space="preserve">
+          <source>{tabName} – {amountOfErrors} validation issue</source>
+                <target state="translated">{tabName} – {amountOfErrors} problema de validação</target>
+      </trans-unit>
+            <trans-unit id="UI.RightSideBar.tabs.validationErrorTooltip[1]" xml:space="preserve">
+          <source>{tabName} – {amountOfErrors} validation issues</source>
+                <target state="translated">{tabName} – {amountOfErrors} problemas de validação</target>
+      </trans-unit>
+            <trans-unit id="changesApplied[0]" xml:space="preserve">
                     <source>{0} change successfully applied.</source>
       </trans-unit>
-      <trans-unit id="changesApplied[1]" xml:space="preserve">
+            <trans-unit id="changesApplied[1]" xml:space="preserve">
                     <source>{0} changes successfully applied.</source>
       </trans-unit>
-      <trans-unit id="changesPublished[0]" xml:space="preserve">
+            <trans-unit id="changesPublished[0]" xml:space="preserve">
                     <source>Published {0} change to "{1}".</source>
       </trans-unit>
-      <trans-unit id="changesPublished[1]" xml:space="preserve">
+            <trans-unit id="changesPublished[1]" xml:space="preserve">
                     <source>Published {0} changes to "{1}".</source>
       </trans-unit>
-      <trans-unit id="changesDiscarded[0]" xml:space="preserve">
+            <trans-unit id="changesDiscarded[0]" xml:space="preserve">
                     <source>Discarded {0} change.</source>
       </trans-unit>
-      <trans-unit id="changesDiscarded[1]" xml:space="preserve">
+            <trans-unit id="changesDiscarded[1]" xml:space="preserve">
                     <source>Discarded {0} changes.</source>
       </trans-unit>
-      <trans-unit id="syncUriPathSegment" xml:space="preserve">
+            <trans-unit id="syncUriPathSegment" xml:space="preserve">
                 <source>Syncronize with the title property</source>
       </trans-unit>
-      <trans-unit id="nodes" xml:space="preserve">
+            <trans-unit id="nodes" xml:space="preserve">
                 <source>nodes</source>
       </trans-unit>
-      <trans-unit id="contentElementsSelected" xml:space="preserve">
+            <trans-unit id="contentElementsSelected" xml:space="preserve">
                 <source>content elements selected</source>
       </trans-unit>
-      <trans-unit id="documentsSelected" xml:space="preserve">
+            <trans-unit id="documentsSelected" xml:space="preserve">
                 <source>documents selected</source>
       </trans-unit>
-      <trans-unit id="inspectorMutlipleContentNodesSelectedTooltip" xml:space="preserve">
+            <trans-unit id="inspectorMutlipleContentNodesSelectedTooltip" xml:space="preserve">
                 <source>Select a single document in order to be able to edit its properties</source>
       </trans-unit>
-      <trans-unit id="inspectorMutlipleDocumentNodesSelectedTooltip" xml:space="preserve">
+            <trans-unit id="inspectorMutlipleDocumentNodesSelectedTooltip" xml:space="preserve">
                 <source>Select a single content element in order to be able to edit its properties</source>
       </trans-unit>
-      <trans-unit id="deleteXNodes" xml:space="preserve">
+            <trans-unit id="deleteXNodes" xml:space="preserve">
                 <source>Delete {amount} nodes</source>
       </trans-unit>
-      <trans-unit id="rangeEditorMinimum" xml:space="preserve">
+            <trans-unit id="rangeEditorMinimum" xml:space="preserve">
                 <source>Minimum</source>
       </trans-unit>
-      <trans-unit id="rangeEditorMaximum" xml:space="preserve">
+            <trans-unit id="rangeEditorMaximum" xml:space="preserve">
                 <source>Maximum</source>
       </trans-unit>
-      <trans-unit id="rangeEditorCurrentValue" xml:space="preserve">
+            <trans-unit id="rangeEditorCurrentValue" xml:space="preserve">
                 <source>Current value</source>
       </trans-unit>
-=======
->>>>>>> d9c06fd2
-    </body>
-  </file>
+        </body>
+    </file>
 </xliff>