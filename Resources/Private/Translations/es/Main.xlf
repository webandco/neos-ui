--- conflicted
+++ resolved
@@ -394,13 +394,10 @@
                     <target xml:lang="es-ES" state="translated">Cambios {0} descartados.</target>
                 </trans-unit>
       </group>
-<<<<<<< HEAD
-=======
       <trans-unit id="ckeditor__toolbar__style__p" xml:space="preserve">
                 <source>Paragraph</source>
         <target state="translated">Párrafo</target>
       </trans-unit>
->>>>>>> 006800d8
       <trans-unit id="ckeditor__toolbar__style__h1" xml:space="preserve">
                 <source>Headline 1</source>
         <target state="translated">Titular 1</target>
@@ -429,13 +426,6 @@
                 <source>Preformatted</source>
         <target state="translated">Preformateado</target>
       </trans-unit>
-<<<<<<< HEAD
-      <trans-unit id="ckeditor__toolbar__style__p" xml:space="preserve">
-                <source>Paragraph</source>
-        <target state="translated">Párrafo</target>
-      </trans-unit>
-=======
->>>>>>> 006800d8
       <trans-unit id="UI.RightSideBar.tabs.validationErrorTooltip[0]" xml:space="preserve">
                     <source>{tabName} – {amountOfErrors} validation issue</source>
         <target state="translated">{tabName} - {amountOfErrors} problema de validación</target>
@@ -444,71 +434,45 @@
                     <source>{tabName} – {amountOfErrors} validation issues</source>
         <target state="translated">{tabName} - {amountOfErrors} problemas de validación</target>
       </trans-unit>
-<<<<<<< HEAD
+      <trans-unit id="syncUriPathSegment" xml:space="preserve">
+                <source>Syncronize with the title property</source>
+        <target state="translated">Sincronizar con la propiedad del título</target>
+      </trans-unit>
+      <trans-unit id="nodes" xml:space="preserve">
+                <source>nodes</source>
+        <target state="translated">Nodos</target>
+      </trans-unit>
+      <trans-unit id="contentElementsSelected" xml:space="preserve">
+                <source>content elements selected</source>
+        <target state="translated">contenidos seleccionados</target>
+      </trans-unit>
+      <trans-unit id="documentsSelected" xml:space="preserve">
+                <source>documents selected</source>
+        <target state="translated">Documentos seleccionados</target>
+      </trans-unit>
+      <trans-unit id="inspectorMutlipleDocumentNodesSelectedTooltip" xml:space="preserve">
+                <source>Select a single content element in order to be able to edit its properties</source>
+        <target state="translated">Seleccione un solo elemento del contenido para poder editar sus propiedades</target>
+      </trans-unit>
+      <trans-unit id="deleteXNodes" xml:space="preserve">
+                <source>Delete {amount} nodes</source>
+        <target state="translated">Suprimir nodos {amount}</target>
+      </trans-unit>
+      <trans-unit id="rangeEditorMinimum" xml:space="preserve">
+                <source>Minimum</source>
+        <target state="translated">Mínimo</target>
+      </trans-unit>
+      <trans-unit id="rangeEditorMaximum" xml:space="preserve">
+                <source>Maximum</source>
+        <target state="translated">Máximo</target>
+      </trans-unit>
       <trans-unit id="rangeEditorCurrentValue" xml:space="preserve">
                 <source>Current value</source>
         <target state="translated">Valor actual</target>
       </trans-unit>
-=======
->>>>>>> 006800d8
-      <trans-unit id="syncUriPathSegment" xml:space="preserve">
-                <source>Syncronize with the title property</source>
-        <target state="translated">Sincronizar con la propiedad del título</target>
-      </trans-unit>
-      <trans-unit id="nodes" xml:space="preserve">
-                <source>nodes</source>
-        <target state="translated">Nodos</target>
-      </trans-unit>
-<<<<<<< HEAD
-=======
-      <trans-unit id="contentElementsSelected" xml:space="preserve">
-                <source>content elements selected</source>
-        <target state="translated">contenidos seleccionados</target>
-      </trans-unit>
->>>>>>> 006800d8
-      <trans-unit id="documentsSelected" xml:space="preserve">
-                <source>documents selected</source>
-        <target state="translated">Documentos seleccionados</target>
-      </trans-unit>
-<<<<<<< HEAD
       <trans-unit id="inspectorMutlipleContentNodesSelectedTooltip" xml:space="preserve">
                 <source>Select a single document in order to be able to edit its properties</source>
         <target state="translated">Seleccionar un solo documento para poder editar sus propiedades</target>
-=======
-      <trans-unit id="inspectorMutlipleDocumentNodesSelectedTooltip" xml:space="preserve">
-                <source>Select a single content element in order to be able to edit its properties</source>
-        <target state="translated">Seleccione un solo elemento del contenido para poder editar sus propiedades</target>
->>>>>>> 006800d8
-      </trans-unit>
-      <trans-unit id="deleteXNodes" xml:space="preserve">
-                <source>Delete {amount} nodes</source>
-        <target state="translated">Suprimir nodos {amount}</target>
-      </trans-unit>
-      <trans-unit id="rangeEditorMinimum" xml:space="preserve">
-                <source>Minimum</source>
-        <target state="translated">Mínimo</target>
-      </trans-unit>
-      <trans-unit id="rangeEditorMaximum" xml:space="preserve">
-                <source>Maximum</source>
-        <target state="translated">Máximo</target>
-      </trans-unit>
-<<<<<<< HEAD
-      <trans-unit id="contentElementsSelected" xml:space="preserve">
-                <source>content elements selected</source>
-        <target state="translated">contenidos seleccionados</target>
-      </trans-unit>
-      <trans-unit id="inspectorMutlipleDocumentNodesSelectedTooltip" xml:space="preserve">
-                <source>Select a single content element in order to be able to edit its properties</source>
-        <target state="translated">Seleccione un solo elemento del contenido para poder editar sus propiedades</target>
-=======
-      <trans-unit id="rangeEditorCurrentValue" xml:space="preserve">
-                <source>Current value</source>
-        <target state="translated">Valor actual</target>
-      </trans-unit>
-      <trans-unit id="inspectorMutlipleContentNodesSelectedTooltip" xml:space="preserve">
-                <source>Select a single document in order to be able to edit its properties</source>
-        <target state="translated">Seleccionar un solo documento para poder editar sus propiedades</target>
->>>>>>> 006800d8
       </trans-unit>
     </body>
   </file>
