--- conflicted
+++ resolved
@@ -243,91 +243,26 @@
                     These are Keyboard-Shortcuts we are providing.
                     You have to press the keys on the right after each other.
                     They will not get triggered when you are focusing an input field.
-<<<<<<< HEAD
-                </target></trans-unit>
-      <trans-unit id="Shortcut__UI.RightSideBar.toggle" xml:space="preserve" approved="yes">
-				<source>Toggle inspector</source>
-			<target xml:lang="da">Skjul/vis inspektør</target></trans-unit>
-    <trans-unit id="UI.RightSideBar.tabs.validationErrorTooltip" xml:space="preserve">
-        <source>{tabName} - amount of properties with validation issues: {amountOfErrors}</source>
-        <target xml:lang="da">{tabName} - Antal egenskaber med valideringsproblemer: {amountOfErrors}</target>
-    </trans-unit>
-		<group id="UI.RightSideBar.tabs.validationErrorTooltip" restype="x-gettext-plurals">
-			<trans-unit id="UI.RightSideBar.tabs.validationErrorTooltip[0]" xml:space="preserve">
-				<source>{tabName} – {amountOfErrors} validation issue</source>
-				<target xml:lang="de">{tabName} – {amountOfErrors} valideringsfejl</target>
-			</trans-unit>
-			<trans-unit id="UI.RightSideBar.tabs.validationErrorTooltip[1]" xml:space="preserve">
-				<source>{tabName} – {amountOfErrors} validation issues</source>
-				<target xml:lang="de">{tabName} – {amountOfErrors} valideringsfejl</target>
-			</trans-unit>
-		</group>
-      <trans-unit id="Shortcut__UI.FullScreen.toggle" xml:space="preserve">
-				<source>Toggle full screen</source>
-			<target xml:lang="da" state="needs-translation">Toggle full screen</target></trans-unit>
-      <trans-unit id="Shortcut__UI.LeftSideBar.toggle" xml:space="preserve">
-				<source>Toggle left sidebar</source>
-			<target xml:lang="da" state="needs-translation">Toggle left sidebar</target></trans-unit>
-      <trans-unit id="Shortcut__UI.LeftSideBar.toggleContentTree" xml:space="preserve">
-				<source>Toggle contenttree</source>
-			<target xml:lang="da" state="needs-translation">Toggle contenttree</target></trans-unit>
-      <trans-unit id="Shortcut__UI.AddNodeModal.close" xml:space="preserve">
-				<source>Close Add-Node-Modal</source>
-			<target xml:lang="da" state="needs-translation">Close Add-Node-Modal</target></trans-unit>
-      <trans-unit id="Shortcut__UI.Drawer.toggle" xml:space="preserve">
-				<source>Toggle Drawer</source>
-			<target xml:lang="da" state="needs-translation">Toggle Drawer</target></trans-unit>
-      <trans-unit id="Shortcut__UI.EditModePanel.toggle" xml:space="preserve">
-				<source>Toggle EditModePanel</source>
-			<target xml:lang="da" state="needs-translation">Toggle EditModePanel</target></trans-unit>
-      <trans-unit id="Shortcut__UI.InsertionModeModal.cancel" xml:space="preserve">
-				<source>Cancel InsertionModeModal</source>
-			<target xml:lang="da" state="needs-translation">Cancel InsertionModeModal</target></trans-unit>
-      <trans-unit id="Shortcut__UI.InsertionModeModal.apply" xml:space="preserve">
-				<source>Apply InsertionModeModal</source>
-			<target xml:lang="da" state="needs-translation">Apply InsertionModeModal</target></trans-unit>
-      <trans-unit id="Shortcut__UI.ContentCanvas.reload" xml:space="preserve">
-				<source>Reload ContentCanvas</source>
-			<target xml:lang="da" state="needs-translation">Reload ContentCanvas</target></trans-unit>
-      <trans-unit id="Shortcut__UI.Inspector.discard" xml:space="preserve">
-				<source>Discard Inspector</source>
-			<target xml:lang="da" state="needs-translation">Discard Inspector</target></trans-unit>
-      <trans-unit id="Shortcut__UI.Inspector.escape" xml:space="preserve">
-				<source>Escape Inspector</source>
-			<target xml:lang="da" state="needs-translation">Escape Inspector</target></trans-unit>
-      <trans-unit id="Shortcut__UI.Inspector.resume" xml:space="preserve">
-				<source>Resume Inspector</source>
-			<target xml:lang="da" state="needs-translation">Resume Inspector</target></trans-unit>
-      <trans-unit id="Shortcut__UI.NodeCreationDialog.back" xml:space="preserve">
-				<source>NodeCreationDialog Back</source>
-			<target xml:lang="da" state="needs-translation">NodeCreationDialog Back</target></trans-unit>
-      <trans-unit id="Shortcut__UI.NodeCreationDialog.cancel" xml:space="preserve">
-				<source>NodeCreationDialog Cancel</source>
-			<target xml:lang="da" state="needs-translation">NodeCreationDialog Cancel</target></trans-unit>
-      <trans-unit id="Shortcut__UI.NodeCreationDialog.apply" xml:space="preserve">
-				<source>NodeCreationDialog Apply</source>
-			<target xml:lang="da" state="needs-translation">NodeCreationDialog Apply</target></trans-unit>
-      <trans-unit id="Shortcut__UI.NodeVariantCreationDialog.cancel" xml:space="preserve">
-				<source>NodeVariantCreationDialog Cancel</source>
-			<target xml:lang="da" state="needs-translation">NodeVariantCreationDialog Cancel</target></trans-unit>
-      <trans-unit id="Shortcut__UI.NodeVariantCreationDialog.createEmpty" xml:space="preserve">
-				<source>NodeVariantCreationDialog Create Empty</source>
-			<target xml:lang="da" state="needs-translation">NodeVariantCreationDialog Create Empty</target></trans-unit>
-      <trans-unit id="Shortcut__UI.NodeVariantCreationDialog.createAndCopy" xml:space="preserve">
-				<source>NodeVariantCreationDialog Create and Copy</source>
-			<target xml:lang="da" state="needs-translation">NodeVariantCreationDialog Create and Copy</target></trans-unit>
-      <trans-unit id="Shortcut__CR.Nodes.unfocus" xml:space="preserve">
-				<source>Unfocus Node</source>
-			<target xml:lang="da" state="needs-translation">Unfocus Node</target></trans-unit>
-    </body>
-  </file>
-=======
                 </target>
             </trans-unit>
             <trans-unit id="Shortcut__UI.RightSideBar.toggle" xml:space="preserve" approved="yes">
                 <source>Toggle inspector</source>
                 <target xml:lang="da">Skjul/vis inspektør</target>
             </trans-unit>
+            <trans-unit id="UI.RightSideBar.tabs.validationErrorTooltip" xml:space="preserve">
+                <source>{tabName} - amount of properties with validation issues: {amountOfErrors}</source>
+                <target xml:lang="da">{tabName} - Antal egenskaber med valideringsproblemer: {amountOfErrors}</target>
+            </trans-unit>
+            <group id="UI.RightSideBar.tabs.validationErrorTooltip" restype="x-gettext-plurals">
+                <trans-unit id="UI.RightSideBar.tabs.validationErrorTooltip[0]" xml:space="preserve">
+                    <source>{tabName} – {amountOfErrors} validation issue</source>
+                    <target xml:lang="de">{tabName} – {amountOfErrors} valideringsfejl</target>
+                </trans-unit>
+                <trans-unit id="UI.RightSideBar.tabs.validationErrorTooltip[1]" xml:space="preserve">
+                    <source>{tabName} – {amountOfErrors} validation issues</source>
+                    <target xml:lang="de">{tabName} – {amountOfErrors} valideringsfejl</target>
+                </trans-unit>
+            </group>
             <trans-unit id="Shortcut__UI.FullScreen.toggle" xml:space="preserve">
                 <source>Toggle full screen</source>
                 <target xml:lang="da" state="needs-translation">Toggle full screen</target>
@@ -436,5 +371,4 @@
             </group>
         </body>
     </file>
->>>>>>> 483548f6
 </xliff>