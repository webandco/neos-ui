--- conflicted
+++ resolved
@@ -450,13 +450,10 @@
                 <source>Unfocus Node</source>
         <target xml:lang="de">Synchronisieren mit dem Titel</target>
       </trans-unit>
-<<<<<<< HEAD
-=======
       <trans-unit id="documentsSelected" xml:space="preserve">
                 <source>documents selected</source>
         <target>ausgewählte Dokumente</target>
       </trans-unit>
->>>>>>> 213d36d5
       <trans-unit id="deleteXNodes" xml:space="preserve">
                 <source>Delete {amount} nodes</source>
         <target>{amount} Knoten löschen</target>
@@ -469,13 +466,6 @@
                 <source>content elements selected</source>
         <target>ausgewählte Inhaltselemente</target>
       </trans-unit>
-<<<<<<< HEAD
-      <trans-unit id="documentsSelected" xml:space="preserve">
-                <source>documents selected</source>
-        <target>ausgewählte Dokumente</target>
-      </trans-unit>
-=======
->>>>>>> 213d36d5
       <trans-unit id="inspectorMutlipleDocumentNodesSelectedTooltip" xml:space="preserve">
                 <source>Select a single content element in order to be able to edit its properties</source>
         <target>Wählen Sie ein einzelnes Inhaltselement aus, um dessen Eigenschaften zu bearbeiten</target>
