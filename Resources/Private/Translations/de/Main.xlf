--- conflicted
+++ resolved
@@ -454,24 +454,14 @@
                 <source>documents selected</source>
         <target>ausgewählte Dokumente</target>
       </trans-unit>
-<<<<<<< HEAD
+      <trans-unit id="deleteXNodes" xml:space="preserve">
+                <source>Delete {amount} nodes</source>
+        <target>{amount} Knoten löschen</target>
+      </trans-unit>
       <trans-unit id="inspectorMutlipleContentNodesSelectedTooltip" xml:space="preserve">
                 <source>Select a single document in order to be able to edit its properties</source>
         <target>Wählen Sie ein einzelnes Dokument aus, um dessen Eigenschaften zu bearbeiten</target>
       </trans-unit>
-=======
->>>>>>> 124d9679
-      <trans-unit id="deleteXNodes" xml:space="preserve">
-                <source>Delete {amount} nodes</source>
-        <target>{amount} Knoten löschen</target>
-      </trans-unit>
-<<<<<<< HEAD
-=======
-      <trans-unit id="inspectorMutlipleContentNodesSelectedTooltip" xml:space="preserve">
-                <source>Select a single document in order to be able to edit its properties</source>
-        <target>Wählen Sie ein einzelnes Dokument aus, um dessen Eigenschaften zu bearbeiten</target>
-      </trans-unit>
->>>>>>> 124d9679
       <trans-unit id="contentElementsSelected" xml:space="preserve">
                 <source>content elements selected</source>
         <target>ausgewählte Inhaltselemente</target>
@@ -480,21 +470,6 @@
                 <source>Select a single content element in order to be able to edit its properties</source>
         <target>Wählen Sie ein einzelnes Inhaltselement aus, um dessen Eigenschaften zu bearbeiten</target>
       </trans-unit>
-<<<<<<< HEAD
-      <trans-unit id="rangeEditorMinimum" xml:space="preserve">
-        <source>Minimum</source>
-        <taget>Minimum</taget>
-      </trans-unit>
-        <trans-unit id="rangeEditorMaximum" xml:space="preserve">
-        <source>Maximum</source>
-        <target>Maximum</target>
-      </trans-unit>
-        <trans-unit id="rangeEditorCurrentValue" xml:space="preserve">
-        <source>Current value</source>
-        <target>Aktueller Wert</target>
-      </trans-unit>
-=======
->>>>>>> 124d9679
     </body>
   </file>
 </xliff>