--- conflicted
+++ resolved
@@ -77,15 +77,11 @@
                 <source>Open in new window</source>
         <target xml:lang="de" state="translated">Öffne Fenster in neuem Tab</target>
       </trans-unit>
-<<<<<<< HEAD
       <trans-unit id="ckeditor__toolbar__link__download" xml:space="preserve" approved="no">
                 <source>Downloadable</source>
             <target xml:lang="de" state="translated">Ist Download</target>
       </trans-unit>
-      <trans-unit id="ckeditor__toolbar__link__titlePlaceholder" xml:space="preserve" approved="yes">
-=======
       <trans-unit id="ckeditor__toolbar__link__titlePlaceholder" xml:space="preserve" approved="no">
->>>>>>> f6e997a0
                 <source>Enter link title</source>
         <target xml:lang="de" state="translated">Link Titel eingeben</target>
       </trans-unit>
