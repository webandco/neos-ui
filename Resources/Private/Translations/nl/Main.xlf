<?xml version="1.0" encoding="UTF-8"?>
<xliff xmlns="urn:oasis:names:tc:xliff:document:1.2" version="1.2">
  <file original="" product-name="Neos.Neos.Ui" source-language="en" datatype="plaintext" target-language="nl">
    <body>
      <trans-unit id="copy__from__to--title" xml:space="preserve">
                <source>Copy {source} to {target}</source>
        <target xml:lang="nl" state="translated">{source} naar {target} kopiëren</target>
      </trans-unit>
      <trans-unit id="move__from__to--title" xml:space="preserve">
                <source>Move {source} to {target}</source>
        <target xml:lang="nl" state="translated">{source} naar {target} verplaatsen</target>
      </trans-unit>
      <trans-unit id="copy__from__to--description" xml:space="preserve">
                <source>Please select the position at which you want {source} inserted relative to {target}.</source>
        <target xml:lang="nl" state="translated">Selecteer de positie waarin u wilt dat {source} relatief aan {target} ingevoegd is.</target>
      </trans-unit>
      <trans-unit id="insert" xml:space="preserve">
                <source>Insert</source>
        <target xml:lang="nl" state="translated">Invoegen</target>
      </trans-unit>
      <trans-unit id="insertMode" xml:space="preserve">
                <source>Insert mode</source>
        <target xml:lang="nl" state="translated">Insert mode</target>
      </trans-unit>
      <trans-unit id="imageCropper__aspect-ratio-placeholder" xml:space="preserve">
                <source>Choose an Aspect Ratio</source>
        <target xml:lang="nl" state="translated">Kies een beeldverhouding</target>
      </trans-unit>
      <trans-unit id="ckeditor__toolbar__bold" xml:space="preserve">
                <source>Bold</source>
        <target xml:lang="nl" state="translated">Dikgedrukt</target>
      </trans-unit>
      <trans-unit id="ckeditor__toolbar__italic" xml:space="preserve">
                <source>Italic</source>
        <target xml:lang="nl" state="translated">Cursief</target>
      </trans-unit>
      <trans-unit id="ckeditor__toolbar__underline" xml:space="preserve">
                <source>Underline</source>
        <target xml:lang="nl" state="translated">Onderstreept</target>
      </trans-unit>
      <trans-unit id="ckeditor__toolbar__subscript" xml:space="preserve">
                <source>Subscript</source>
        <target xml:lang="nl" state="translated">Subscript</target>
      </trans-unit>
      <trans-unit id="ckeditor__toolbar__superscript" xml:space="preserve">
                <source>Superscript</source>
        <target xml:lang="nl" state="translated">Superscript</target>
      </trans-unit>
      <trans-unit id="ckeditor__toolbar__strikethrough" xml:space="preserve">
                <source>Strikethrough</source>
        <target xml:lang="nl" state="translated">Doorhalen</target>
      </trans-unit>
      <trans-unit id="ckeditor__toolbar__link" xml:space="preserve" approved="no">
                <source>Link</source>
        <target xml:lang="nl" state="translated">Link</target>
      </trans-unit>
      <trans-unit id="ckeditor__toolbar__unlink" xml:space="preserve">
                <source>Unlink</source>
        <target xml:lang="nl" state="translated">Link verwijderen</target>
      </trans-unit>
      <trans-unit id="ckeditor__toolbar__link__hideOptions" xml:space="preserve">
                <source>Hide link options</source>
        <target xml:lang="nl" state="translated">Verberg linkopties</target>
      </trans-unit>
      <trans-unit id="ckeditor__toolbar__link__showOptions" xml:space="preserve">
                <source>Link options</source>
        <target xml:lang="nl" state="translated">Linkopties</target>
      </trans-unit>
      <trans-unit id="ckeditor__toolbar__link__noFollow" xml:space="preserve">
                <source>No follow</source>
        <target xml:lang="nl" state="translated">Niet volgen</target>
      </trans-unit>
      <trans-unit id="ckeditor__toolbar__link__targetBlank" xml:space="preserve">
                <source>Open in new window</source>
        <target xml:lang="nl" state="translated">Openen in nieuw venster</target>
      </trans-unit>
      <trans-unit id="ckeditor__toolbar__link__titlePlaceholder" xml:space="preserve">
                <source>Enter link title</source>
        <target xml:lang="nl" state="translated">Voer linktitel in</target>
      </trans-unit>
      <trans-unit id="ckeditor__toolbar__link__title" xml:space="preserve" approved="no">
                <source>Title</source>
        <target xml:lang="nl" state="translated">Titel</target>
      </trans-unit>
      <trans-unit id="ckeditor__toolbar__link__anchorPlaceholder" xml:space="preserve">
                <source>Enter anchor name</source>
        <target xml:lang="nl" state="translated">Voer naam van anker in</target>
      </trans-unit>
      <trans-unit id="ckeditor__toolbar__link__anchor" xml:space="preserve">
                <source>Link to anchor</source>
        <target xml:lang="nl" state="translated">Link naar anker</target>
      </trans-unit>
      <trans-unit id="ckeditor__toolbar__link__edit" xml:space="preserve">
                <source>Edit link</source>
        <target xml:lang="nl" state="translated">Wijzig link</target>
      </trans-unit>
      <trans-unit id="ckeditor__toolbar__link__apply" xml:space="preserve">
                <source>Apply link</source>
        <target xml:lang="nl" state="translated">Maak link aan</target>
      </trans-unit>
      <trans-unit id="ckeditor__toolbar__link__placeholder" xml:space="preserve">
                <source>Paste a link, or search</source>
        <target xml:lang="nl" state="translated">Plak een link of type om te zoeken</target>
      </trans-unit>
      <trans-unit id="ckeditor__toolbar__link__formatAsHttp" xml:space="preserve">
                <source>Format as http link?</source>
        <target xml:lang="nl" state="translated">Opmaken als http link?</target>
      </trans-unit>
      <trans-unit id="ckeditor__toolbar__link__formatAsEmail" xml:space="preserve">
                <source>Format as email?</source>
        <target xml:lang="nl" state="translated">Opmaken als email?</target>
      </trans-unit>
      <trans-unit id="ckeditor__toolbar__ordered-list" xml:space="preserve">
                <source>Ordered list</source>
        <target xml:lang="nl" state="translated">Geordende lijst</target>
      </trans-unit>
      <trans-unit id="ckeditor__toolbar__unordered-list" xml:space="preserve">
                <source>Unordered list</source>
        <target xml:lang="nl" state="translated">Ongeordende lijst</target>
      </trans-unit>
      <trans-unit id="ckeditor__toolbar__align-left" xml:space="preserve">
                <source>Align left</source>
        <target xml:lang="nl" state="translated">Links uitlijnen</target>
      </trans-unit>
      <trans-unit id="ckeditor__toolbar__align-right" xml:space="preserve">
                <source>Align right</source>
        <target xml:lang="nl" state="translated">Rechts uitlijnen</target>
      </trans-unit>
      <trans-unit id="ckeditor__toolbar__align-center" xml:space="preserve">
                <source>Align center</source>
        <target xml:lang="nl" state="translated">Centreren</target>
      </trans-unit>
      <trans-unit id="ckeditor__toolbar__align-justify" xml:space="preserve">
                <source>Align justify</source>
        <target xml:lang="nl" state="translated">Uitvullen</target>
      </trans-unit>
      <trans-unit id="ckeditor__toolbar__table" xml:space="preserve">
                <source>Table</source>
        <target xml:lang="nl" state="translated">Tabel</target>
      </trans-unit>
      <trans-unit id="ckeditor__toolbar__tableColumn" xml:space="preserve" approved="no">
                <source>Column</source>
        <target xml:lang="nl" state="translated">Kolom</target>
      </trans-unit>
      <trans-unit id="ckeditor__toolbar__tableRow" xml:space="preserve">
                <source>Row</source>
        <target xml:lang="nl" state="translated">Rij</target>
      </trans-unit>
      <trans-unit id="ckeditor__toolbar__tableMergeCells" xml:space="preserve">
                <source>Merge cells</source>
        <target xml:lang="nl" state="translated">Cellen samenvoegen</target>
      </trans-unit>
      <trans-unit id="ckeditor__toolbar__remove-format" xml:space="preserve">
                <source>Remove format</source>
        <target xml:lang="nl" state="translated">Opmaak Verwijderen</target>
      </trans-unit>
      <trans-unit id="ckeditor__toolbar__outdent" xml:space="preserve">
                <source>Outdent</source>
        <target xml:lang="nl" state="translated">Terugspringen</target>
      </trans-unit>
      <trans-unit id="ckeditor__toolbar__indent" xml:space="preserve">
                <source>Indent</source>
        <target xml:lang="nl" state="translated">Inspringen</target>
      </trans-unit>
      <trans-unit id="ckeditor__toolbar__setTableColumnHeader" xml:space="preserve">
                <source>Header column</source>
        <target xml:lang="nl" state="translated">Header kolom</target>
      </trans-unit>
      <trans-unit id="ckeditor__toolbar__insertTableColumnLeft" xml:space="preserve">
                <source>Insert column before</source>
        <target xml:lang="nl" state="translated">Voeg kolom toe voor</target>
      </trans-unit>
      <trans-unit id="ckeditor__toolbar__insertTableColumnRight" xml:space="preserve">
                <source>Insert column after</source>
        <target xml:lang="nl" state="translated">Voeg kolom toe na</target>
      </trans-unit>
      <trans-unit id="ckeditor__toolbar__removeTableColumn" xml:space="preserve">
                <source>Delete column</source>
        <target xml:lang="nl" state="translated">Verwijder kolom</target>
      </trans-unit>
      <trans-unit id="ckeditor__toolbar__setTableRowHeader" xml:space="preserve">
                <source>Header row</source>
        <target xml:lang="nl" state="translated">Header rij</target>
      </trans-unit>
      <trans-unit id="ckeditor__toolbar__insertTableRowBelow" xml:space="preserve">
                <source>Insert row below</source>
        <target xml:lang="nl" state="translated">Voeg rij toe onder</target>
      </trans-unit>
      <trans-unit id="ckeditor__toolbar__insertTableRowAbove" xml:space="preserve">
                <source>Insert row above</source>
        <target xml:lang="nl" state="translated">Voeg rij toe boven</target>
      </trans-unit>
      <trans-unit id="ckeditor__toolbar__removeTableRow" xml:space="preserve">
                <source>Delete row</source>
        <target xml:lang="nl" state="translated">Verwijder rij</target>
      </trans-unit>
      <trans-unit id="ckeditor__toolbar__mergeTableCellUp" xml:space="preserve">
                <source>Merge cell up</source>
        <target xml:lang="nl" state="translated">Cel samenvoegen met cel hierboven</target>
      </trans-unit>
      <trans-unit id="ckeditor__toolbar__mergeTableCellRight" xml:space="preserve">
                <source>Merge cell right</source>
        <target xml:lang="nl" state="translated">Cel samenvoegen met cel rechts</target>
      </trans-unit>
      <trans-unit id="ckeditor__toolbar__mergeTableCellDown" xml:space="preserve">
                <source>Merge cell down</source>
        <target xml:lang="nl" state="translated">Cel samenvoegen met cel hieronder</target>
      </trans-unit>
      <trans-unit id="ckeditor__toolbar__mergeTableCellLeft" xml:space="preserve">
                <source>Merge cell left</source>
        <target xml:lang="nl" state="translated">Cel samenvoegen met cel links</target>
      </trans-unit>
      <trans-unit id="ckeditor__toolbar__splitTableCellVertically" xml:space="preserve">
                <source>Split cell vertically</source>
        <target xml:lang="nl" state="translated">Cel verticaal splitsen</target>
      </trans-unit>
      <trans-unit id="ckeditor__toolbar__splitTableCellHorizontally" xml:space="preserve">
                <source>Split cell horizontally</source>
        <target xml:lang="nl" state="translated">Cel horizontaal splitsen</target>
      </trans-unit>
      <trans-unit id="createNew" xml:space="preserve" approved="no">
                <source>Create new</source>
        <target xml:lang="nl" state="translated">Maak nieuw</target>
      </trans-unit>
      <trans-unit id="noMatchesFound" xml:space="preserve">
                <source>No matches found</source>
        <target xml:lang="nl" state="translated">Geen overeenkomsten gevonden</target>
      </trans-unit>
      <trans-unit id="searchBoxLeftToType" xml:space="preserve">
                <source>Please enter ###CHARACTERS### more character</source>
        <target xml:lang="nl" state="translated">Voer ###CHARACTERS### meer karakter in</target>
      </trans-unit>
      <trans-unit id="Shortcut__Introduction" xml:space="preserve">
                <source>
                    These are Keyboard-Shortcuts we are providing.
                    You have to press the keys on the right after each other.
                    They will not get triggered when you are focusing an input field.
                </source>
        <target xml:lang="nl" state="translated">
                    Dit zijn keyboard-snelkoppelingen die we aanbieden.
                    U moet de toetsen aan de rechterkan t indrukken na elkaar.
                    Deze snelkoppelingen worden niet geactiveerd wanneer de focus ligt op een invoerveld.
                </target>
      </trans-unit>
      <trans-unit id="Shortcut__UI.RightSideBar.toggle" xml:space="preserve" approved="no">
                <source>Toggle inspector</source>
        <target xml:lang="nl" state="translated">Inspector verbergen / tonen</target>
        <alt-trans>
                    <target xml:lang="nl">Schakel inspector om</target>
                </alt-trans>
      </trans-unit>
      <trans-unit id="Shortcut__UI.FullScreen.toggle" xml:space="preserve">
                <source>Toggle full screen</source>
        <target xml:lang="nl" state="translated">Volledig scherm</target>
      </trans-unit>
      <trans-unit id="Shortcut__UI.LeftSideBar.toggle" xml:space="preserve">
                <source>Toggle left sidebar</source>
        <target xml:lang="nl" state="translated">Linkerpaneel tonen/verbergen</target>
      </trans-unit>
      <trans-unit id="Shortcut__UI.LeftSideBar.toggleContentTree" xml:space="preserve">
                <source>Toggle contenttree</source>
        <target xml:lang="nl" state="translated">Contentstructuur tonen/verbergen</target>
      </trans-unit>
      <trans-unit id="Shortcut__UI.AddNodeModal.close" xml:space="preserve">
                <source>Close Add-Node-Modal</source>
        <target xml:lang="nl" state="translated">Nieuwe node dialoogvenster sluiten</target>
      </trans-unit>
      <trans-unit id="Shortcut__UI.Drawer.toggle" xml:space="preserve">
                <source>Toggle Drawer</source>
        <target xml:lang="nl" state="translated">Paneel tonen/verbergen</target>
      </trans-unit>
      <trans-unit id="Shortcut__UI.EditModePanel.toggle" xml:space="preserve">
                <source>Toggle EditModePanel</source>
        <target xml:lang="nl" state="translated">EditModePanel tonen/verbergen</target>
      </trans-unit>
      <trans-unit id="Shortcut__UI.InsertionModeModal.cancel" xml:space="preserve">
                <source>Cancel InsertionModeModal</source>
        <target xml:lang="nl" state="translated">InsertionModeModal annuleren</target>
      </trans-unit>
      <trans-unit id="Shortcut__UI.InsertionModeModal.apply" xml:space="preserve">
                <source>Apply InsertionModeModal</source>
        <target xml:lang="nl" state="translated">InsertionModeModal toepassen</target>
      </trans-unit>
      <trans-unit id="Shortcut__UI.ContentCanvas.reload" xml:space="preserve">
                <source>Reload ContentCanvas</source>
        <target xml:lang="nl" state="translated">ContentCanvas opnieuw laden</target>
      </trans-unit>
      <trans-unit id="Shortcut__UI.Inspector.discard" xml:space="preserve">
                <source>Discard Inspector</source>
        <target xml:lang="nl" state="translated">Inspector verbergen</target>
      </trans-unit>
      <trans-unit id="Shortcut__UI.Inspector.escape" xml:space="preserve">
                <source>Escape Inspector</source>
        <target xml:lang="nl" state="translated">Inspector verlaten</target>
      </trans-unit>
      <trans-unit id="Shortcut__UI.Inspector.resume" xml:space="preserve">
                <source>Resume Inspector</source>
        <target xml:lang="nl" state="translated">Inspector hervatten</target>
      </trans-unit>
      <trans-unit id="Shortcut__UI.NodeCreationDialog.back" xml:space="preserve">
                <source>NodeCreationDialog Back</source>
        <target xml:lang="nl" state="translated">Nieuwe node toevoegen Terug</target>
      </trans-unit>
      <trans-unit id="Shortcut__UI.NodeCreationDialog.cancel" xml:space="preserve">
                <source>NodeCreationDialog Cancel</source>
        <target xml:lang="nl" state="translated">NodeCreationDialog annuleren</target>
      </trans-unit>
      <trans-unit id="Shortcut__UI.NodeCreationDialog.apply" xml:space="preserve">
                <source>NodeCreationDialog Apply</source>
        <target xml:lang="nl" state="translated">NodeCreationDialog toepassen</target>
      </trans-unit>
      <trans-unit id="Shortcut__UI.NodeVariantCreationDialog.cancel" xml:space="preserve">
                <source>NodeVariantCreationDialog Cancel</source>
        <target xml:lang="nl" state="translated">NodeVariantCreationDialog annuleren</target>
      </trans-unit>
      <trans-unit id="Shortcut__UI.NodeVariantCreationDialog.createEmpty" xml:space="preserve">
                <source>NodeVariantCreationDialog Create Empty</source>
        <target xml:lang="nl" state="translated">NodeVariantCreationDialog Maak lege aan</target>
      </trans-unit>
      <trans-unit id="Shortcut__UI.NodeVariantCreationDialog.createAndCopy" xml:space="preserve">
                <source>NodeVariantCreationDialog Create and Copy</source>
        <target xml:lang="nl" state="translated">NodeVariantCreationDialog aanmaken en kopiëren</target>
      </trans-unit>
      <trans-unit id="Shortcut__CR.Nodes.unfocus" xml:space="preserve">
                <source>Unfocus Node</source>
        <target xml:lang="nl" state="translated">Focus van node verwijderen</target>
      </trans-unit>
      <group id="changesApplied" restype="x-gettext-plurals">
        <trans-unit id="changesApplied[0]" xml:space="preserve">
                    <source>{0} change successfully applied.</source>
                    <target xml:lang="nl" state="translated">{0} wijzigingen succesvol toegepast.</target>
                </trans-unit>
        <trans-unit id="changesApplied[1]" xml:space="preserve">
                    <source>{0} changes successfully applied.</source>
                    <target xml:lang="nl" state="translated">{0} wijzigingen succesvol toegepast.</target>
                </trans-unit>
      </group>
      <group id="changesPublished" restype="x-gettext-plurals">
        <trans-unit id="changesPublished[0]" xml:space="preserve">
                    <source>Published {0} change to "{1}".</source>
                    <target xml:lang="nl" state="translated">{0} wijzingen gepubliceerd naar "{1}".</target>
                </trans-unit>
        <trans-unit id="changesPublished[1]" xml:space="preserve">
                    <source>Published {0} changes to "{1}".</source>
                    <target xml:lang="nl" state="translated">{0} wijzigingen gepubliceerd naar "{1}".</target>
                </trans-unit>
      </group>
      <group id="changesDiscarded" restype="x-gettext-plurals">
        <trans-unit id="changesDiscarded[0]" xml:space="preserve">
                    <source>Discarded {0} change.</source>
                    <target xml:lang="nl" state="translated">{0} wijzigingen verworpen.</target>
                </trans-unit>
        <trans-unit id="changesDiscarded[1]" xml:space="preserve">
                    <source>Discarded {0} changes.</source>
                    <target xml:lang="nl" state="translated">{0} wijzigingen verworpen.</target>
                </trans-unit>
      </group>
      <trans-unit id="syncUriPathSegment" xml:space="preserve">
                <source>Syncronize with the title property</source>
        <target state="translated">Synchroniseer met de paginatitel</target>
      </trans-unit>
      <trans-unit id="nodes" xml:space="preserve">
                <source>nodes</source>
        <target state="translated">nodes</target>
      </trans-unit>
      <trans-unit id="rangeEditorMinimum" xml:space="preserve">
                <source>Minimum</source>
        <target state="translated">Minimum</target>
      </trans-unit>
      <trans-unit id="rangeEditorMaximum" xml:space="preserve">
                <source>Maximum</source>
        <target state="translated">Maximum</target>
      </trans-unit>
      <trans-unit id="inspectorMutlipleContentNodesSelectedTooltip" xml:space="preserve">
                <source>Select a single document in order to be able to edit its properties</source>
        <target state="translated">Selecteer uitsluitend één document om de eigenschappen te wijzigen</target>
      </trans-unit>
      <trans-unit id="UI.RightSideBar.tabs.validationErrorTooltip[1]" xml:space="preserve">
                    <source>{tabName} – {amountOfErrors} validation issues</source>
        <target state="translated">{tabName} - {amountOfErrors} validatieproblemen</target>
      </trans-unit>
      <trans-unit id="deleteXNodes" xml:space="preserve">
                <source>Delete {amount} nodes</source>
        <target state="translated">Verwijder {amount} nodes</target>
      </trans-unit>
      <trans-unit id="contentElementsSelected" xml:space="preserve">
                <source>content elements selected</source>
        <target state="translated">content elementen geselecteerd</target>
      </trans-unit>
      <trans-unit id="inspectorMutlipleDocumentNodesSelectedTooltip" xml:space="preserve">
                <source>Select a single content element in order to be able to edit its properties</source>
        <target state="translated">Selecteer uitsluitend één content element om de eigenschappen aan te passen</target>
      </trans-unit>
      <trans-unit id="UI.RightSideBar.tabs.validationErrorTooltip[0]" xml:space="preserve">
                    <source>{tabName} – {amountOfErrors} validation issue</source>
        <target state="translated">{tabName} - {amountOfErrors} validatieprobleem</target>
      </trans-unit>
      <trans-unit id="documentsSelected" xml:space="preserve">
                <source>documents selected</source>
        <target state="translated">documenten geselecteerd</target>
      </trans-unit>
      <trans-unit id="rangeEditorCurrentValue" xml:space="preserve">
                <source>Current value</source>
        <target state="translated">Huidge waarde</target>
      </trans-unit>
      <trans-unit id="ckeditor__toolbar__style__p" xml:space="preserve">
                <source>Paragraph</source>
        <target state="translated">Paragraaf</target>
      </trans-unit>
      <trans-unit id="ckeditor__toolbar__style__h1" xml:space="preserve">
                <source>Headline 1</source>
        <target state="translated">H1 kop</target>
      </trans-unit>
      <trans-unit id="ckeditor__toolbar__style__h2" xml:space="preserve">
                <source>Headline 2</source>
        <target state="translated">H2 kop</target>
      </trans-unit>
      <trans-unit id="ckeditor__toolbar__style__h3" xml:space="preserve">
                <source>Headline 3</source>
        <target state="translated">H3 kop</target>
      </trans-unit>
      <trans-unit id="ckeditor__toolbar__style__h4" xml:space="preserve">
                <source>Headline 4</source>
        <target state="translated">H4 kop</target>
      </trans-unit>
      <trans-unit id="ckeditor__toolbar__style__h5" xml:space="preserve">
                <source>Headline 5</source>
        <target state="translated">H5 kop</target>
      </trans-unit>
      <trans-unit id="ckeditor__toolbar__style__h6" xml:space="preserve">
                <source>Headline 6</source>
        <target state="translated">H6 kop</target>
      </trans-unit>
      <trans-unit id="ckeditor__toolbar__style__pre" xml:space="preserve">
                <source>Preformatted</source>
        <target state="translated">Voorgeformateerd</target>
      </trans-unit>
      <trans-unit id="ckeditor__toolbar__link__download" xml:space="preserve">
                <source>Downloadable</source>
        <target state="translated">Downloadbaar</target>
      </trans-unit>
      <trans-unit id="ckeditor__toolbar__style__blockquote" xml:space="preserve">
                <source>Blockquote</source>
        <target state="translated">Blokcitaat</target>
      </trans-unit>
      <trans-unit id="above" xml:space="preserve">
                <source>Above</source>
        <target state="translated">Boven</target>
      </trans-unit>
      <trans-unit id="below" xml:space="preserve">
                <source>Below</source>
        <target state="translated">Onder</target>
      </trans-unit>
      <trans-unit id="inside" xml:space="preserve">
                <source>Inside</source>
        <target state="translated">Binnen</target>
      </trans-unit>
      <trans-unit id="InsertModeTitleAfter" xml:space="preserve">
                <source>below</source>
        <target state="translated">onder</target>
      </trans-unit>
      <trans-unit id="InsertModeTitleInto" xml:space="preserve">
                <source>inside</source>
        <target state="translated">binnen</target>
      </trans-unit>
      <trans-unit id="InsertModeTitleBefore" xml:space="preserve">
                <source>above</source>
        <target state="translated">boven</target>
      </trans-unit>
      <trans-unit id="errorBoundary.copyTechnicalDetails" xml:space="preserve">
                <source>Copy technical details</source>
        <target state="translated">Kopieer technische details</target>
      </trans-unit>
      <trans-unit id="errorBoundary.technicalDetailsCopied" xml:space="preserve">
                <source>Technical details copied</source>
        <target state="translated">Technische details gekopieerd</target>
      </trans-unit>
      <trans-unit id="errorBoundary.reloadUi" xml:space="preserve">
                <source>Reload Neos UI</source>
        <target state="translated">Neos UI herladen</target>
      </trans-unit>
      <trans-unit id="errorBoundary.title" xml:space="preserve">
                <source>Sorry, but the Neos UI could not recover from this error.</source>
        <target state="translated">Sorry, maar de Neos UI kon niet hersteld worden van deze fout.</target>
      </trans-unit>
      <trans-unit id="errorBoundary.description" xml:space="preserve">
                <source>Please reload the application, or contact your system administrator with the given details.</source>
        <target state="translated">Herlaad u alstublieft de applicatie of geef de verschafte details door aan uw systeembeheerder.</target>
      </trans-unit>
      <trans-unit id="errorBoundary.footer" xml:space="preserve">
                <source>For more information about the error please refer to the JavaScript console.</source>
        <target state="translated">Meer informatie over deze fout kunt u vinden in de JavaScript console.</target>
      </trans-unit>
      <trans-unit id="errorBoundary.description" xml:space="preserve">
                <source>Please reload the application, or contact your system administrator with the given details.</source>
        <target state="translated">Herlaad u alstublieft de applicatie of geef de verschafte details door aan uw systeembeheerder.</target>
      </trans-unit>
      <trans-unit id="errorBoundary.footer" xml:space="preserve">
                <source>For more information about the error please refer to the JavaScript console.</source>
        <target state="translated">Meer informatie over deze fout kunt u vinden in de JavaScript console.</target>
      </trans-unit>
      <trans-unit id="errorBoundary.copyTechnicalDetails" xml:space="preserve">
                <source>Copy technical details</source>
        <target state="translated">Kopieer technische details</target>
      </trans-unit>
      <trans-unit id="errorBoundary.technicalDetailsCopied" xml:space="preserve">
                <source>Technical details copied</source>
        <target state="translated">Technische details gekopieerd</target>
      </trans-unit>
      <trans-unit id="errorBoundary.reloadUi" xml:space="preserve">
                <source>Reload Neos UI</source>
        <target state="translated">Neos UI herladen</target>
      </trans-unit>
      <trans-unit id="errorBoundary.title" xml:space="preserve">
                <source>Sorry, but the Neos UI could not recover from this error.</source>
        <target state="translated">Sorry, maar de Neos UI kon niet hersteld worden van deze fout.</target>
      </trans-unit>
      <trans-unit id="ckeditor__toolbar__link__formatOptions" xml:space="preserve">
                <source>Format options</source>
        <target state="translated">Opmaakopties</target>
      </trans-unit>
<<<<<<< HEAD
=======
      <trans-unit id="add" xml:space="preserve">
                <source>Add</source>
        <target state="translated">Voeg toe</target>
      </trans-unit>
>>>>>>> 64305377
    </body>
  </file>
</xliff><|MERGE_RESOLUTION|>--- conflicted
+++ resolved
@@ -519,13 +519,10 @@
                 <source>Format options</source>
         <target state="translated">Opmaakopties</target>
       </trans-unit>
-<<<<<<< HEAD
-=======
       <trans-unit id="add" xml:space="preserve">
                 <source>Add</source>
         <target state="translated">Voeg toe</target>
       </trans-unit>
->>>>>>> 64305377
     </body>
   </file>
 </xliff>