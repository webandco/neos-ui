<?xml version="1.0" encoding="UTF-8"?>
<xliff xmlns="urn:oasis:names:tc:xliff:document:1.2" version="1.2">
  <file original="" product-name="Neos.Neos.Ui" source-language="en" datatype="plaintext" target-language="it">
    <body>
      <trans-unit id="copy__from__to--title" xml:space="preserve">
                <source>Copy {source} to {target}</source>
        <target xml:lang="it" state="translated">Copia {source} a {target}</target>
      </trans-unit>
      <trans-unit id="move__from__to--title" xml:space="preserve">
                <source>Move {source} to {target}</source>
        <target xml:lang="it" state="translated">Muovi {source} a {target}</target>
      </trans-unit>
      <trans-unit id="copy__from__to--description" xml:space="preserve">
                <source>Please select the position at which you want {source} inserted relative to {target}.</source>
        <target xml:lang="it" state="translated">Si prega di selezionare la posizione a cui vuoi che {source} sia inserita relativamente a {target}.</target>
      </trans-unit>
      <trans-unit id="insert" xml:space="preserve">
                <source>Insert</source>
        <target xml:lang="it" state="translated">Inserisci</target>
      </trans-unit>
      <trans-unit id="insertMode" xml:space="preserve">
                <source>Insert mode</source>
        <target xml:lang="it" state="translated">Modalità di inserimento</target>
      </trans-unit>
      <trans-unit id="imageCropper__aspect-ratio-placeholder" xml:space="preserve">
                <source>Choose an Aspect Ratio</source>
        <target xml:lang="it" state="translated">Scegli un Rapporto Aspetto</target>
      </trans-unit>
      <trans-unit id="ckeditor__toolbar__bold" xml:space="preserve">
                <source>Bold</source>
        <target xml:lang="it" state="translated">Grassetto</target>
      </trans-unit>
      <trans-unit id="ckeditor__toolbar__italic" xml:space="preserve">
                <source>Italic</source>
        <target xml:lang="it" state="translated">Corsivo</target>
      </trans-unit>
      <trans-unit id="ckeditor__toolbar__underline" xml:space="preserve">
                <source>Underline</source>
        <target xml:lang="it" state="translated">Sottolineato</target>
      </trans-unit>
      <trans-unit id="ckeditor__toolbar__subscript" xml:space="preserve">
                <source>Subscript</source>
        <target xml:lang="it" state="translated">Pedice</target>
      </trans-unit>
      <trans-unit id="ckeditor__toolbar__superscript" xml:space="preserve">
                <source>Superscript</source>
        <target xml:lang="it" state="translated">Apice</target>
      </trans-unit>
      <trans-unit id="ckeditor__toolbar__strikethrough" xml:space="preserve">
                <source>Strikethrough</source>
        <target xml:lang="it" state="translated">Barrato</target>
      </trans-unit>
      <trans-unit id="ckeditor__toolbar__link" xml:space="preserve">
                <source>Link</source>
        <target xml:lang="it" state="translated">Collegamento</target>
      </trans-unit>
      <trans-unit id="ckeditor__toolbar__unlink" xml:space="preserve">
                <source>Unlink</source>
        <target xml:lang="it" state="needs-translation">Unlink</target>
      </trans-unit>
      <trans-unit id="ckeditor__toolbar__link__hideOptions" xml:space="preserve">
                <source>Hide link options</source>
        <target xml:lang="it" state="needs-translation">Hide link options</target>
      </trans-unit>
      <trans-unit id="ckeditor__toolbar__link__showOptions" xml:space="preserve">
                <source>Link options</source>
        <target xml:lang="it" state="needs-translation">Link options</target>
      </trans-unit>
      <trans-unit id="ckeditor__toolbar__link__noFollow" xml:space="preserve">
                <source>No follow</source>
        <target xml:lang="it" state="needs-translation">No follow</target>
      </trans-unit>
      <trans-unit id="ckeditor__toolbar__link__targetBlank" xml:space="preserve">
                <source>Open in new window</source>
        <target xml:lang="it" state="needs-translation">Open in new window</target>
      </trans-unit>
      <trans-unit id="ckeditor__toolbar__link__titlePlaceholder" xml:space="preserve">
                <source>Enter link title</source>
        <target xml:lang="it" state="needs-translation">Enter link title</target>
      </trans-unit>
      <trans-unit id="ckeditor__toolbar__link__title" xml:space="preserve">
                <source>Title</source>
        <target xml:lang="it" state="translated">Titolo</target>
      </trans-unit>
      <trans-unit id="ckeditor__toolbar__link__anchorPlaceholder" xml:space="preserve">
                <source>Enter anchor name</source>
        <target xml:lang="it" state="needs-translation">Enter anchor name</target>
      </trans-unit>
      <trans-unit id="ckeditor__toolbar__link__anchor" xml:space="preserve">
                <source>Link to anchor</source>
        <target xml:lang="it" state="needs-translation">Link to anchor</target>
      </trans-unit>
      <trans-unit id="ckeditor__toolbar__link__edit" xml:space="preserve">
                <source>Edit link</source>
        <target xml:lang="it" state="needs-translation">Edit link</target>
      </trans-unit>
      <trans-unit id="ckeditor__toolbar__link__apply" xml:space="preserve">
                <source>Apply link</source>
        <target xml:lang="it" state="needs-translation">Apply link</target>
      </trans-unit>
      <trans-unit id="ckeditor__toolbar__link__placeholder" xml:space="preserve">
                <source>Paste a link, or search</source>
        <target xml:lang="it" state="needs-translation">Paste a link, or search</target>
      </trans-unit>
      <trans-unit id="ckeditor__toolbar__link__formatAsHttp" xml:space="preserve">
                <source>Format as http link?</source>
        <target xml:lang="it" state="needs-translation">Format as http link?</target>
      </trans-unit>
      <trans-unit id="ckeditor__toolbar__link__formatAsEmail" xml:space="preserve">
                <source>Format as email?</source>
        <target xml:lang="it" state="needs-translation">Format as email?</target>
      </trans-unit>
<<<<<<< HEAD
      <trans-unit id="" xml:space="preserve">
                <source/>
      </trans-unit>
=======
>>>>>>> e0f627ef
      <trans-unit id="ckeditor__toolbar__ordered-list" xml:space="preserve">
                <source>Ordered list</source>
        <target xml:lang="it" state="translated">Elenco ordinato</target>
      </trans-unit>
      <trans-unit id="ckeditor__toolbar__unordered-list" xml:space="preserve">
                <source>Unordered list</source>
        <target xml:lang="it" state="translated">Elenco non ordinato</target>
      </trans-unit>
      <trans-unit id="ckeditor__toolbar__align-left" xml:space="preserve">
                <source>Align left</source>
        <target xml:lang="it" state="translated">Allinea a sinistra</target>
      </trans-unit>
      <trans-unit id="ckeditor__toolbar__align-right" xml:space="preserve">
                <source>Align right</source>
        <target xml:lang="it" state="translated">Allinea a destra</target>
      </trans-unit>
      <trans-unit id="ckeditor__toolbar__align-center" xml:space="preserve">
                <source>Align center</source>
        <target xml:lang="it" state="translated">Allinea al centro</target>
      </trans-unit>
      <trans-unit id="ckeditor__toolbar__align-justify" xml:space="preserve">
                <source>Align justify</source>
        <target xml:lang="it" state="translated">Allineamento giustificato</target>
      </trans-unit>
      <trans-unit id="ckeditor__toolbar__table" xml:space="preserve">
                <source>Table</source>
        <target xml:lang="it" state="translated">Tabella</target>
      </trans-unit>
      <trans-unit id="ckeditor__toolbar__tableColumn" xml:space="preserve">
                <source>Column</source>
        <target xml:lang="it" state="translated">Colonna</target>
      </trans-unit>
      <trans-unit id="ckeditor__toolbar__tableRow" xml:space="preserve">
                <source>Row</source>
        <target xml:lang="it" state="needs-translation">Row</target>
      </trans-unit>
      <trans-unit id="ckeditor__toolbar__tableMergeCells" xml:space="preserve">
                <source>Merge cells</source>
        <target xml:lang="it" state="needs-translation">Merge cells</target>
      </trans-unit>
      <trans-unit id="ckeditor__toolbar__remove-format" xml:space="preserve">
                <source>Remove format</source>
        <target xml:lang="it" state="translated">Rimuovi la formattazione</target>
      </trans-unit>
      <trans-unit id="ckeditor__toolbar__outdent" xml:space="preserve">
                <source>Outdent</source>
        <target xml:lang="it" state="translated">Annullamento del rientro</target>
      </trans-unit>
      <trans-unit id="ckeditor__toolbar__indent" xml:space="preserve">
                <source>Indent</source>
        <target xml:lang="it" state="translated">Indenta</target>
      </trans-unit>
      <trans-unit id="ckeditor__toolbar__setTableColumnHeader" xml:space="preserve">
                <source>Header column</source>
        <target xml:lang="it" state="needs-translation">Header column</target>
      </trans-unit>
      <trans-unit id="ckeditor__toolbar__insertTableColumnLeft" xml:space="preserve">
                <source>Insert column before</source>
        <target xml:lang="it" state="needs-translation">Insert column before</target>
      </trans-unit>
      <trans-unit id="ckeditor__toolbar__insertTableColumnRight" xml:space="preserve">
                <source>Insert column after</source>
        <target xml:lang="it" state="needs-translation">Insert column after</target>
      </trans-unit>
      <trans-unit id="ckeditor__toolbar__removeTableColumn" xml:space="preserve">
                <source>Delete column</source>
        <target xml:lang="it" state="needs-translation">Delete column</target>
      </trans-unit>
      <trans-unit id="ckeditor__toolbar__setTableRowHeader" xml:space="preserve">
                <source>Header row</source>
        <target xml:lang="it" state="needs-translation">Header row</target>
      </trans-unit>
      <trans-unit id="ckeditor__toolbar__insertTableRowBelow" xml:space="preserve">
                <source>Insert row below</source>
        <target xml:lang="it" state="needs-translation">Insert row below</target>
      </trans-unit>
      <trans-unit id="ckeditor__toolbar__insertTableRowAbove" xml:space="preserve">
                <source>Insert row above</source>
        <target xml:lang="it" state="needs-translation">Insert row above</target>
      </trans-unit>
      <trans-unit id="ckeditor__toolbar__removeTableRow" xml:space="preserve">
                <source>Delete row</source>
        <target xml:lang="it" state="needs-translation">Delete row</target>
      </trans-unit>
      <trans-unit id="ckeditor__toolbar__mergeTableCellUp" xml:space="preserve">
                <source>Merge cell up</source>
        <target xml:lang="it" state="needs-translation">Merge cell up</target>
      </trans-unit>
      <trans-unit id="ckeditor__toolbar__mergeTableCellRight" xml:space="preserve">
                <source>Merge cell right</source>
        <target xml:lang="it" state="needs-translation">Merge cell right</target>
      </trans-unit>
      <trans-unit id="ckeditor__toolbar__mergeTableCellDown" xml:space="preserve">
                <source>Merge cell down</source>
        <target xml:lang="it" state="needs-translation">Merge cell down</target>
      </trans-unit>
      <trans-unit id="ckeditor__toolbar__mergeTableCellLeft" xml:space="preserve">
                <source>Merge cell left</source>
        <target xml:lang="it" state="needs-translation">Merge cell left</target>
      </trans-unit>
      <trans-unit id="ckeditor__toolbar__splitTableCellVertically" xml:space="preserve">
                <source>Split cell vertically</source>
        <target xml:lang="it" state="needs-translation">Split cell vertically</target>
      </trans-unit>
      <trans-unit id="ckeditor__toolbar__splitTableCellHorizontally" xml:space="preserve">
                <source>Split cell horizontally</source>
        <target xml:lang="it" state="needs-translation">Split cell horizontally</target>
      </trans-unit>
      <trans-unit id="createNew" xml:space="preserve">
                <source>Create new</source>
        <target xml:lang="it" state="translated">Crea nuovo</target>
      </trans-unit>
      <trans-unit id="noMatchesFound" xml:space="preserve">
                <source>No matches found</source>
        <target xml:lang="it" state="translated">Corrispondenza non trovata</target>
      </trans-unit>
      <trans-unit id="searchBoxLeftToType" xml:space="preserve">
                <source>Please enter ###CHARACTERS### more character</source>
        <target xml:lang="it" state="translated">Inserisci ###CHARACTERS### più caratteri</target>
      </trans-unit>
      <trans-unit id="Shortcut__Introduction" xml:space="preserve">
                <source>
                    These are Keyboard-Shortcuts we are providing.
                    You have to press the keys on the right after each other.
                    They will not get triggered when you are focusing an input field.
                </source>
        <target xml:lang="it" state="needs-translation">
                    These are Keyboard-Shortcuts we are providing.
                    You have to press the keys on the right after each other.
                    They will not get triggered when you are focusing an input field.
                </target>
      </trans-unit>
      <trans-unit id="Shortcut__UI.RightSideBar.toggle" xml:space="preserve">
                <source>Toggle inspector</source>
        <target xml:lang="it" state="translated">Apri/Chiudi inspector</target>
      </trans-unit>
      <trans-unit id="Shortcut__UI.FullScreen.toggle" xml:space="preserve">
                <source>Toggle full screen</source>
        <target xml:lang="it" state="needs-translation">Toggle full screen</target>
      </trans-unit>
      <trans-unit id="Shortcut__UI.LeftSideBar.toggle" xml:space="preserve">
                <source>Toggle left sidebar</source>
        <target xml:lang="it" state="needs-translation">Toggle left sidebar</target>
      </trans-unit>
      <trans-unit id="Shortcut__UI.LeftSideBar.toggleContentTree" xml:space="preserve">
                <source>Toggle contenttree</source>
        <target xml:lang="it" state="needs-translation">Toggle contenttree</target>
      </trans-unit>
      <trans-unit id="Shortcut__UI.AddNodeModal.close" xml:space="preserve">
                <source>Close Add-Node-Modal</source>
        <target xml:lang="it" state="needs-translation">Close Add-Node-Modal</target>
      </trans-unit>
      <trans-unit id="Shortcut__UI.Drawer.toggle" xml:space="preserve">
                <source>Toggle Drawer</source>
        <target xml:lang="it" state="needs-translation">Toggle Drawer</target>
      </trans-unit>
      <trans-unit id="Shortcut__UI.EditModePanel.toggle" xml:space="preserve">
                <source>Toggle EditModePanel</source>
        <target xml:lang="it" state="needs-translation">Toggle EditModePanel</target>
      </trans-unit>
      <trans-unit id="Shortcut__UI.InsertionModeModal.cancel" xml:space="preserve">
                <source>Cancel InsertionModeModal</source>
        <target xml:lang="it" state="needs-translation">Cancel InsertionModeModal</target>
      </trans-unit>
      <trans-unit id="Shortcut__UI.InsertionModeModal.apply" xml:space="preserve">
                <source>Apply InsertionModeModal</source>
        <target xml:lang="it" state="needs-translation">Apply InsertionModeModal</target>
      </trans-unit>
      <trans-unit id="Shortcut__UI.ContentCanvas.reload" xml:space="preserve">
                <source>Reload ContentCanvas</source>
        <target xml:lang="it" state="needs-translation">Reload ContentCanvas</target>
      </trans-unit>
      <trans-unit id="Shortcut__UI.Inspector.discard" xml:space="preserve">
                <source>Discard Inspector</source>
        <target xml:lang="it" state="needs-translation">Discard Inspector</target>
      </trans-unit>
      <trans-unit id="Shortcut__UI.Inspector.escape" xml:space="preserve">
                <source>Escape Inspector</source>
        <target xml:lang="it" state="needs-translation">Escape Inspector</target>
      </trans-unit>
      <trans-unit id="Shortcut__UI.Inspector.resume" xml:space="preserve">
                <source>Resume Inspector</source>
        <target xml:lang="it" state="needs-translation">Resume Inspector</target>
      </trans-unit>
      <trans-unit id="Shortcut__UI.NodeCreationDialog.back" xml:space="preserve">
                <source>NodeCreationDialog Back</source>
        <target xml:lang="it" state="needs-translation">NodeCreationDialog Back</target>
      </trans-unit>
      <trans-unit id="Shortcut__UI.NodeCreationDialog.cancel" xml:space="preserve">
                <source>NodeCreationDialog Cancel</source>
        <target xml:lang="it" state="needs-translation">NodeCreationDialog Cancel</target>
      </trans-unit>
      <trans-unit id="Shortcut__UI.NodeCreationDialog.apply" xml:space="preserve">
                <source>NodeCreationDialog Apply</source>
        <target xml:lang="it" state="needs-translation">NodeCreationDialog Apply</target>
      </trans-unit>
      <trans-unit id="Shortcut__UI.NodeVariantCreationDialog.cancel" xml:space="preserve">
                <source>NodeVariantCreationDialog Cancel</source>
        <target xml:lang="it" state="needs-translation">NodeVariantCreationDialog Cancel</target>
      </trans-unit>
      <trans-unit id="Shortcut__UI.NodeVariantCreationDialog.createEmpty" xml:space="preserve">
                <source>NodeVariantCreationDialog Create Empty</source>
        <target xml:lang="it" state="needs-translation">NodeVariantCreationDialog Create Empty</target>
      </trans-unit>
      <trans-unit id="Shortcut__UI.NodeVariantCreationDialog.createAndCopy" xml:space="preserve">
                <source>NodeVariantCreationDialog Create and Copy</source>
        <target xml:lang="it" state="needs-translation">NodeVariantCreationDialog Create and Copy</target>
      </trans-unit>
      <trans-unit id="Shortcut__CR.Nodes.unfocus" xml:space="preserve">
                <source>Unfocus Node</source>
        <target xml:lang="it" state="needs-translation">Unfocus Node</target>
      </trans-unit>
    </body>
  </file>
</xliff><|MERGE_RESOLUTION|>--- conflicted
+++ resolved
@@ -110,12 +110,6 @@
                 <source>Format as email?</source>
         <target xml:lang="it" state="needs-translation">Format as email?</target>
       </trans-unit>
-<<<<<<< HEAD
-      <trans-unit id="" xml:space="preserve">
-                <source/>
-      </trans-unit>
-=======
->>>>>>> e0f627ef
       <trans-unit id="ckeditor__toolbar__ordered-list" xml:space="preserve">
                 <source>Ordered list</source>
         <target xml:lang="it" state="translated">Elenco ordinato</target>
