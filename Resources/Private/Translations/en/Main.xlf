<?xml version="1.0" encoding="UTF-8"?>
<xliff version="1.2"
    xmlns="urn:oasis:names:tc:xliff:document:1.2">
    <file original="" product-name="Neos.Neos.Ui" source-language="en" datatype="plaintext">
        <body>
            <trans-unit id="copy__from__to--title" xml:space="preserve">
                <source>Copy {source} to {target}</source>
            </trans-unit>
            <trans-unit id="move__from__to--title" xml:space="preserve">
                <source>Move {source} to {target}</source>
            </trans-unit>
            <trans-unit id="copy__from__to--description" xml:space="preserve">
                <source>Please select the position at which you want {source} inserted relative to {target}.</source>
            </trans-unit>
            <trans-unit id="insert" xml:space="preserve">
                <source>Insert</source>
            </trans-unit>
            <trans-unit id="insertMode" xml:space="preserve">
                <source>Insert mode</source>
            </trans-unit>
            <trans-unit id="imageCropper__aspect-ratio-placeholder" xml:space="preserve">
                <source>Choose an Aspect Ratio</source>
            </trans-unit>
            <trans-unit id="ckeditor__toolbar__bold" xml:space="preserve">
                <source>Bold</source>
            </trans-unit>
            <trans-unit id="ckeditor__toolbar__italic" xml:space="preserve">
                <source>Italic</source>
            </trans-unit>
            <trans-unit id="ckeditor__toolbar__underline" xml:space="preserve">
                <source>Underline</source>
            </trans-unit>
            <trans-unit id="ckeditor__toolbar__subscript" xml:space="preserve">
                <source>Subscript</source>
            </trans-unit>
            <trans-unit id="ckeditor__toolbar__superscript" xml:space="preserve">
                <source>Superscript</source>
            </trans-unit>
            <trans-unit id="ckeditor__toolbar__strikethrough" xml:space="preserve">
                <source>Strikethrough</source>
            </trans-unit>
            <trans-unit id="ckeditor__toolbar__link" xml:space="preserve">
                <source>Link</source>
            </trans-unit>
            <trans-unit id="ckeditor__toolbar__unlink" xml:space="preserve">
                <source>Unlink</source>
            </trans-unit>
            <trans-unit id="ckeditor__toolbar__link__hideOptions" xml:space="preserve">
                <source>Hide link options</source>
            </trans-unit>
            <trans-unit id="ckeditor__toolbar__link__showOptions" xml:space="preserve">
                <source>Link options</source>
            </trans-unit>
            <trans-unit id="ckeditor__toolbar__link__noFollow" xml:space="preserve">
                <source>No follow</source>
            </trans-unit>
            <trans-unit id="ckeditor__toolbar__link__targetBlank" xml:space="preserve">
                <source>Open in new window</source>
            </trans-unit>
            <trans-unit id="ckeditor__toolbar__link__titlePlaceholder" xml:space="preserve">
                <source>Enter link title</source>
            </trans-unit>
            <trans-unit id="ckeditor__toolbar__link__title" xml:space="preserve">
                <source>Title</source>
            </trans-unit>
            <trans-unit id="ckeditor__toolbar__link__anchorPlaceholder" xml:space="preserve">
                <source>Enter anchor name</source>
            </trans-unit>
            <trans-unit id="ckeditor__toolbar__link__anchor" xml:space="preserve">
                <source>Link to anchor</source>
            </trans-unit>
            <trans-unit id="ckeditor__toolbar__link__edit" xml:space="preserve">
                <source>Edit link</source>
            </trans-unit>
            <trans-unit id="ckeditor__toolbar__link__apply" xml:space="preserve">
                <source>Apply link</source>
            </trans-unit>
            <trans-unit id="ckeditor__toolbar__link__placeholder" xml:space="preserve">
                <source>Paste a link, or search</source>
            </trans-unit>
            <trans-unit id="ckeditor__toolbar__link__formatAsHttp" xml:space="preserve">
                <source>Format as http link?</source>
            </trans-unit>
            <trans-unit id="ckeditor__toolbar__link__formatAsEmail" xml:space="preserve">
                <source>Format as email?</source>
            </trans-unit>
            <trans-unit id="ckeditor__toolbar__ordered-list" xml:space="preserve">
                <source>Ordered list</source>
            </trans-unit>
            <trans-unit id="ckeditor__toolbar__unordered-list" xml:space="preserve">
                <source>Unordered list</source>
            </trans-unit>
            <trans-unit id="ckeditor__toolbar__align-left" xml:space="preserve">
                <source>Align left</source>
            </trans-unit>
            <trans-unit id="ckeditor__toolbar__align-right" xml:space="preserve">
                <source>Align right</source>
            </trans-unit>
            <trans-unit id="ckeditor__toolbar__align-center" xml:space="preserve">
                <source>Align center</source>
            </trans-unit>
            <trans-unit id="ckeditor__toolbar__align-justify" xml:space="preserve">
                <source>Align justify</source>
            </trans-unit>
            <trans-unit id="ckeditor__toolbar__table" xml:space="preserve">
                <source>Table</source>
            </trans-unit>
            <trans-unit id="ckeditor__toolbar__tableColumn" xml:space="preserve">
                <source>Column</source>
            </trans-unit>
            <trans-unit id="ckeditor__toolbar__tableRow" xml:space="preserve">
                <source>Row</source>
            </trans-unit>
            <trans-unit id="ckeditor__toolbar__tableMergeCells" xml:space="preserve">
                <source>Merge cells</source>
            </trans-unit>
            <trans-unit id="ckeditor__toolbar__remove-format" xml:space="preserve">
                <source>Remove format</source>
            </trans-unit>
            <trans-unit id="ckeditor__toolbar__outdent" xml:space="preserve">
                <source>Outdent</source>
            </trans-unit>
            <trans-unit id="ckeditor__toolbar__indent" xml:space="preserve">
                <source>Indent</source>
            </trans-unit>
            <trans-unit id="ckeditor__toolbar__setTableColumnHeader" xml:space="preserve">
                <source>Header column</source>
            </trans-unit>
            <trans-unit id="ckeditor__toolbar__insertTableColumnLeft" xml:space="preserve">
                <source>Insert column before</source>
            </trans-unit>
            <trans-unit id="ckeditor__toolbar__insertTableColumnRight" xml:space="preserve">
                <source>Insert column after</source>
            </trans-unit>
            <trans-unit id="ckeditor__toolbar__removeTableColumn" xml:space="preserve">
                <source>Delete column</source>
            </trans-unit>
            <trans-unit id="ckeditor__toolbar__setTableRowHeader" xml:space="preserve">
                <source>Header row</source>
            </trans-unit>
            <trans-unit id="ckeditor__toolbar__insertTableRowBelow" xml:space="preserve">
                <source>Insert row below</source>
            </trans-unit>
            <trans-unit id="ckeditor__toolbar__insertTableRowAbove" xml:space="preserve">
                <source>Insert row above</source>
            </trans-unit>
            <trans-unit id="ckeditor__toolbar__removeTableRow" xml:space="preserve">
                <source>Delete row</source>
            </trans-unit>
            <trans-unit id="ckeditor__toolbar__mergeTableCellUp" xml:space="preserve">
                <source>Merge cell up</source>
            </trans-unit>
            <trans-unit id="ckeditor__toolbar__mergeTableCellRight" xml:space="preserve">
                <source>Merge cell right</source>
            </trans-unit>
            <trans-unit id="ckeditor__toolbar__mergeTableCellDown" xml:space="preserve">
                <source>Merge cell down</source>
            </trans-unit>
            <trans-unit id="ckeditor__toolbar__mergeTableCellLeft" xml:space="preserve">
                <source>Merge cell left</source>
            </trans-unit>
            <trans-unit id="ckeditor__toolbar__splitTableCellVertically" xml:space="preserve">
                <source>Split cell vertically</source>
            </trans-unit>
            <trans-unit id="ckeditor__toolbar__splitTableCellHorizontally" xml:space="preserve">
                <source>Split cell horizontally</source>
            </trans-unit>
            <trans-unit id="createNew" xml:space="preserve">
                <source>Create new</source>
            </trans-unit>
            <trans-unit id="noMatchesFound" xml:space="preserve">
                <source>No matches found</source>
            </trans-unit>
            <trans-unit id="searchBoxLeftToType" xml:space="preserve">
                <source>Please enter ###CHARACTERS### more character</source>
            </trans-unit>
            <trans-unit id="Shortcut__Introduction" xml:space="preserve">
                <source>
                    These are Keyboard-Shortcuts we are providing.
                    You have to press the keys on the right after each other.
                    They will not get triggered when you are focusing an input field.
                </source>
            </trans-unit>
<<<<<<< HEAD
			<trans-unit id="Shortcut__UI.RightSideBar.toggle" xml:space="preserve">
				<source>Toggle inspector</source>
			</trans-unit>
			<group id="UI.RightSideBar.tabs.validationErrorTooltip" restype="x-gettext-plurals">
				<trans-unit id="UI.RightSideBar.tabs.validationErrorTooltip[0]" xml:space="preserve">
					<source>{tabName} – {amountOfErrors} validation issue</source>
				</trans-unit>
				<trans-unit id="UI.RightSideBar.tabs.validationErrorTooltip[1]" xml:space="preserve">
					<source>{tabName} – {amountOfErrors} validation issues</source>
				</trans-unit>
			</group>
			<trans-unit id="Shortcut__UI.FullScreen.toggle" xml:space="preserve">
				<source>Toggle full screen</source>
			</trans-unit>
			<trans-unit id="Shortcut__UI.LeftSideBar.toggle" xml:space="preserve">
				<source>Toggle left sidebar</source>
			</trans-unit>
			<trans-unit id="Shortcut__UI.LeftSideBar.toggleContentTree" xml:space="preserve">
				<source>Toggle contenttree</source>
			</trans-unit>
			<trans-unit id="Shortcut__UI.AddNodeModal.close" xml:space="preserve">
				<source>Close Add-Node-Modal</source>
			</trans-unit>
			<trans-unit id="Shortcut__UI.Drawer.toggle" xml:space="preserve">
				<source>Toggle Drawer</source>
			</trans-unit>
			<trans-unit id="Shortcut__UI.EditModePanel.toggle" xml:space="preserve">
				<source>Toggle EditModePanel</source>
			</trans-unit>
			<trans-unit id="Shortcut__UI.InsertionModeModal.cancel" xml:space="preserve">
				<source>Cancel InsertionModeModal</source>
			</trans-unit>
			<trans-unit id="Shortcut__UI.InsertionModeModal.apply" xml:space="preserve">
				<source>Apply InsertionModeModal</source>
			</trans-unit>
			<trans-unit id="Shortcut__UI.ContentCanvas.reload" xml:space="preserve">
				<source>Reload ContentCanvas</source>
			</trans-unit>
			<trans-unit id="Shortcut__UI.Inspector.discard" xml:space="preserve">
				<source>Discard Inspector</source>
			</trans-unit>
			<trans-unit id="Shortcut__UI.Inspector.escape" xml:space="preserve">
				<source>Escape Inspector</source>
			</trans-unit>
			<trans-unit id="Shortcut__UI.Inspector.resume" xml:space="preserve">
				<source>Resume Inspector</source>
			</trans-unit>
			<trans-unit id="Shortcut__UI.NodeCreationDialog.back" xml:space="preserve">
				<source>NodeCreationDialog Back</source>
			</trans-unit>
			<trans-unit id="Shortcut__UI.NodeCreationDialog.cancel" xml:space="preserve">
				<source>NodeCreationDialog Cancel</source>
			</trans-unit>
			<trans-unit id="Shortcut__UI.NodeCreationDialog.apply" xml:space="preserve">
				<source>NodeCreationDialog Apply</source>
			</trans-unit>
			<trans-unit id="Shortcut__UI.NodeVariantCreationDialog.cancel" xml:space="preserve">
				<source>NodeVariantCreationDialog Cancel</source>
			</trans-unit>
			<trans-unit id="Shortcut__UI.NodeVariantCreationDialog.createEmpty" xml:space="preserve">
				<source>NodeVariantCreationDialog Create Empty</source>
			</trans-unit>
			<trans-unit id="Shortcut__UI.NodeVariantCreationDialog.createAndCopy" xml:space="preserve">
				<source>NodeVariantCreationDialog Create and Copy</source>
			</trans-unit>
			<trans-unit id="Shortcut__CR.Nodes.unfocus" xml:space="preserve">
				<source>Unfocus Node</source>
			</trans-unit>
=======
            <trans-unit id="Shortcut__UI.RightSideBar.toggle" xml:space="preserve">
                <source>Toggle inspector</source>
            </trans-unit>
            <trans-unit id="Shortcut__UI.FullScreen.toggle" xml:space="preserve">
                <source>Toggle full screen</source>
            </trans-unit>
            <trans-unit id="Shortcut__UI.LeftSideBar.toggle" xml:space="preserve">
                <source>Toggle left sidebar</source>
            </trans-unit>
            <trans-unit id="Shortcut__UI.LeftSideBar.toggleContentTree" xml:space="preserve">
                <source>Toggle contenttree</source>
            </trans-unit>
            <trans-unit id="Shortcut__UI.AddNodeModal.close" xml:space="preserve">
                <source>Close Add-Node-Modal</source>
            </trans-unit>
            <trans-unit id="Shortcut__UI.Drawer.toggle" xml:space="preserve">
                <source>Toggle Drawer</source>
            </trans-unit>
            <trans-unit id="Shortcut__UI.EditModePanel.toggle" xml:space="preserve">
                <source>Toggle EditModePanel</source>
            </trans-unit>
            <trans-unit id="Shortcut__UI.InsertionModeModal.cancel" xml:space="preserve">
                <source>Cancel InsertionModeModal</source>
            </trans-unit>
            <trans-unit id="Shortcut__UI.InsertionModeModal.apply" xml:space="preserve">
                <source>Apply InsertionModeModal</source>
            </trans-unit>
            <trans-unit id="Shortcut__UI.ContentCanvas.reload" xml:space="preserve">
                <source>Reload ContentCanvas</source>
            </trans-unit>
            <trans-unit id="Shortcut__UI.Inspector.discard" xml:space="preserve">
                <source>Discard Inspector</source>
            </trans-unit>
            <trans-unit id="Shortcut__UI.Inspector.escape" xml:space="preserve">
                <source>Escape Inspector</source>
            </trans-unit>
            <trans-unit id="Shortcut__UI.Inspector.resume" xml:space="preserve">
                <source>Resume Inspector</source>
            </trans-unit>
            <trans-unit id="Shortcut__UI.NodeCreationDialog.back" xml:space="preserve">
                <source>NodeCreationDialog Back</source>
            </trans-unit>
            <trans-unit id="Shortcut__UI.NodeCreationDialog.cancel" xml:space="preserve">
                <source>NodeCreationDialog Cancel</source>
            </trans-unit>
            <trans-unit id="Shortcut__UI.NodeCreationDialog.apply" xml:space="preserve">
                <source>NodeCreationDialog Apply</source>
            </trans-unit>
            <trans-unit id="Shortcut__UI.NodeVariantCreationDialog.cancel" xml:space="preserve">
                <source>NodeVariantCreationDialog Cancel</source>
            </trans-unit>
            <trans-unit id="Shortcut__UI.NodeVariantCreationDialog.createEmpty" xml:space="preserve">
                <source>NodeVariantCreationDialog Create Empty</source>
            </trans-unit>
            <trans-unit id="Shortcut__UI.NodeVariantCreationDialog.createAndCopy" xml:space="preserve">
                <source>NodeVariantCreationDialog Create and Copy</source>
            </trans-unit>
            <trans-unit id="Shortcut__CR.Nodes.unfocus" xml:space="preserve">
                <source>Unfocus Node</source>
            </trans-unit>
>>>>>>> 483548f6
            <group id="changesApplied" restype="x-gettext-plurals">
                <trans-unit id="changesApplied[0]" xml:space="preserve">
                    <source>{0} change successfully applied.</source>
                </trans-unit>
                <trans-unit id="changesApplied[1]" xml:space="preserve">
                    <source>{0} changes successfully applied.</source>
                </trans-unit>
            </group>
            <group id="changesPublished" restype="x-gettext-plurals">
                <trans-unit id="changesPublished[0]" xml:space="preserve">
                    <source>Published {0} change to "{1}".</source>
                </trans-unit>
                <trans-unit id="changesPublished[1]" xml:space="preserve">
                    <source>Published {0} changes to "{1}".</source>
                </trans-unit>
            </group>
            <group id="changesDiscarded" restype="x-gettext-plurals">
                <trans-unit id="changesDiscarded[0]" xml:space="preserve">
                    <source>Discarded {0} change.</source>
                </trans-unit>
                <trans-unit id="changesDiscarded[1]" xml:space="preserve">
                    <source>Discarded {0} changes.</source>
                </trans-unit>
            </group>
<<<<<<< HEAD
			<trans-unit id="syncUriPathSegment" xml:space="preserve">
				<source>Syncronize with the title property</source>
			</trans-unit>
			<trans-unit id="nodes" xml:space="preserve">
				<source>nodes</source>
			</trans-unit>
			<trans-unit id="contentElementsSelected" xml:space="preserve">
				<source>content elements selected</source>
			</trans-unit>
			<trans-unit id="documentsSelected" xml:space="preserve">
				<source>documents selected</source>
			</trans-unit>
			<trans-unit id="inspectorMutlipleContentNodesSelectedTooltip" xml:space="preserve">
				<source>Select a single document in order to be able to edit its properties</source>
			</trans-unit>
			<trans-unit id="inspectorMutlipleDocumentNodesSelectedTooltip" xml:space="preserve">
				<source>Select a single content element in order to be able to edit its properties</source>
			</trans-unit>
			<trans-unit id="deleteXNodes" xml:space="preserve">
				<source>Delete {amount} nodes</source>
			</trans-unit>
		</body>
	</file>
=======
        </body>
    </file>
>>>>>>> 483548f6
</xliff><|MERGE_RESOLUTION|>--- conflicted
+++ resolved
@@ -1,6 +1,5 @@
 <?xml version="1.0" encoding="UTF-8"?>
-<xliff version="1.2"
-    xmlns="urn:oasis:names:tc:xliff:document:1.2">
+<xliff version="1.2" xmlns="urn:oasis:names:tc:xliff:document:1.2">
     <file original="" product-name="Neos.Neos.Ui" source-language="en" datatype="plaintext">
         <body>
             <trans-unit id="copy__from__to--title" xml:space="preserve">
@@ -181,79 +180,17 @@
                     They will not get triggered when you are focusing an input field.
                 </source>
             </trans-unit>
-<<<<<<< HEAD
-			<trans-unit id="Shortcut__UI.RightSideBar.toggle" xml:space="preserve">
-				<source>Toggle inspector</source>
-			</trans-unit>
-			<group id="UI.RightSideBar.tabs.validationErrorTooltip" restype="x-gettext-plurals">
-				<trans-unit id="UI.RightSideBar.tabs.validationErrorTooltip[0]" xml:space="preserve">
-					<source>{tabName} – {amountOfErrors} validation issue</source>
-				</trans-unit>
-				<trans-unit id="UI.RightSideBar.tabs.validationErrorTooltip[1]" xml:space="preserve">
-					<source>{tabName} – {amountOfErrors} validation issues</source>
-				</trans-unit>
-			</group>
-			<trans-unit id="Shortcut__UI.FullScreen.toggle" xml:space="preserve">
-				<source>Toggle full screen</source>
-			</trans-unit>
-			<trans-unit id="Shortcut__UI.LeftSideBar.toggle" xml:space="preserve">
-				<source>Toggle left sidebar</source>
-			</trans-unit>
-			<trans-unit id="Shortcut__UI.LeftSideBar.toggleContentTree" xml:space="preserve">
-				<source>Toggle contenttree</source>
-			</trans-unit>
-			<trans-unit id="Shortcut__UI.AddNodeModal.close" xml:space="preserve">
-				<source>Close Add-Node-Modal</source>
-			</trans-unit>
-			<trans-unit id="Shortcut__UI.Drawer.toggle" xml:space="preserve">
-				<source>Toggle Drawer</source>
-			</trans-unit>
-			<trans-unit id="Shortcut__UI.EditModePanel.toggle" xml:space="preserve">
-				<source>Toggle EditModePanel</source>
-			</trans-unit>
-			<trans-unit id="Shortcut__UI.InsertionModeModal.cancel" xml:space="preserve">
-				<source>Cancel InsertionModeModal</source>
-			</trans-unit>
-			<trans-unit id="Shortcut__UI.InsertionModeModal.apply" xml:space="preserve">
-				<source>Apply InsertionModeModal</source>
-			</trans-unit>
-			<trans-unit id="Shortcut__UI.ContentCanvas.reload" xml:space="preserve">
-				<source>Reload ContentCanvas</source>
-			</trans-unit>
-			<trans-unit id="Shortcut__UI.Inspector.discard" xml:space="preserve">
-				<source>Discard Inspector</source>
-			</trans-unit>
-			<trans-unit id="Shortcut__UI.Inspector.escape" xml:space="preserve">
-				<source>Escape Inspector</source>
-			</trans-unit>
-			<trans-unit id="Shortcut__UI.Inspector.resume" xml:space="preserve">
-				<source>Resume Inspector</source>
-			</trans-unit>
-			<trans-unit id="Shortcut__UI.NodeCreationDialog.back" xml:space="preserve">
-				<source>NodeCreationDialog Back</source>
-			</trans-unit>
-			<trans-unit id="Shortcut__UI.NodeCreationDialog.cancel" xml:space="preserve">
-				<source>NodeCreationDialog Cancel</source>
-			</trans-unit>
-			<trans-unit id="Shortcut__UI.NodeCreationDialog.apply" xml:space="preserve">
-				<source>NodeCreationDialog Apply</source>
-			</trans-unit>
-			<trans-unit id="Shortcut__UI.NodeVariantCreationDialog.cancel" xml:space="preserve">
-				<source>NodeVariantCreationDialog Cancel</source>
-			</trans-unit>
-			<trans-unit id="Shortcut__UI.NodeVariantCreationDialog.createEmpty" xml:space="preserve">
-				<source>NodeVariantCreationDialog Create Empty</source>
-			</trans-unit>
-			<trans-unit id="Shortcut__UI.NodeVariantCreationDialog.createAndCopy" xml:space="preserve">
-				<source>NodeVariantCreationDialog Create and Copy</source>
-			</trans-unit>
-			<trans-unit id="Shortcut__CR.Nodes.unfocus" xml:space="preserve">
-				<source>Unfocus Node</source>
-			</trans-unit>
-=======
             <trans-unit id="Shortcut__UI.RightSideBar.toggle" xml:space="preserve">
                 <source>Toggle inspector</source>
             </trans-unit>
+            <group id="UI.RightSideBar.tabs.validationErrorTooltip" restype="x-gettext-plurals">
+                <trans-unit id="UI.RightSideBar.tabs.validationErrorTooltip[0]" xml:space="preserve">
+                    <source>{tabName} – {amountOfErrors} validation issue</source>
+                </trans-unit>
+                <trans-unit id="UI.RightSideBar.tabs.validationErrorTooltip[1]" xml:space="preserve">
+                    <source>{tabName} – {amountOfErrors} validation issues</source>
+                </trans-unit>
+            </group>
             <trans-unit id="Shortcut__UI.FullScreen.toggle" xml:space="preserve">
                 <source>Toggle full screen</source>
             </trans-unit>
@@ -311,7 +248,6 @@
             <trans-unit id="Shortcut__CR.Nodes.unfocus" xml:space="preserve">
                 <source>Unfocus Node</source>
             </trans-unit>
->>>>>>> 483548f6
             <group id="changesApplied" restype="x-gettext-plurals">
                 <trans-unit id="changesApplied[0]" xml:space="preserve">
                     <source>{0} change successfully applied.</source>
@@ -336,32 +272,27 @@
                     <source>Discarded {0} changes.</source>
                 </trans-unit>
             </group>
-<<<<<<< HEAD
-			<trans-unit id="syncUriPathSegment" xml:space="preserve">
-				<source>Syncronize with the title property</source>
-			</trans-unit>
-			<trans-unit id="nodes" xml:space="preserve">
-				<source>nodes</source>
-			</trans-unit>
-			<trans-unit id="contentElementsSelected" xml:space="preserve">
-				<source>content elements selected</source>
-			</trans-unit>
-			<trans-unit id="documentsSelected" xml:space="preserve">
-				<source>documents selected</source>
-			</trans-unit>
-			<trans-unit id="inspectorMutlipleContentNodesSelectedTooltip" xml:space="preserve">
-				<source>Select a single document in order to be able to edit its properties</source>
-			</trans-unit>
-			<trans-unit id="inspectorMutlipleDocumentNodesSelectedTooltip" xml:space="preserve">
-				<source>Select a single content element in order to be able to edit its properties</source>
-			</trans-unit>
-			<trans-unit id="deleteXNodes" xml:space="preserve">
-				<source>Delete {amount} nodes</source>
-			</trans-unit>
-		</body>
-	</file>
-=======
+            <trans-unit id="syncUriPathSegment" xml:space="preserve">
+                <source>Syncronize with the title property</source>
+            </trans-unit>
+            <trans-unit id="nodes" xml:space="preserve">
+                <source>nodes</source>
+            </trans-unit>
+            <trans-unit id="contentElementsSelected" xml:space="preserve">
+                <source>content elements selected</source>
+            </trans-unit>
+            <trans-unit id="documentsSelected" xml:space="preserve">
+                <source>documents selected</source>
+            </trans-unit>
+            <trans-unit id="inspectorMutlipleContentNodesSelectedTooltip" xml:space="preserve">
+                <source>Select a single document in order to be able to edit its properties</source>
+            </trans-unit>
+            <trans-unit id="inspectorMutlipleDocumentNodesSelectedTooltip" xml:space="preserve">
+                <source>Select a single content element in order to be able to edit its properties</source>
+            </trans-unit>
+            <trans-unit id="deleteXNodes" xml:space="preserve">
+                <source>Delete {amount} nodes</source>
+            </trans-unit>
         </body>
     </file>
->>>>>>> 483548f6
 </xliff>