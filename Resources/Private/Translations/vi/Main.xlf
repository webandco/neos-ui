<?xml version="1.0" encoding="UTF-8"?>
<xliff xmlns="urn:oasis:names:tc:xliff:document:1.2" version="1.2">
  <file original="" product-name="Neos.Neos.Ui" source-language="en" datatype="plaintext" target-language="vi">
    <body>
      <trans-unit id="copy__from__to--title" xml:space="preserve">
                <source>Copy {source} to {target}</source>
        <target xml:lang="vi" state="needs-translation">Copy {source} to {target}</target>
      </trans-unit>
      <trans-unit id="move__from__to--title" xml:space="preserve">
                <source>Move {source} to {target}</source>
        <target xml:lang="vi" state="needs-translation">Move {source} to {target}</target>
      </trans-unit>
      <trans-unit id="copy__from__to--description" xml:space="preserve">
                <source>Please select the position at which you want {source} inserted relative to {target}.</source>
        <target xml:lang="vi" state="needs-translation">Please select the position at which you want {source} inserted relative to {target}.</target>
      </trans-unit>
      <trans-unit id="insert" xml:space="preserve">
                <source>Insert</source>
        <target xml:lang="vi" state="needs-translation">Insert</target>
      </trans-unit>
      <trans-unit id="insertMode" xml:space="preserve">
                <source>Insert mode</source>
        <target xml:lang="vi" state="needs-translation">Insert mode</target>
      </trans-unit>
      <trans-unit id="imageCropper__aspect-ratio-placeholder" xml:space="preserve">
                <source>Choose an Aspect Ratio</source>
        <target xml:lang="vi" state="needs-translation">Choose an Aspect Ratio</target>
      </trans-unit>
      <trans-unit id="ckeditor__toolbar__bold" xml:space="preserve">
                <source>Bold</source>
        <target xml:lang="vi" state="needs-translation">Bold</target>
      </trans-unit>
      <trans-unit id="ckeditor__toolbar__italic" xml:space="preserve">
                <source>Italic</source>
        <target xml:lang="vi" state="needs-translation">Italic</target>
      </trans-unit>
      <trans-unit id="ckeditor__toolbar__underline" xml:space="preserve">
                <source>Underline</source>
        <target xml:lang="vi" state="needs-translation">Underline</target>
      </trans-unit>
      <trans-unit id="ckeditor__toolbar__subscript" xml:space="preserve">
                <source>Subscript</source>
        <target xml:lang="vi" state="needs-translation">Subscript</target>
      </trans-unit>
      <trans-unit id="ckeditor__toolbar__superscript" xml:space="preserve">
                <source>Superscript</source>
        <target xml:lang="vi" state="needs-translation">Superscript</target>
      </trans-unit>
      <trans-unit id="ckeditor__toolbar__strikethrough" xml:space="preserve">
                <source>Strikethrough</source>
        <target xml:lang="vi" state="needs-translation">Strikethrough</target>
      </trans-unit>
      <trans-unit id="ckeditor__toolbar__link" xml:space="preserve">
                <source>Link</source>
        <target xml:lang="vi" state="translated">Liên kết</target>
      </trans-unit>
      <trans-unit id="ckeditor__toolbar__unlink" xml:space="preserve">
                <source>Unlink</source>
        <target xml:lang="vi" state="needs-translation">Unlink</target>
      </trans-unit>
      <trans-unit id="ckeditor__toolbar__link__hideOptions" xml:space="preserve">
                <source>Hide link options</source>
        <target xml:lang="vi" state="needs-translation">Hide link options</target>
      </trans-unit>
      <trans-unit id="ckeditor__toolbar__link__showOptions" xml:space="preserve">
                <source>Link options</source>
        <target xml:lang="vi" state="needs-translation">Link options</target>
      </trans-unit>
      <trans-unit id="ckeditor__toolbar__link__noFollow" xml:space="preserve">
                <source>No follow</source>
        <target xml:lang="vi" state="needs-translation">No follow</target>
      </trans-unit>
      <trans-unit id="ckeditor__toolbar__link__targetBlank" xml:space="preserve">
                <source>Open in new window</source>
        <target xml:lang="vi" state="needs-translation">Open in new window</target>
      </trans-unit>
      <trans-unit id="ckeditor__toolbar__link__titlePlaceholder" xml:space="preserve">
                <source>Enter link title</source>
        <target xml:lang="vi" state="needs-translation">Enter link title</target>
      </trans-unit>
      <trans-unit id="ckeditor__toolbar__link__title" xml:space="preserve">
                <source>Title</source>
        <target xml:lang="vi" state="translated">Tiêu đề</target>
      </trans-unit>
      <trans-unit id="ckeditor__toolbar__link__anchorPlaceholder" xml:space="preserve">
                <source>Enter anchor name</source>
        <target xml:lang="vi" state="needs-translation">Enter anchor name</target>
      </trans-unit>
      <trans-unit id="ckeditor__toolbar__link__anchor" xml:space="preserve">
                <source>Link to anchor</source>
        <target xml:lang="vi" state="needs-translation">Link to anchor</target>
      </trans-unit>
      <trans-unit id="ckeditor__toolbar__link__edit" xml:space="preserve">
                <source>Edit link</source>
        <target xml:lang="vi" state="needs-translation">Edit link</target>
      </trans-unit>
      <trans-unit id="ckeditor__toolbar__link__apply" xml:space="preserve">
                <source>Apply link</source>
        <target xml:lang="vi" state="needs-translation">Apply link</target>
      </trans-unit>
      <trans-unit id="ckeditor__toolbar__link__placeholder" xml:space="preserve">
                <source>Paste a link, or search</source>
        <target xml:lang="vi" state="needs-translation">Paste a link, or search</target>
      </trans-unit>
      <trans-unit id="ckeditor__toolbar__link__formatAsHttp" xml:space="preserve">
                <source>Format as http link?</source>
        <target xml:lang="vi" state="needs-translation">Format as http link?</target>
      </trans-unit>
      <trans-unit id="ckeditor__toolbar__link__formatAsEmail" xml:space="preserve">
                <source>Format as email?</source>
        <target xml:lang="vi" state="needs-translation">Format as email?</target>
      </trans-unit>
      <trans-unit id="" xml:space="preserve">
                <source/>
      </trans-unit>
<<<<<<< HEAD
      <trans-unit id="" xml:space="preserve">
                <source/>
      </trans-unit>
      <trans-unit id="" xml:space="preserve">
                <source/>
      </trans-unit>
=======
>>>>>>> 95aee2a7
      <trans-unit id="ckeditor__toolbar__ordered-list" xml:space="preserve">
                <source>Ordered list</source>
        <target xml:lang="vi" state="needs-translation">Ordered list</target>
      </trans-unit>
      <trans-unit id="ckeditor__toolbar__unordered-list" xml:space="preserve">
                <source>Unordered list</source>
        <target xml:lang="vi" state="needs-translation">Unordered list</target>
      </trans-unit>
      <trans-unit id="ckeditor__toolbar__align-left" xml:space="preserve">
                <source>Align left</source>
        <target xml:lang="vi" state="needs-translation">Align left</target>
      </trans-unit>
      <trans-unit id="ckeditor__toolbar__align-right" xml:space="preserve">
                <source>Align right</source>
        <target xml:lang="vi" state="needs-translation">Align right</target>
      </trans-unit>
      <trans-unit id="ckeditor__toolbar__align-center" xml:space="preserve">
                <source>Align center</source>
        <target xml:lang="vi" state="needs-translation">Align center</target>
      </trans-unit>
      <trans-unit id="ckeditor__toolbar__align-justify" xml:space="preserve">
                <source>Align justify</source>
        <target xml:lang="vi" state="needs-translation">Align justify</target>
      </trans-unit>
      <trans-unit id="ckeditor__toolbar__table" xml:space="preserve">
                <source>Table</source>
        <target xml:lang="vi" state="needs-translation">Table</target>
      </trans-unit>
      <trans-unit id="ckeditor__toolbar__tableColumn" xml:space="preserve">
                <source>Column</source>
        <target xml:lang="vi" state="translated">Cột</target>
      </trans-unit>
      <trans-unit id="ckeditor__toolbar__tableRow" xml:space="preserve">
                <source>Row</source>
        <target xml:lang="vi" state="needs-translation">Row</target>
      </trans-unit>
      <trans-unit id="ckeditor__toolbar__tableMergeCells" xml:space="preserve">
                <source>Merge cells</source>
        <target xml:lang="vi" state="needs-translation">Merge cells</target>
      </trans-unit>
      <trans-unit id="ckeditor__toolbar__remove-format" xml:space="preserve">
                <source>Remove format</source>
        <target xml:lang="vi" state="needs-translation">Remove format</target>
      </trans-unit>
      <trans-unit id="ckeditor__toolbar__outdent" xml:space="preserve">
                <source>Outdent</source>
        <target xml:lang="vi" state="needs-translation">Outdent</target>
      </trans-unit>
      <trans-unit id="ckeditor__toolbar__indent" xml:space="preserve">
                <source>Indent</source>
        <target xml:lang="vi" state="needs-translation">Indent</target>
      </trans-unit>
      <trans-unit id="ckeditor__toolbar__setTableColumnHeader" xml:space="preserve">
                <source>Header column</source>
        <target xml:lang="vi" state="needs-translation">Header column</target>
      </trans-unit>
      <trans-unit id="ckeditor__toolbar__insertTableColumnLeft" xml:space="preserve">
                <source>Insert column before</source>
        <target xml:lang="vi" state="needs-translation">Insert column before</target>
      </trans-unit>
      <trans-unit id="ckeditor__toolbar__insertTableColumnRight" xml:space="preserve">
                <source>Insert column after</source>
        <target xml:lang="vi" state="needs-translation">Insert column after</target>
      </trans-unit>
      <trans-unit id="ckeditor__toolbar__removeTableColumn" xml:space="preserve">
                <source>Delete column</source>
        <target xml:lang="vi" state="needs-translation">Delete column</target>
      </trans-unit>
      <trans-unit id="ckeditor__toolbar__setTableRowHeader" xml:space="preserve">
                <source>Header row</source>
        <target xml:lang="vi" state="needs-translation">Header row</target>
      </trans-unit>
      <trans-unit id="ckeditor__toolbar__insertTableRowBelow" xml:space="preserve">
                <source>Insert row below</source>
        <target xml:lang="vi" state="needs-translation">Insert row below</target>
      </trans-unit>
      <trans-unit id="ckeditor__toolbar__insertTableRowAbove" xml:space="preserve">
                <source>Insert row above</source>
        <target xml:lang="vi" state="needs-translation">Insert row above</target>
      </trans-unit>
      <trans-unit id="ckeditor__toolbar__removeTableRow" xml:space="preserve">
                <source>Delete row</source>
        <target xml:lang="vi" state="needs-translation">Delete row</target>
      </trans-unit>
      <trans-unit id="ckeditor__toolbar__mergeTableCellUp" xml:space="preserve">
                <source>Merge cell up</source>
        <target xml:lang="vi" state="needs-translation">Merge cell up</target>
      </trans-unit>
      <trans-unit id="ckeditor__toolbar__mergeTableCellRight" xml:space="preserve">
                <source>Merge cell right</source>
        <target xml:lang="vi" state="needs-translation">Merge cell right</target>
      </trans-unit>
      <trans-unit id="ckeditor__toolbar__mergeTableCellDown" xml:space="preserve">
                <source>Merge cell down</source>
        <target xml:lang="vi" state="needs-translation">Merge cell down</target>
      </trans-unit>
      <trans-unit id="ckeditor__toolbar__mergeTableCellLeft" xml:space="preserve">
                <source>Merge cell left</source>
        <target xml:lang="vi" state="needs-translation">Merge cell left</target>
      </trans-unit>
      <trans-unit id="ckeditor__toolbar__splitTableCellVertically" xml:space="preserve">
                <source>Split cell vertically</source>
        <target xml:lang="vi" state="needs-translation">Split cell vertically</target>
      </trans-unit>
      <trans-unit id="ckeditor__toolbar__splitTableCellHorizontally" xml:space="preserve">
                <source>Split cell horizontally</source>
        <target xml:lang="vi" state="needs-translation">Split cell horizontally</target>
      </trans-unit>
      <trans-unit id="createNew" xml:space="preserve">
                <source>Create new</source>
        <target xml:lang="vi" state="translated">Tạo mới</target>
      </trans-unit>
      <trans-unit id="noMatchesFound" xml:space="preserve">
                <source>No matches found</source>
        <target xml:lang="vi" state="needs-translation">No matches found</target>
      </trans-unit>
      <trans-unit id="searchBoxLeftToType" xml:space="preserve">
                <source>Please enter ###CHARACTERS### more character</source>
        <target xml:lang="vi" state="needs-translation">Please enter ###CHARACTERS### more character</target>
      </trans-unit>
      <trans-unit id="Shortcut__Introduction" xml:space="preserve">
                <source>
                    These are Keyboard-Shortcuts we are providing.
                    You have to press the keys on the right after each other.
                    They will not get triggered when you are focusing an input field.
                </source>
        <target xml:lang="vi" state="needs-translation">
                    These are Keyboard-Shortcuts we are providing.
                    You have to press the keys on the right after each other.
                    They will not get triggered when you are focusing an input field.
                </target>
      </trans-unit>
      <trans-unit id="Shortcut__UI.RightSideBar.toggle" xml:space="preserve">
                <source>Toggle inspector</source>
        <target xml:lang="vi" state="needs-translation">Toggle inspector</target>
      </trans-unit>
      <trans-unit id="Shortcut__UI.FullScreen.toggle" xml:space="preserve">
                <source>Toggle full screen</source>
        <target xml:lang="vi" state="needs-translation">Toggle full screen</target>
      </trans-unit>
      <trans-unit id="Shortcut__UI.LeftSideBar.toggle" xml:space="preserve">
                <source>Toggle left sidebar</source>
        <target xml:lang="vi" state="needs-translation">Toggle left sidebar</target>
      </trans-unit>
      <trans-unit id="Shortcut__UI.LeftSideBar.toggleContentTree" xml:space="preserve">
                <source>Toggle contenttree</source>
        <target xml:lang="vi" state="needs-translation">Toggle contenttree</target>
      </trans-unit>
      <trans-unit id="Shortcut__UI.AddNodeModal.close" xml:space="preserve">
                <source>Close Add-Node-Modal</source>
        <target xml:lang="vi" state="needs-translation">Close Add-Node-Modal</target>
      </trans-unit>
      <trans-unit id="Shortcut__UI.Drawer.toggle" xml:space="preserve">
                <source>Toggle Drawer</source>
        <target xml:lang="vi" state="needs-translation">Toggle Drawer</target>
      </trans-unit>
      <trans-unit id="Shortcut__UI.EditModePanel.toggle" xml:space="preserve">
                <source>Toggle EditModePanel</source>
        <target xml:lang="vi" state="needs-translation">Toggle EditModePanel</target>
      </trans-unit>
      <trans-unit id="Shortcut__UI.InsertionModeModal.cancel" xml:space="preserve">
                <source>Cancel InsertionModeModal</source>
        <target xml:lang="vi" state="needs-translation">Cancel InsertionModeModal</target>
      </trans-unit>
      <trans-unit id="Shortcut__UI.InsertionModeModal.apply" xml:space="preserve">
                <source>Apply InsertionModeModal</source>
        <target xml:lang="vi" state="needs-translation">Apply InsertionModeModal</target>
      </trans-unit>
      <trans-unit id="Shortcut__UI.ContentCanvas.reload" xml:space="preserve">
                <source>Reload ContentCanvas</source>
        <target xml:lang="vi" state="needs-translation">Reload ContentCanvas</target>
      </trans-unit>
      <trans-unit id="Shortcut__UI.Inspector.discard" xml:space="preserve">
                <source>Discard Inspector</source>
        <target xml:lang="vi" state="needs-translation">Discard Inspector</target>
      </trans-unit>
      <trans-unit id="Shortcut__UI.Inspector.escape" xml:space="preserve">
                <source>Escape Inspector</source>
        <target xml:lang="vi" state="needs-translation">Escape Inspector</target>
      </trans-unit>
      <trans-unit id="Shortcut__UI.Inspector.resume" xml:space="preserve">
                <source>Resume Inspector</source>
        <target xml:lang="vi" state="needs-translation">Resume Inspector</target>
      </trans-unit>
      <trans-unit id="Shortcut__UI.NodeCreationDialog.back" xml:space="preserve">
                <source>NodeCreationDialog Back</source>
        <target xml:lang="vi" state="needs-translation">NodeCreationDialog Back</target>
      </trans-unit>
      <trans-unit id="Shortcut__UI.NodeCreationDialog.cancel" xml:space="preserve">
                <source>NodeCreationDialog Cancel</source>
        <target xml:lang="vi" state="needs-translation">NodeCreationDialog Cancel</target>
      </trans-unit>
      <trans-unit id="Shortcut__UI.NodeCreationDialog.apply" xml:space="preserve">
                <source>NodeCreationDialog Apply</source>
        <target xml:lang="vi" state="needs-translation">NodeCreationDialog Apply</target>
      </trans-unit>
      <trans-unit id="Shortcut__UI.NodeVariantCreationDialog.cancel" xml:space="preserve">
                <source>NodeVariantCreationDialog Cancel</source>
        <target xml:lang="vi" state="needs-translation">NodeVariantCreationDialog Cancel</target>
      </trans-unit>
      <trans-unit id="Shortcut__UI.NodeVariantCreationDialog.createEmpty" xml:space="preserve">
                <source>NodeVariantCreationDialog Create Empty</source>
        <target xml:lang="vi" state="needs-translation">NodeVariantCreationDialog Create Empty</target>
      </trans-unit>
      <trans-unit id="Shortcut__UI.NodeVariantCreationDialog.createAndCopy" xml:space="preserve">
                <source>NodeVariantCreationDialog Create and Copy</source>
        <target xml:lang="vi" state="needs-translation">NodeVariantCreationDialog Create and Copy</target>
      </trans-unit>
      <trans-unit id="Shortcut__CR.Nodes.unfocus" xml:space="preserve">
                <source>Unfocus Node</source>
        <target xml:lang="vi" state="needs-translation">Unfocus Node</target>
      </trans-unit>
    </body>
  </file>
</xliff><|MERGE_RESOLUTION|>--- conflicted
+++ resolved
@@ -113,15 +113,6 @@
       <trans-unit id="" xml:space="preserve">
                 <source/>
       </trans-unit>
-<<<<<<< HEAD
-      <trans-unit id="" xml:space="preserve">
-                <source/>
-      </trans-unit>
-      <trans-unit id="" xml:space="preserve">
-                <source/>
-      </trans-unit>
-=======
->>>>>>> 95aee2a7
       <trans-unit id="ckeditor__toolbar__ordered-list" xml:space="preserve">
                 <source>Ordered list</source>
         <target xml:lang="vi" state="needs-translation">Ordered list</target>
