version: 2.0

aliases:
  - &workspace_root ~/neos-ui-workspace
  - &store_yarn_package_cache
    key: yarn-cache-v{{ .Environment.CACHE_VERSION }}-{{ checksum "yarn.lock" }}
    paths:
      - ~/.cache/yarn

  - &restore_yarn_package_cache
    keys:
      - yarn-cache-v{{ .Environment.CACHE_VERSION }}-{{ checksum "yarn.lock" }}

  - &store_app_cache
<<<<<<< HEAD
    key: full-app-cache-v2-{{ arch }}-{{ checksum "Tests/IntegrationTests/TestDistribution/composer.json" }}-{{ checksum "Tests/IntegrationTests/TestDistribution/Configuration/Settings.yaml" }}
=======
    key: full-app-cache-v{{ .Environment.CACHE_VERSION }}-{{ checksum "Tests/IntegrationTests/TestDistribution/composer.json" }}-{{ checksum "Tests/IntegrationTests/TestDistribution/Configuration/Settings.yaml" }}
>>>>>>> 5bc65ae3
    paths:
      - /home/circleci/app

  - &restore_app_cache
    keys:
<<<<<<< HEAD
      - full-app-cache-v2-{{ arch }}-{{ checksum "Tests/IntegrationTests/TestDistribution/composer.json" }}-{{ checksum "Tests/IntegrationTests/TestDistribution/Configuration/Settings.yaml" }}
      - full-app-cache-v2-{{ arch }}-{{ checksum "Tests/IntegrationTests/TestDistribution/composer.json" }}-
      - full-app-cache-v2-{{ arch }}-

  - &save_composer_cache
    key: composer-cache-v2-{{ arch }}-{{ checksum "Tests/IntegrationTests/TestDistribution/composer.json" }}
=======
      - full-app-cache-v{{ .Environment.CACHE_VERSION }}-{{ checksum "Tests/IntegrationTests/TestDistribution/composer.json" }}-{{ checksum "Tests/IntegrationTests/TestDistribution/Configuration/Settings.yaml" }}
      - full-app-cache-v{{ .Environment.CACHE_VERSION }}-{{ checksum "Tests/IntegrationTests/TestDistribution/composer.json" }}-
      - full-app-cache-v{{ .Environment.CACHE_VERSION }}-

  - &save_composer_cache
    key: composer-cache-v{{ .Environment.CACHE_VERSION }}-{{ checksum "Tests/IntegrationTests/TestDistribution/composer.json" }}
>>>>>>> 5bc65ae3
    paths:
      - /home/circleci/composer/cache-dir

  - &restore_composer_cache
    keys:
<<<<<<< HEAD
      - composer-cache-v2-{{ arch }}-{{ checksum "Tests/IntegrationTests/TestDistribution/composer.json" }}
      - composer-cache-v2-{{ arch }}-
=======
      - composer-cache-v{{ .Environment.CACHE_VERSION }}-{{ checksum "Tests/IntegrationTests/TestDistribution/composer.json" }}
      - composer-cache-v{{ .Environment.CACHE_VERSION }}-
>>>>>>> 5bc65ae3

  - &attach_workspace
    at: *workspace_root

  - &persist_to_workspace
    root: .
    paths:
      - .

jobs:
  checkout:
    docker:
      - image: circleci/ruby:2-node-browsers
    environment:
      FLOW_CONTEXT: Production
    steps:
      - checkout
      - restore_cache: *restore_yarn_package_cache

      - run: node --version
      - run: curl -o- https://raw.githubusercontent.com/creationix/nvm/v0.34.0/install.sh | bash
      - run: chmod +x ~/.nvm/nvm.sh
      - run: ~/.nvm/nvm.sh install && ~/.nvm/nvm.sh use
      - run: sudo apt-get update && sudo apt-get install -y rsync
      - run: make install && make build-production

      - save_cache: *store_yarn_package_cache
      - persist_to_workspace: *persist_to_workspace

  codestyle:
    working_directory: *workspace_root
    docker:
      - image: circleci/ruby:2-node-browsers
    steps:
      - attach_workspace: *attach_workspace
      - run: make lint

  unittests:
    working_directory: *workspace_root
    docker:
      - image: circleci/ruby:2-node-browsers
    steps:
      - attach_workspace: *attach_workspace
      - run: make test

  build_flow_app:
    working_directory: *workspace_root
    environment:
      COMPOSER_CACHE_DIR: /home/circleci/composer/cache-dir
    docker:
      - image: cimg/php:7.4.12-node
    steps:
      - attach_workspace: *attach_workspace
      - run: chmod -R 777 /home/circleci
      - restore_cache: *restore_composer_cache

      - run: mkdir -p /home/circleci/app/Configuration
      - run: rm -rf /home/circleci/app && cp -r Tests/IntegrationTests/TestDistribution/ /home/circleci/app
      - run: cd /home/circleci/app && composer install

      - save_cache: *save_composer_cache
      - save_cache: *store_app_cache

  e2e:
    environment:
      FLOW_CONTEXT: Production
    docker:
      - image: cimg/php:7.4.12-node
      - image: circleci/mariadb:10.2
        environment:
          MYSQL_DATABASE: neos
          MYSQL_ROOT_PASSWORD: not_a_real_password
    working_directory: *workspace_root
    steps:
      - attach_workspace: *attach_workspace
      - restore_cache: *restore_app_cache

      - run: rm -rf /home/circleci/app/Packages/Application/Neos.Neos.Ui
      - run: cd /home/circleci/app/Packages/Application && mv ~/neos-ui-workspace Neos.Neos.Ui
      - run: |
          cd /home/circleci/app/
          ./flow flow:cache:flush
          ./flow flow:cache:warmup
          ./flow doctrine:migrate
          ./flow user:create --username=admin --password=password --first-name=John --last-name=Doe --roles=Administrator
      - run:
          name: Start flow server
          command: /home/circleci/app/flow server:run --port 8081
          background: true

      - run: curl -o- https://raw.githubusercontent.com/creationix/nvm/v0.34.0/install.sh | bash
      - run: chmod +x ~/.nvm/nvm.sh
      - run: |
          export NVM_DIR="$HOME/.nvm"
          [ -s "$NVM_DIR/nvm.sh" ] && \. "$NVM_DIR/nvm.sh"
          cd /home/circleci/app/Packages/Application/Neos.Neos.Ui
          nvm install
          nvm use
          make test-e2e-saucelabs
      - store_artifacts:
          path: /home/circleci/app/Data/Logs

workflows:
  version: 2
  build_and_test:
    jobs:
      - checkout:
          filters:
            tags:
              only:
                - /^\d\.\d\.\d/
            branches:
              only:
                - /.*/
      - build_flow_app:
          requires:
            - checkout
      - codestyle:
          requires:
            - checkout
      - unittests:
          requires:
            - checkout
      - e2e:
          requires:
            - build_flow_app<|MERGE_RESOLUTION|>--- conflicted
+++ resolved
@@ -12,43 +12,25 @@
       - yarn-cache-v{{ .Environment.CACHE_VERSION }}-{{ checksum "yarn.lock" }}
 
   - &store_app_cache
-<<<<<<< HEAD
-    key: full-app-cache-v2-{{ arch }}-{{ checksum "Tests/IntegrationTests/TestDistribution/composer.json" }}-{{ checksum "Tests/IntegrationTests/TestDistribution/Configuration/Settings.yaml" }}
-=======
-    key: full-app-cache-v{{ .Environment.CACHE_VERSION }}-{{ checksum "Tests/IntegrationTests/TestDistribution/composer.json" }}-{{ checksum "Tests/IntegrationTests/TestDistribution/Configuration/Settings.yaml" }}
->>>>>>> 5bc65ae3
+    key: full-app-cache-v{{ .Environment.CACHE_VERSION }}-{{ arch }}-{{ checksum "Tests/IntegrationTests/TestDistribution/composer.json" }}-{{ checksum "Tests/IntegrationTests/TestDistribution/Configuration/Settings.yaml" }}
     paths:
       - /home/circleci/app
 
   - &restore_app_cache
     keys:
-<<<<<<< HEAD
-      - full-app-cache-v2-{{ arch }}-{{ checksum "Tests/IntegrationTests/TestDistribution/composer.json" }}-{{ checksum "Tests/IntegrationTests/TestDistribution/Configuration/Settings.yaml" }}
-      - full-app-cache-v2-{{ arch }}-{{ checksum "Tests/IntegrationTests/TestDistribution/composer.json" }}-
-      - full-app-cache-v2-{{ arch }}-
+      - full-app-cache-v{{ .Environment.CACHE_VERSION }}-{{ arch }}-{{ checksum "Tests/IntegrationTests/TestDistribution/composer.json" }}-{{ checksum "Tests/IntegrationTests/TestDistribution/Configuration/Settings.yaml" }}
+      - full-app-cache-v{{ .Environment.CACHE_VERSION }}-{{ arch }}-{{ checksum "Tests/IntegrationTests/TestDistribution/composer.json" }}-
+      - full-app-cache-v{{ .Environment.CACHE_VERSION }}-{{ arch }}-
 
   - &save_composer_cache
-    key: composer-cache-v2-{{ arch }}-{{ checksum "Tests/IntegrationTests/TestDistribution/composer.json" }}
-=======
-      - full-app-cache-v{{ .Environment.CACHE_VERSION }}-{{ checksum "Tests/IntegrationTests/TestDistribution/composer.json" }}-{{ checksum "Tests/IntegrationTests/TestDistribution/Configuration/Settings.yaml" }}
-      - full-app-cache-v{{ .Environment.CACHE_VERSION }}-{{ checksum "Tests/IntegrationTests/TestDistribution/composer.json" }}-
-      - full-app-cache-v{{ .Environment.CACHE_VERSION }}-
-
-  - &save_composer_cache
-    key: composer-cache-v{{ .Environment.CACHE_VERSION }}-{{ checksum "Tests/IntegrationTests/TestDistribution/composer.json" }}
->>>>>>> 5bc65ae3
+    key: composer-cache-v{{ .Environment.CACHE_VERSION }}-{{ arch }}-{{ checksum "Tests/IntegrationTests/TestDistribution/composer.json" }}
     paths:
       - /home/circleci/composer/cache-dir
 
   - &restore_composer_cache
     keys:
-<<<<<<< HEAD
-      - composer-cache-v2-{{ arch }}-{{ checksum "Tests/IntegrationTests/TestDistribution/composer.json" }}
-      - composer-cache-v2-{{ arch }}-
-=======
-      - composer-cache-v{{ .Environment.CACHE_VERSION }}-{{ checksum "Tests/IntegrationTests/TestDistribution/composer.json" }}
-      - composer-cache-v{{ .Environment.CACHE_VERSION }}-
->>>>>>> 5bc65ae3
+      - composer-cache-v{{ .Environment.CACHE_VERSION }}-{{ arch }}-{{ checksum "Tests/IntegrationTests/TestDistribution/composer.json" }}
+      - composer-cache-v{{ .Environment.CACHE_VERSION }}-{{ arch }}-
 
   - &attach_workspace
     at: *workspace_root
