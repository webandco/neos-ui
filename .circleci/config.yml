version: 2.0

aliases:
  - &workspace_root ~/neos-ui-workspace
  - &store_yarn_package_cache
    key: yarn-cache-v{{ .Environment.CACHE_VERSION }}-{{ checksum "yarn.lock" }}
    paths:
      - ~/.cache/yarn

  - &restore_yarn_package_cache
    keys:
      - yarn-cache-v{{ .Environment.CACHE_VERSION }}-{{ checksum "yarn.lock" }}

  - &store_app_cache
    key: full-app-cache-v{{ .Environment.CACHE_VERSION }}-{{ arch }}-{{ checksum "Tests/IntegrationTests/TestDistribution/composer.json" }}-{{ checksum "Tests/IntegrationTests/TestDistribution/Configuration/Settings.yaml" }}
    paths:
      - /home/circleci/app

  - &restore_app_cache
    keys:
      - full-app-cache-v{{ .Environment.CACHE_VERSION }}-{{ arch }}-{{ checksum "Tests/IntegrationTests/TestDistribution/composer.json" }}-{{ checksum "Tests/IntegrationTests/TestDistribution/Configuration/Settings.yaml" }}
      - full-app-cache-v{{ .Environment.CACHE_VERSION }}-{{ arch }}-{{ checksum "Tests/IntegrationTests/TestDistribution/composer.json" }}-
      - full-app-cache-v{{ .Environment.CACHE_VERSION }}-{{ arch }}-

  - &save_composer_cache
    key: composer-cache-v{{ .Environment.CACHE_VERSION }}-{{ arch }}-{{ checksum "Tests/IntegrationTests/TestDistribution/composer.json" }}
    paths:
      - /home/circleci/composer/cache-dir

  - &restore_composer_cache
    keys:
      - composer-cache-v{{ .Environment.CACHE_VERSION }}-{{ arch }}-{{ checksum "Tests/IntegrationTests/TestDistribution/composer.json" }}
      - composer-cache-v{{ .Environment.CACHE_VERSION }}-{{ arch }}-

  - &attach_workspace
    at: *workspace_root

  - &persist_to_workspace
    root: .
    paths:
      - .

jobs:
  checkout:
    docker:
      - image: cimg/node:14.18-browsers
    environment:
      FLOW_CONTEXT: Production
    steps:
      - checkout
      - restore_cache: *restore_yarn_package_cache

      - run: node --version
      - run: curl -o- https://raw.githubusercontent.com/creationix/nvm/v0.34.0/install.sh | bash
      - run: chmod +x ~/.nvm/nvm.sh
      - run: ~/.nvm/nvm.sh install && ~/.nvm/nvm.sh use
      - run: sudo apt-get update --allow-releaseinfo-change && sudo apt-get install -y rsync
      - run: make install && make build-production

      - save_cache: *store_yarn_package_cache
      - persist_to_workspace: *persist_to_workspace

  codestyle:
    working_directory: *workspace_root
    docker:
      - image: cimg/node:14.18-browsers
    steps:
      - attach_workspace: *attach_workspace
      - run: make lint

  unittests:
    working_directory: *workspace_root
    docker:
      - image: cimg/node:14.18-browsers
    steps:
      - attach_workspace: *attach_workspace
      - run: make test

  build_flow_app:
    working_directory: *workspace_root
    environment:
      COMPOSER_CACHE_DIR: /home/circleci/composer/cache-dir
    docker:
<<<<<<< HEAD
      - image: cimg/php:8.0-node
=======
      - image: cimg/php:8.0.22-node
>>>>>>> e72a3692
    steps:
      - attach_workspace: *attach_workspace
      - run: chmod -R 777 /home/circleci
      - restore_cache: *restore_composer_cache

      - run: mkdir -p /home/circleci/app/Configuration
      - run: rm -rf /home/circleci/app && cp -r Tests/IntegrationTests/TestDistribution/ /home/circleci/app
      - run: cd /home/circleci/app && composer install

      - save_cache: *save_composer_cache
      - save_cache: *store_app_cache

  e2e:
    environment:
      FLOW_CONTEXT: Production
    docker:
<<<<<<< HEAD
      - image: cimg/php:8.0-node
      - image: circleci/mariadb:10.2
=======
      - image: cimg/php:8.0.22-node
      - image: cimg/mariadb:10.6
>>>>>>> e72a3692
        environment:
          MYSQL_DATABASE: neos
          MYSQL_ROOT_PASSWORD: not_a_real_password
    working_directory: *workspace_root
    steps:
      - attach_workspace: *attach_workspace
      - restore_cache: *restore_app_cache

      - run: rm -rf /home/circleci/app/Packages/Application/Neos.Neos.Ui
      - run: cd /home/circleci/app/Packages/Application && mv ~/neos-ui-workspace Neos.Neos.Ui
      - run: |
          cd /home/circleci/app/
          ./flow flow:cache:flush
          ./flow flow:cache:warmup
          ./flow doctrine:migrate
          ./flow user:create --username=admin --password=password --first-name=John --last-name=Doe --roles=Administrator
      - run:
          name: Start flow server
          command: /home/circleci/app/flow server:run --port 8081
          background: true

      - run: curl -o- https://raw.githubusercontent.com/creationix/nvm/v0.34.0/install.sh | bash
      - run: chmod +x ~/.nvm/nvm.sh
      - run: |
          export NVM_DIR="$HOME/.nvm"
          [ -s "$NVM_DIR/nvm.sh" ] && \. "$NVM_DIR/nvm.sh"
          cd /home/circleci/app/Packages/Application/Neos.Neos.Ui
          nvm install
          nvm use
          make test-e2e-saucelabs
      - store_artifacts:
          path: /home/circleci/app/Data/Logs

  php-unittests:
    environment:
      FLOW_CONTEXT: Production
    docker:
<<<<<<< HEAD
      - image: cimg/php:8.0-node
      - image: circleci/mariadb:10.2
=======
      - image: cimg/php:8.0.22-node
      - image: cimg/mariadb:10.6
>>>>>>> e72a3692
        environment:
          MYSQL_DATABASE: neos
          MYSQL_ROOT_PASSWORD: not_a_real_password
    working_directory: *workspace_root
    steps:
      - attach_workspace: *attach_workspace
      - restore_cache: *restore_app_cache

      - run: rm -rf /home/circleci/app/Packages/Application/Neos.Neos.Ui
      - run: cd /home/circleci/app/Packages/Application && mv ~/neos-ui-workspace Neos.Neos.Ui
      - run: |
          cd /home/circleci/app/
          bin/phpunit -c Build/BuildEssentials/PhpUnit/UnitTests.xml Packages/Application/Neos.Neos.Ui/Tests/Unit

workflows:
  version: 2
  build_and_test:
    jobs:
      - checkout:
          filters:
            tags:
              only:
                - /^\d\.\d\.\d/
            branches:
              only:
                - /.*/
      - build_flow_app:
          requires:
            - checkout
      - codestyle:
          requires:
            - checkout
      - unittests:
          requires:
            - checkout
      - e2e:
          requires:
            - build_flow_app
      - php-unittests:
          requires:
            - build_flow_app<|MERGE_RESOLUTION|>--- conflicted
+++ resolved
@@ -81,11 +81,7 @@
     environment:
       COMPOSER_CACHE_DIR: /home/circleci/composer/cache-dir
     docker:
-<<<<<<< HEAD
       - image: cimg/php:8.0-node
-=======
-      - image: cimg/php:8.0.22-node
->>>>>>> e72a3692
     steps:
       - attach_workspace: *attach_workspace
       - run: chmod -R 777 /home/circleci
@@ -102,13 +98,8 @@
     environment:
       FLOW_CONTEXT: Production
     docker:
-<<<<<<< HEAD
       - image: cimg/php:8.0-node
-      - image: circleci/mariadb:10.2
-=======
-      - image: cimg/php:8.0.22-node
       - image: cimg/mariadb:10.6
->>>>>>> e72a3692
         environment:
           MYSQL_DATABASE: neos
           MYSQL_ROOT_PASSWORD: not_a_real_password
@@ -146,13 +137,8 @@
     environment:
       FLOW_CONTEXT: Production
     docker:
-<<<<<<< HEAD
       - image: cimg/php:8.0-node
-      - image: circleci/mariadb:10.2
-=======
-      - image: cimg/php:8.0.22-node
       - image: cimg/mariadb:10.6
->>>>>>> e72a3692
         environment:
           MYSQL_DATABASE: neos
           MYSQL_ROOT_PASSWORD: not_a_real_password
