version: 2.0

aliases:
  - &workspace_root ~/neos-ui-workspace
  - &store_yarn_package_cache
    key: yarn-cache-v{{ .Environment.CACHE_VERSION }}-{{ checksum "yarn.lock" }}
    paths:
      - ~/.cache/yarn

  - &restore_yarn_package_cache
    keys:
      - yarn-cache-v{{ .Environment.CACHE_VERSION }}-{{ checksum "yarn.lock" }}

  - &store_app_cache
    key: full-app-cache-v{{ .Environment.CACHE_VERSION }}-{{ arch }}-{{ checksum "Tests/IntegrationTests/TestDistribution/composer.json" }}-{{ checksum "Tests/IntegrationTests/TestDistribution/Configuration/Settings.yaml" }}
    paths:
      - /home/circleci/app

  - &restore_app_cache
    keys:
      - full-app-cache-v{{ .Environment.CACHE_VERSION }}-{{ arch }}-{{ checksum "Tests/IntegrationTests/TestDistribution/composer.json" }}-{{ checksum "Tests/IntegrationTests/TestDistribution/Configuration/Settings.yaml" }}
      - full-app-cache-v{{ .Environment.CACHE_VERSION }}-{{ arch }}-{{ checksum "Tests/IntegrationTests/TestDistribution/composer.json" }}-
      - full-app-cache-v{{ .Environment.CACHE_VERSION }}-{{ arch }}-

  - &save_composer_cache
    key: composer-cache-v{{ .Environment.CACHE_VERSION }}-{{ arch }}-{{ checksum "Tests/IntegrationTests/TestDistribution/composer.json" }}
    paths:
      - /home/circleci/composer/cache-dir

  - &restore_composer_cache
    keys:
      - composer-cache-v{{ .Environment.CACHE_VERSION }}-{{ arch }}-{{ checksum "Tests/IntegrationTests/TestDistribution/composer.json" }}
      - composer-cache-v{{ .Environment.CACHE_VERSION }}-{{ arch }}-

  - &attach_workspace
    at: *workspace_root

  - &persist_to_workspace
    root: .
    paths:
      - .

jobs:
  checkout:
    docker:
      - image: cimg/node:16.17-browsers
    environment:
      FLOW_CONTEXT: Production
    steps:
      - checkout
      - restore_cache: *restore_yarn_package_cache

      - run: node --version
      - run: curl -o- https://raw.githubusercontent.com/creationix/nvm/v0.34.0/install.sh | bash
      - run: chmod +x ~/.nvm/nvm.sh
      - run: ~/.nvm/nvm.sh install && ~/.nvm/nvm.sh use
      - run: sudo apt-get update --allow-releaseinfo-change && sudo apt-get install -y rsync
      - run: make install && make build-production

      - save_cache: *store_yarn_package_cache
      - persist_to_workspace: *persist_to_workspace

<<<<<<< HEAD
  codestyle:
    working_directory: *workspace_root
    docker:
      - image: cimg/node:16.17-browsers
    steps:
      - attach_workspace: *attach_workspace
      - run: make lint

  unittests:
    working_directory: *workspace_root
    docker:
      - image: cimg/node:16.17-browsers
    steps:
      - attach_workspace: *attach_workspace
      - run:
          name: Build
          no_output_timeout: 30m
          command: |
            make test

=======
>>>>>>> 3a00c01c
  build_flow_app:
    working_directory: *workspace_root
    environment:
      COMPOSER_CACHE_DIR: /home/circleci/composer/cache-dir
    docker:
      - image: cimg/php:8.0-node
    steps:
      - attach_workspace: *attach_workspace
      - run: chmod -R 777 /home/circleci
      - restore_cache: *restore_composer_cache

      - run: mkdir -p /home/circleci/app/Configuration
      - run: rm -rf /home/circleci/app && cp -r Tests/IntegrationTests/TestDistribution/ /home/circleci/app
      - run: cd /home/circleci/app && composer install

      - save_cache: *save_composer_cache
      - save_cache: *store_app_cache

  e2e:
    environment:
      FLOW_CONTEXT: Production
    docker:
      - image: cimg/php:8.0-node
      - image: cimg/mariadb:10.6
        environment:
          MYSQL_DATABASE: neos
          MYSQL_ROOT_PASSWORD: not_a_real_password
    working_directory: *workspace_root
    steps:
      - attach_workspace: *attach_workspace
      - restore_cache: *restore_app_cache

      - run: rm -rf /home/circleci/app/Packages/Application/Neos.Neos.Ui
      - run: cd /home/circleci/app/Packages/Application && mv ~/neos-ui-workspace Neos.Neos.Ui
      - run: |
          cd /home/circleci/app/
          ./flow flow:cache:flush
          ./flow flow:cache:warmup
          ./flow doctrine:migrate
          ./flow user:create --username=admin --password=password --first-name=John --last-name=Doe --roles=Administrator
      - run:
          name: Start flow server
          command: /home/circleci/app/flow server:run --port 8081
          background: true

      - run: curl -o- https://raw.githubusercontent.com/creationix/nvm/v0.34.0/install.sh | bash
      - run: chmod +x ~/.nvm/nvm.sh
      - run: |
          export NVM_DIR="$HOME/.nvm"
          [ -s "$NVM_DIR/nvm.sh" ] && \. "$NVM_DIR/nvm.sh"
          cd /home/circleci/app/Packages/Application/Neos.Neos.Ui
          nvm install
          nvm use
          make test-e2e-saucelabs
      - store_artifacts:
          path: /home/circleci/app/Data/Logs

  php-unittests:
    environment:
      FLOW_CONTEXT: Production
    docker:
      - image: cimg/php:8.0-node
      - image: cimg/mariadb:10.6
        environment:
          MYSQL_DATABASE: neos
          MYSQL_ROOT_PASSWORD: not_a_real_password
    working_directory: *workspace_root
    steps:
      - attach_workspace: *attach_workspace
      - restore_cache: *restore_app_cache

      - run: rm -rf /home/circleci/app/Packages/Application/Neos.Neos.Ui
      - run: cd /home/circleci/app/Packages/Application && mv ~/neos-ui-workspace Neos.Neos.Ui
      - run: |
          cd /home/circleci/app/
          bin/phpunit -c Build/BuildEssentials/PhpUnit/UnitTests.xml Packages/Application/Neos.Neos.Ui/Tests/Unit

workflows:
  version: 2
  build_and_test:
    jobs:
      - checkout:
          filters:
            tags:
              only:
                - /^\d\.\d\.\d/
            branches:
              only:
                - /.*/
      - build_flow_app:
          requires:
            - checkout
      - e2e:
          requires:
            - build_flow_app
      - php-unittests:
          requires:
            - build_flow_app<|MERGE_RESOLUTION|>--- conflicted
+++ resolved
@@ -60,29 +60,6 @@
       - save_cache: *store_yarn_package_cache
       - persist_to_workspace: *persist_to_workspace
 
-<<<<<<< HEAD
-  codestyle:
-    working_directory: *workspace_root
-    docker:
-      - image: cimg/node:16.17-browsers
-    steps:
-      - attach_workspace: *attach_workspace
-      - run: make lint
-
-  unittests:
-    working_directory: *workspace_root
-    docker:
-      - image: cimg/node:16.17-browsers
-    steps:
-      - attach_workspace: *attach_workspace
-      - run:
-          name: Build
-          no_output_timeout: 30m
-          command: |
-            make test
-
-=======
->>>>>>> 3a00c01c
   build_flow_app:
     working_directory: *workspace_root
     environment:
