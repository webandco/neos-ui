--- conflicted
+++ resolved
@@ -20,7 +20,6 @@
     keys:
       - full-app-cache-v{{ .Environment.CACHE_VERSION }}-{{ arch }}-{{ checksum "Tests/IntegrationTests/TestDistribution/composer.json" }}-{{ checksum "Tests/IntegrationTests/TestDistribution/Configuration/Settings.yaml" }}
       - full-app-cache-v{{ .Environment.CACHE_VERSION }}-{{ arch }}-{{ checksum "Tests/IntegrationTests/TestDistribution/composer.json" }}-
-      - full-app-cache-v{{ .Environment.CACHE_VERSION }}-{{ arch }}-
 
   - &save_composer_cache
     key: composer-cache-v{{ .Environment.CACHE_VERSION }}-{{ arch }}-{{ checksum "Tests/IntegrationTests/TestDistribution/composer.json" }}
@@ -29,12 +28,7 @@
 
   - &restore_composer_cache
     keys:
-<<<<<<< HEAD
       - composer-cache-v{{ .Environment.CACHE_VERSION }}-{{ arch }}-{{ checksum "Tests/IntegrationTests/TestDistribution/composer.json" }}
-      - composer-cache-v{{ .Environment.CACHE_VERSION }}-{{ arch }}-
-=======
-      - composer-cache-v{{ .Environment.CACHE_VERSION }}-{{ checksum "Tests/IntegrationTests/TestDistribution/composer.json" }}
->>>>>>> 42435a37
 
   - &attach_workspace
     at: *workspace_root
