version: 2.0

aliases:
  - &workspace_root ~/neos-ui-workspace
  - &store_yarn_package_cache
    key: yarn-cache-v{{ .Environment.CIRCLE_WORKFLOW_ID }}-{{ checksum "yarn.lock" }}
    paths:
      - ~/.cache/yarn

  - &restore_yarn_package_cache
    keys:
      - yarn-cache-v{{ .Environment.CIRCLE_WORKFLOW_ID }}-{{ checksum "yarn.lock" }}

  - &store_app_cache
    key: full-app-cache-v{{ .Environment.CIRCLE_WORKFLOW_ID }}-{{ arch }}-{{ checksum "Tests/IntegrationTests/TestDistribution/composer.json" }}-{{ checksum "Tests/IntegrationTests/TestDistribution/Configuration/Settings.yaml" }}
    paths:
      - /home/circleci/app

  - &restore_app_cache
    keys:
      - full-app-cache-v{{ .Environment.CIRCLE_WORKFLOW_ID }}-{{ arch }}-{{ checksum "Tests/IntegrationTests/TestDistribution/composer.json" }}-{{ checksum "Tests/IntegrationTests/TestDistribution/Configuration/Settings.yaml" }}
      - full-app-cache-v{{ .Environment.CIRCLE_WORKFLOW_ID }}-{{ arch }}-{{ checksum "Tests/IntegrationTests/TestDistribution/composer.json" }}-
      - full-app-cache-v{{ .Environment.CIRCLE_WORKFLOW_ID }}-{{ arch }}-

  - &save_composer_cache
    key: composer-cache-v{{ .Environment.CIRCLE_WORKFLOW_ID }}-{{ arch }}-{{ checksum "Tests/IntegrationTests/TestDistribution/composer.json" }}
    paths:
      - /home/circleci/composer/cache-dir

  - &restore_composer_cache
    keys:
      - composer-cache-v{{ .Environment.CIRCLE_WORKFLOW_ID }}-{{ arch }}-{{ checksum "Tests/IntegrationTests/TestDistribution/composer.json" }}
      - composer-cache-v{{ .Environment.CIRCLE_WORKFLOW_ID }}-{{ arch }}-

  - &attach_workspace
    at: *workspace_root

  - &persist_to_workspace
    root: .
    paths:
      - .

jobs:
  checkout:
    docker:
      - image: cimg/node:16.17-browsers
    environment:
      FLOW_CONTEXT: Production
    steps:
      - checkout
      - restore_cache: *restore_yarn_package_cache

      - run: node --version
      - run: curl -o- https://raw.githubusercontent.com/creationix/nvm/v0.34.0/install.sh | bash
      - run: chmod +x ~/.nvm/nvm.sh
      - run: ~/.nvm/nvm.sh install && ~/.nvm/nvm.sh use
      - run: sudo apt-get update --allow-releaseinfo-change && sudo apt-get install -y rsync
      - run: make install && make build-e2e-testing

      - save_cache: *store_yarn_package_cache
      - persist_to_workspace: *persist_to_workspace

  build_flow_app:
    working_directory: *workspace_root
    environment:
      COMPOSER_CACHE_DIR: /home/circleci/composer/cache-dir
    docker:
      - image: cimg/php:8.2-node
    steps:
      - attach_workspace: *attach_workspace
      - run: chmod -R 777 /home/circleci
      - restore_cache: *restore_composer_cache

      - run: mkdir -p /home/circleci/app/Configuration
      - run: rm -rf /home/circleci/app && cp -r Tests/IntegrationTests/TestDistribution/ /home/circleci/app
      - run: cd /home/circleci/app && composer install

      - save_cache: *save_composer_cache
      - save_cache: *store_app_cache

  e2e:
    environment:
      FLOW_CONTEXT: Production
      DB_HOST: 127.0.0.1
    docker:
      - image: cimg/php:8.2-node
      - image: cimg/mariadb:10.6
        environment:
          MYSQL_DATABASE: neos
          MYSQL_ROOT_PASSWORD: not_a_real_password
    working_directory: *workspace_root
    steps:
      - attach_workspace: *attach_workspace
      - restore_cache: *restore_app_cache

      - run: rm -rf /home/circleci/app/Packages/Application/Neos.Neos.Ui
      - run: cd /home/circleci/app/Packages/Application && mv ~/neos-ui-workspace Neos.Neos.Ui
      - run: |
          cd /home/circleci/app/
          ./flow flow:cache:flush
          ./flow flow:cache:warmup
          ./flow doctrine:migrate
          ./flow user:create --username=admin --password=admin --first-name=John --last-name=Doe --roles=Administrator
      - run:
          name: Start flow server
          command: /home/circleci/app/flow server:run --port 8081
          background: true

      - run: curl -o- https://raw.githubusercontent.com/creationix/nvm/v0.34.0/install.sh | bash
      - run: chmod +x ~/.nvm/nvm.sh
<<<<<<< HEAD
      - run: |
          export NVM_DIR="$HOME/.nvm"
          [ -s "$NVM_DIR/nvm.sh" ] && \. "$NVM_DIR/nvm.sh"
          cd /home/circleci/app/Packages/Application/Neos.Neos.Ui
          nvm install
          nvm use
          echo 127.0.0.1 onedimension.localhost | sudo tee -a /etc/hosts
          echo 127.0.0.1 twodimensions.localhost | sudo tee -a /etc/hosts
          make test-e2e-saucelabs > /home/circleci/app/Data/Logs/AcceptanceTesting.log
      - store_artifacts:
          path: /home/circleci/app/Data/Logs
      - store_artifacts:
          path: /home/circleci/app/Data/Logs
          destination: AcceptanceTesting.log
=======
      - run:
          no_output_timeout: 20m
          command: |
            export NVM_DIR="$HOME/.nvm"
            [ -s "$NVM_DIR/nvm.sh" ] && \. "$NVM_DIR/nvm.sh"
            cd /home/circleci/app/Packages/Application/Neos.Neos.Ui
            nvm install
            nvm use
            make test-e2e-saucelabs > /home/circleci/app/Data/Logs/AcceptanceTesting.log
      - store_artifacts:
          path: /home/circleci/app/Data/Logs
      - persist_to_workspace:
          root: /home/circleci/app/Data/Logs
          paths:
            - .
>>>>>>> 61dac990

  post-acceptance-tests-recordings:
    environment:
      FLOW_CONTEXT: Production
    docker:
      - image: cimg/php:8.2-node

    steps:
      - attach_workspace:
          at: /home/circleci/app
      - run:
          name: Install GitHub CLI and jq
          command: |
            type -p curl >/dev/null || (sudo apt update && sudo apt install curl -y)
            curl -fsSL https://cli.github.com/packages/githubcli-archive-keyring.gpg | sudo dd of=/usr/share/keyrings/githubcli-archive-keyring.gpg \
            && sudo chmod go+r /usr/share/keyrings/githubcli-archive-keyring.gpg \
            && echo "deb [arch=$(dpkg --print-architecture) signed-by=/usr/share/keyrings/githubcli-archive-keyring.gpg] https://cli.github.com/packages stable main" | sudo tee /etc/apt/sources.list.d/github-cli.list > /dev/null \
            && sudo apt update \
            && sudo apt install gh -y
      - run:
          name: Run Script
          command: |
            JOB_IDS=$(cat /home/circleci/app/AcceptanceTesting.log | grep -o 'https://app.saucelabs.com/tests/[a-zA-Z0-9]\+' | sed 's/.*\///')
            echo "Job IDs: $JOB_IDS"
            /home/circleci/app/Build/comment-acceptance-tests.sh "$JOB_IDS" "$(basename "$CIRCLE_PULL_REQUEST")"

  php-unittests:
    environment:
      FLOW_CONTEXT: Production
    docker:
      - image: cimg/php:8.2-node
      - image: cimg/mariadb:10.6
        environment:
          MYSQL_DATABASE: neos
          MYSQL_ROOT_PASSWORD: not_a_real_password
    working_directory: *workspace_root
    steps:
      - attach_workspace: *attach_workspace
      - restore_cache: *restore_app_cache

      - run: rm -rf /home/circleci/app/Packages/Application/Neos.Neos.Ui
      - run: cd /home/circleci/app/Packages/Application && mv ~/neos-ui-workspace Neos.Neos.Ui
      - run: |
          cd /home/circleci/app/
          bin/phpunit -c Build/BuildEssentials/PhpUnit/UnitTests.xml Packages/Application/Neos.Neos.Ui/Tests/Unit

  php-linting:
    docker:
      - image: cimg/php:8.2-node
    working_directory: *workspace_root
    steps:
      - attach_workspace: *attach_workspace
      - restore_cache: *restore_app_cache

      - run: rm -rf /home/circleci/app/Packages/Application/Neos.Neos.Ui
      - run: cd /home/circleci/app/Packages/Application && mv ~/neos-ui-workspace Neos.Neos.Ui
      - run: |
          cd /home/circleci/app/Packages/Application/Neos.Neos.Ui
          ../../../bin/phpstan analyse

workflows:
  version: 2
  build_and_test:
    jobs:
      - checkout:
          filters:
            tags:
              only:
                - /^\d\.\d\.\d/
            branches:
              only:
                - /.*/
      - build_flow_app:
          requires:
            - checkout
      - e2e:
          requires:
            - build_flow_app
      - post-acceptance-tests-recordings:
          requires:
            - e2e
      - php-unittests:
          requires:
            - build_flow_app
      - php-linting:
          requires:
            - build_flow_app<|MERGE_RESOLUTION|>--- conflicted
+++ resolved
@@ -108,22 +108,6 @@
 
       - run: curl -o- https://raw.githubusercontent.com/creationix/nvm/v0.34.0/install.sh | bash
       - run: chmod +x ~/.nvm/nvm.sh
-<<<<<<< HEAD
-      - run: |
-          export NVM_DIR="$HOME/.nvm"
-          [ -s "$NVM_DIR/nvm.sh" ] && \. "$NVM_DIR/nvm.sh"
-          cd /home/circleci/app/Packages/Application/Neos.Neos.Ui
-          nvm install
-          nvm use
-          echo 127.0.0.1 onedimension.localhost | sudo tee -a /etc/hosts
-          echo 127.0.0.1 twodimensions.localhost | sudo tee -a /etc/hosts
-          make test-e2e-saucelabs > /home/circleci/app/Data/Logs/AcceptanceTesting.log
-      - store_artifacts:
-          path: /home/circleci/app/Data/Logs
-      - store_artifacts:
-          path: /home/circleci/app/Data/Logs
-          destination: AcceptanceTesting.log
-=======
       - run:
           no_output_timeout: 20m
           command: |
@@ -132,6 +116,8 @@
             cd /home/circleci/app/Packages/Application/Neos.Neos.Ui
             nvm install
             nvm use
+            echo 127.0.0.1 onedimension.localhost | sudo tee -a /etc/hosts
+            echo 127.0.0.1 twodimensions.localhost | sudo tee -a /etc/hosts
             make test-e2e-saucelabs > /home/circleci/app/Data/Logs/AcceptanceTesting.log
       - store_artifacts:
           path: /home/circleci/app/Data/Logs
@@ -139,7 +125,6 @@
           root: /home/circleci/app/Data/Logs
           paths:
             - .
->>>>>>> 61dac990
 
   post-acceptance-tests-recordings:
     environment:
