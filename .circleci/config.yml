--- conflicted
+++ resolved
@@ -80,11 +80,7 @@
     environment:
       COMPOSER_CACHE_DIR: /home/circleci/composer/cache-dir
     docker:
-<<<<<<< HEAD
       - image: cimg/php:7.4.12-node
-=======
-      - image: quay.io/yeebase/ci-build:7.4
->>>>>>> 5b2f7e72
     steps:
       - attach_workspace: *attach_workspace
       - restore_cache: *restore_composer_cache
@@ -100,11 +96,7 @@
     environment:
       FLOW_CONTEXT: Production
     docker:
-<<<<<<< HEAD
       - image: cimg/php:7.4.12-node
-=======
-      - image: quay.io/yeebase/ci-build:7.4
->>>>>>> 5b2f7e72
       - image: circleci/mariadb:10.2
         environment:
           MYSQL_DATABASE: neos
@@ -143,11 +135,7 @@
     environment:
       FLOW_CONTEXT: Production
     docker:
-<<<<<<< HEAD
       - image: cimg/php:7.4.12-node
-=======
-      - image: quay.io/yeebase/ci-build:7.4
->>>>>>> 5b2f7e72
       - image: circleci/mariadb:10.2
         environment:
           MYSQL_DATABASE: neos
