<?php
declare(strict_types=1);

namespace Neos\Neos\Ui\Controller;

/*
 * This file is part of the Neos.Neos.Ui package.
 *
 * (c) Contributors of the Neos Project - www.neos.io
 *
 * This package is Open Source Software. For the full copyright and license
 * information, please view the LICENSE file which was distributed with this
 * source code.
 */

use Neos\ContentRepository\Domain\Model\NodeInterface;
use Neos\ContentRepository\Domain\Service\ContextFactoryInterface;
use Neos\Flow\Annotations as Flow;
use Neos\Flow\Http\Component\SetHeaderComponent;
use Neos\Flow\Mvc\Controller\ActionController;
use Neos\Flow\Mvc\Exception\NoSuchArgumentException;
use Neos\Flow\Mvc\Exception\StopActionException;
use Neos\Flow\Mvc\Exception\UnsupportedRequestTypeException;
use Neos\Flow\Mvc\Routing\Exception\MissingActionNameException;
use Neos\Flow\Mvc\View\ViewInterface;
use Neos\Flow\Persistence\PersistenceManagerInterface;
use Neos\Flow\ResourceManagement\ResourceManager;
use Neos\Flow\Session\SessionInterface;
use Neos\Fusion\View\FusionView;
use Neos\Neos\Controller\Backend\MenuHelper;
use Neos\Neos\Domain\Repository\DomainRepository;
use Neos\Neos\Domain\Repository\SiteRepository;
use Neos\Neos\Domain\Service\ContentContext;
use Neos\Neos\Service\BackendRedirectionService;
use Neos\Neos\Service\LinkingService;
use Neos\Neos\Service\UserService;
use Neos\Neos\TypeConverter\NodeConverter;
use Neos\Neos\Ui\Domain\Service\StyleAndJavascriptInclusionService;
use Neos\Neos\Ui\Service\NodeClipboard;
use Neos\Neos\Ui\View\BackendFusionView;

class BackendController extends ActionController
{

    /**
     * @var string
     */
    protected $defaultViewObjectName = BackendFusionView::class;

    /**
     * @var FusionView
     */
    protected $view;

    /**
     * @Flow\Inject
     * @var UserService
     */
    protected $userService;

    /**
     * @Flow\Inject
     * @var ContextFactoryInterface
     */
    protected $contextFactory;

    /**
     * @Flow\Inject
     * @var DomainRepository
     */
    protected $domainRepository;

    /**
     * @Flow\Inject
     * @var SiteRepository
     */
    protected $siteRepository;

    /**
     * @Flow\Inject
     * @var PersistenceManagerInterface
     */
    protected $persistenceManager;

    /**
     * @Flow\Inject
     * @var SessionInterface
     */
    protected $session;

    /**
     * @Flow\Inject
     * @var ResourceManager
     */
    protected $resourceManager;

    /**
     * @Flow\Inject
     * @var MenuHelper
     */
    protected $menuHelper;

    /**
     * @Flow\Inject(lazy=false)
     * @var BackendRedirectionService
     */
    protected $backendRedirectionService;

    /**
     * @Flow\Inject
     * @var StyleAndJavascriptInclusionService
     */
    protected $styleAndJavascriptInclusionService;

    /**
     * @Flow\Inject
     * @var NodeClipboard
     */
    protected $clipboard;

    /**
     * @Flow\Inject
     * @var LinkingService
     */
    protected $linkingService;

    /**
     * Initializes the view before invoking an action method.
     *
     * @param ViewInterface $view The view to be initialized
     * @return void
     */
    public function initializeView(ViewInterface $view)
    {
        $view->setFusionPath('backend');
    }

    /**
     * Displays the backend interface
     *
     * @Flow\IgnoreValidation("$node")
     * @param NodeInterface $node The node that will be displayed on the first tab
     * @return void
     * @throws StopActionException
     * @throws UnsupportedRequestTypeException
     * @throws MissingActionNameException
     * @throws \ReflectionException
     * @throws \Neos\Flow\Http\Exception
     */
    public function indexAction(NodeInterface $node = null): void
    {
        $user = $this->userService->getBackendUser();

        if ($user === null) {
            $this->redirectToUri($this->uriBuilder->uriFor('index', [], 'Login', 'Neos.Neos'));
        }

        if ($node === null) {
            $node = $this->findNodeToEdit();
        }

        $siteNode = $node->getContext()->getCurrentSiteNode();

        $this->view->assign('user', $user);
        $this->view->assign('documentNode', $node);
        $this->view->assign('site', $siteNode);
        $this->view->assign('clipboardNodes', $this->clipboard->getNodeContextPaths());
        $this->view->assign('clipboardMode', $this->clipboard->getMode());
        $this->view->assign('headScripts', $this->styleAndJavascriptInclusionService->getHeadScripts());
        $this->view->assign('headStylesheets', $this->styleAndJavascriptInclusionService->getHeadStylesheets());
        $this->view->assign('splashScreenPartial', $this->settings['splashScreen']['partial']);
        $this->view->assign('sitesForMenu', $this->menuHelper->buildSiteList($this->getControllerContext()));

        $this->view->assign('interfaceLanguage', $this->userService->getInterfaceLanguage());
    }

    /**
     * Allow invisible nodes to be redirected to
     *
     * @return void
     * @throws NoSuchArgumentException
     */
    protected function initializeRedirectToAction()
    {
        // use this constant only if available (became available with patch level releases in Neos 4.0 and up)
        if (defined(NodeConverter::class . '::INVISIBLE_CONTENT_SHOWN')) {
            $this->arguments->getArgument('node')->getPropertyMappingConfiguration()->setTypeConverterOption(NodeConverter::class, NodeConverter::INVISIBLE_CONTENT_SHOWN, true);
        }
    }

    /**
     * @param NodeInterface $node
<<<<<<< HEAD
     * @throws MissingActionNameException
=======
     * @param string $presetBaseNodeType
>>>>>>> 3a2cf701
     * @throws StopActionException
     * @throws UnsupportedRequestTypeException
     * @throws \Neos\Flow\Http\Exception
     * @throws \Neos\Flow\Persistence\Exception\IllegalObjectTypeException
     * @throws \Neos\Flow\Property\Exception
     * @throws \Neos\Flow\Security\Exception
     * @throws \Neos\Neos\Exception
     */
<<<<<<< HEAD
    public function redirectToAction(NodeInterface $node): void
=======
    public function redirectToAction(NodeInterface $node, string $presetBaseNodeType = null)
>>>>>>> 3a2cf701
    {
        $this->response->setComponentParameter(SetHeaderComponent::class, 'Cache-Control', [
            'no-cache',
            'no-store'
        ]);
        $this->redirectToUri($this->linkingService->createNodeUri($this->controllerContext, $node, null, null, false, ['presetBaseNodeType' => $presetBaseNodeType]));
    }

    /**
     * @return NodeInterface|null
     */
    protected function getSiteNodeForLoggedInUser(): ?NodeInterface
    {
        $user = $this->userService->getBackendUser();
        if ($user === null) {
            return null;
        }

        $workspaceName = $this->userService->getPersonalWorkspaceName();
        $contentContext = $this->createContext($workspaceName);

        return $contentContext->getCurrentSiteNode();
    }

    /**
     * @return NodeInterface|null
     * @throws \ReflectionException
     */
    protected function findNodeToEdit(): ?NodeInterface
    {
        $siteNode = $this->getSiteNodeForLoggedInUser();
        $reflectionMethod = new \ReflectionMethod($this->backendRedirectionService, 'getLastVisitedNode');
        $reflectionMethod->setAccessible(true);
        $node = $reflectionMethod->invoke($this->backendRedirectionService, $siteNode->getContext()->getWorkspaceName());

        if ($node === null) {
            $node = $siteNode;
        }

        return $node;
    }

    /**
     * Create a ContentContext to be used for the backend redirects.
     *
     * @param string $workspaceName
     * @return ContentContext
     */
    protected function createContext(string $workspaceName): ?ContentContext
    {
        $contextProperties = [
            'workspaceName' => $workspaceName,
            'invisibleContentShown' => true,
            'inaccessibleContentShown' => true
        ];

        $currentDomain = $this->domainRepository->findOneByActiveRequest();

        if ($currentDomain !== null) {
            $contextProperties['currentSite'] = $currentDomain->getSite();
            $contextProperties['currentDomain'] = $currentDomain;
        } else {
            $contextProperties['currentSite'] = $this->siteRepository->findFirstOnline();
        }

        return $this->contextFactory->create($contextProperties);
    }
}<|MERGE_RESOLUTION|>--- conflicted
+++ resolved
@@ -190,11 +190,7 @@
 
     /**
      * @param NodeInterface $node
-<<<<<<< HEAD
      * @throws MissingActionNameException
-=======
-     * @param string $presetBaseNodeType
->>>>>>> 3a2cf701
      * @throws StopActionException
      * @throws UnsupportedRequestTypeException
      * @throws \Neos\Flow\Http\Exception
@@ -203,11 +199,7 @@
      * @throws \Neos\Flow\Security\Exception
      * @throws \Neos\Neos\Exception
      */
-<<<<<<< HEAD
     public function redirectToAction(NodeInterface $node): void
-=======
-    public function redirectToAction(NodeInterface $node, string $presetBaseNodeType = null)
->>>>>>> 3a2cf701
     {
         $this->response->setComponentParameter(SetHeaderComponent::class, 'Cache-Control', [
             'no-cache',
