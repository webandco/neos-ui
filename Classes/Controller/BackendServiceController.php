<?php
namespace Neos\Neos\Ui\Controller;

/*
 * This file is part of the Neos.Neos.Ui package.
 *
 * (c) Contributors of the Neos Project - www.neos.io
 *
 * This package is Open Source Software. For the full copyright and license
 * information, please view the LICENSE file which was distributed with this
 * source code.
 */

use Neos\ContentRepository\Domain\Model\NodeInterface;
use Neos\ContentRepository\Domain\Repository\WorkspaceRepository;
use Neos\Eel\FlowQuery\FlowQuery;
use Neos\Flow\Annotations as Flow;
use Neos\Flow\Mvc\ActionRequest;
use Neos\Flow\Mvc\ActionResponse;
use Neos\Flow\Mvc\Controller\ActionController;
use Neos\Flow\Mvc\RequestInterface;
use Neos\Flow\Mvc\ResponseInterface;
use Neos\Flow\Mvc\View\JsonView;
use Neos\Flow\Persistence\PersistenceManagerInterface;
use Neos\Flow\Property\PropertyMapper;
use Neos\Neos\Domain\Service\ContentContextFactory;
use Neos\Neos\Domain\Service\ContentDimensionPresetSourceInterface;
use Neos\Neos\Service\PublishingService;
use Neos\Neos\Service\UserService;
use Neos\Neos\Ui\ContentRepository\Service\NodeService;
use Neos\Neos\Ui\ContentRepository\Service\WorkspaceService;
use Neos\Neos\Ui\Domain\Model\ChangeCollection;
use Neos\Neos\Ui\Domain\Model\Feedback\Messages\Error;
use Neos\Neos\Ui\Domain\Model\Feedback\Messages\Info;
use Neos\Neos\Ui\Domain\Model\Feedback\Messages\Success;
use Neos\Neos\Ui\Domain\Model\Feedback\Operations\Redirect;
use Neos\Neos\Ui\Domain\Model\Feedback\Operations\ReloadDocument;
use Neos\Neos\Ui\Domain\Model\Feedback\Operations\RemoveNode;
use Neos\Neos\Ui\Domain\Model\Feedback\Operations\UpdateNodeInfo;
use Neos\Neos\Ui\Domain\Model\Feedback\Operations\UpdateWorkspaceInfo;
use Neos\Neos\Ui\Domain\Model\FeedbackCollection;
use Neos\Neos\Ui\Service\NodeClipboard;
use Neos\Neos\Ui\Service\NodePolicyService;
use Neos\Neos\Ui\Domain\Service\NodeTreeBuilder;
use Neos\Neos\Ui\Fusion\Helper\NodeInfoHelper;
use Neos\Neos\Ui\Fusion\Helper\WorkspaceHelper;

class BackendServiceController extends ActionController
{
    /**
     * @Flow\Inject
     * @var ContentContextFactory
     */
    protected $contextFactory;

    /**
     * @var array
     */
    protected $supportedMediaTypes = ['application/json'];

    /**
     * @var string
     */
    protected $defaultViewObjectName = JsonView::class;

    /**
     * @Flow\Inject
     * @var FeedbackCollection
     */
    protected $feedbackCollection;

    /**
     * @Flow\Inject
     * @var PersistenceManagerInterface
     */
    protected $persistenceManager;

    /**
     * @Flow\Inject
     * @var PublishingService
     */
    protected $publishingService;

    /**
     * @Flow\Inject
     * @var NodeService
     */
    protected $nodeService;

    /**
     * @Flow\Inject
     * @var WorkspaceRepository
     */
    protected $workspaceRepository;

    /**
     * @Flow\Inject
     * @var WorkspaceService
     */
    protected $workspaceService;

    /**
     * @Flow\Inject
     * @var UserService
     */
    protected $userService;

    /**
     * @Flow\Inject
     * @var NodePolicyService
     */
    protected $nodePolicyService;

    /**
     * @Flow\Inject
     * @var NodeClipboard
     */
    protected $clipboard;

    /**
     * @Flow\Inject
<<<<<<< HEAD
     * @var PropertyMapper
     */
    protected $propertyMapper;
=======
     * @var Service
     */
    protected $localizationService;
>>>>>>> 7fafecb0

    /**
     * @Flow\Inject
     * @var ContentDimensionPresetSourceInterface
     */
    protected $contentDimensionsPresetSource;

    /**
     * @Flow\Inject
     * @var Translator
     */
    protected $translator;

    /**
     * Set the controller context on the feedback collection after the controller
     * has been initialized
     *
     * @param RequestInterface $request
     * @param ResponseInterface $response
     * @return void
     */
    protected function initializeController(ActionRequest $request, ActionResponse $response)
    {
        parent::initializeController($request, $response);
        $this->feedbackCollection->setControllerContext($this->getControllerContext());

        try {
            $this->localizationService->getConfiguration()->setCurrentLocale(new Locale($this->userService->getInterfaceLanguage()));
        } catch (InvalidLocaleIdentifierException $e) {
            // Do nothing, stay in the default locale
        }
    }

    /**
     * Helper method to inform the client, that new workspace information is available
     *
     * @param string $documentNodeContextPath
     * @return void
     */
    protected function updateWorkspaceInfo(string $documentNodeContextPath)
    {
        $updateWorkspaceInfo = new UpdateWorkspaceInfo();
        $documentNode = $this->nodeService->getNodeFromContextPath($documentNodeContextPath, null, null, true);
        $updateWorkspaceInfo->setWorkspace(
            $documentNode->getContext()->getWorkspace()
        );

        $this->feedbackCollection->add($updateWorkspaceInfo);
    }

    /**
     * Apply a set of changes to the system
     *
     * @param ChangeCollection $changes
     * @return void
     */
    public function changeAction(ChangeCollection $changes)
    {
        try {
            $count = $changes->count();
            $changes->apply();

            $success = new Info();
            $success->setMessage($this->translator->translateById('changesApplied', [$count], $count, null, 'Main', 'Neos.Neos.Ui'));

            $this->feedbackCollection->add($success);
            $this->persistenceManager->persistAll();
        } catch (\Exception $e) {
            $error = new Error();
            $error->setMessage($e->getMessage());

            $this->feedbackCollection->add($error);
        }

        $this->view->assign('value', $this->feedbackCollection);
    }

    /**
     * Publish nodes
     *
     * @param array $nodeContextPaths
     * @param string $targetWorkspaceName
     * @return void
     */
    public function publishAction(array $nodeContextPaths, string $targetWorkspaceName)
    {
        try {
            $targetWorkspace = $this->workspaceRepository->findOneByName($targetWorkspaceName);

            foreach ($nodeContextPaths as $contextPath) {
                $node = $this->nodeService->getNodeFromContextPath($contextPath, null, null, true);
                $this->publishingService->publishNode($node, $targetWorkspace);
            }

            $count = count($nodeContextPaths);

            $success = new Success();
            $success->setMessage($this->translator->translateById('changesPublished', [$count, $targetWorkspace->getTitle()], $count, null, 'Main', 'Neos.Neos.Ui'));

            $this->updateWorkspaceInfo($nodeContextPaths[0]);
            $this->feedbackCollection->add($success);

            $this->persistenceManager->persistAll();
        } catch (\Exception $e) {
            $error = new Error();
            $error->setMessage($e->getMessage());

            $this->feedbackCollection->add($error);
        }

        $this->view->assign('value', $this->feedbackCollection);
    }

    /**
     * Discard nodes
     *
     * @param array $nodeContextPaths
     * @return void
     */
    public function discardAction(array $nodeContextPaths)
    {
        try {
            foreach ($nodeContextPaths as $contextPath) {
                $node = $this->nodeService->getNodeFromContextPath($contextPath, null, null, true);
                if ($node->isRemoved() === true) {
                    // When discarding node removal we should re-create it
                    $updateNodeInfo = new UpdateNodeInfo();
                    $updateNodeInfo->setNode($node);
                    $updateNodeInfo->recursive();
                    $this->feedbackCollection->add($updateNodeInfo);

                    // handle parent node, if needed
                    $parentNode = $node->getParent();
                    if ($parentNode instanceof NodeInterface) {
                        $updateParentNodeInfo = new UpdateNodeInfo();
                        $updateParentNodeInfo->setNode($parentNode);
                        $this->feedbackCollection->add($updateParentNodeInfo);
                    }

                    // Reload document for content node changes
                    // (as we can't RenderContentOutOfBand from here, we don't know dom addresses)
                    if (!$this->nodeService->isDocument($node)) {
                        $reloadDocument = new ReloadDocument();
                        $this->feedbackCollection->add($reloadDocument);
                    }
                } elseif (!$this->nodeService->nodeExistsInWorkspace($node, $node->getWorkSpace()->getBaseWorkspace())) {
                    // If the node doesn't exist in the target workspace, tell the UI to remove it
                    $removeNode = new RemoveNode();
                    $removeNode->setNode($node);
                    $this->feedbackCollection->add($removeNode);
                }

                $this->publishingService->discardNode($node);
            }

            $count = count($nodeContextPaths);

            $success = new Success();
            $success->setMessage($this->translator->translateById('changesDiscarded', [$count], $count, null, 'Main', 'Neos.Neos.Ui'));

            $this->updateWorkspaceInfo($nodeContextPaths[0]);
            $this->feedbackCollection->add($success);

            $this->persistenceManager->persistAll();
        } catch (\Exception $e) {
            $error = new Error();
            $error->setMessage($e->getMessage());

            $this->feedbackCollection->add($error);
        }

        $this->view->assign('value', $this->feedbackCollection);
    }

    /**
     * Change base workspace of current user workspace
     *
     * @param string $targetWorkspaceName ,
     * @param NodeInterface $documentNode
     * @return void
     * @throws \Exception
     */
    public function changeBaseWorkspaceAction(string $targetWorkspaceName, NodeInterface $documentNode)
    {
        try {
            $targetWorkspace = $this->workspaceRepository->findOneByName($targetWorkspaceName);
            $userWorkspace = $this->userService->getPersonalWorkspace();

            if (count($this->workspaceService->getPublishableNodeInfo($userWorkspace)) > 0) {
                // TODO: proper error dialog
                throw new \Exception('Your personal workspace currently contains unpublished changes. In order to switch to a different target workspace you need to either publish or discard pending changes first.');
            }

            $userWorkspace->setBaseWorkspace($targetWorkspace);
            $this->workspaceRepository->update($userWorkspace);

            $success = new Success();
            $success->setMessage(sprintf('Switched base workspace to %s.', $targetWorkspaceName));
            $this->feedbackCollection->add($success);

            $updateWorkspaceInfo = new UpdateWorkspaceInfo();
            $updateWorkspaceInfo->setWorkspace($userWorkspace);
            $this->feedbackCollection->add($updateWorkspaceInfo);

            // Construct base workspace context
            $originalContext = $documentNode->getContext();
            $contextProperties = $documentNode->getContext()->getProperties();
            $contextProperties['workspaceName'] = $targetWorkspaceName;
            $contentContext = $this->contextFactory->create($contextProperties);

            // If current document node doesn't exist in the base workspace, traverse its parents to find the one that exists
            $redirectNode = $documentNode;
            while (true) {
                $redirectNodeInBaseWorkspace = $contentContext->getNodeByIdentifier($redirectNode->getIdentifier());
                if ($redirectNodeInBaseWorkspace) {
                    break;
                } else {
                    $redirectNode = $redirectNode->getParent();
                    if (!$redirectNode) {
                        throw new \Exception(sprintf('Wasn\'t able to locate any valid node in rootline of node %s in the workspace %s.', $documentNode->getContextPath(), $targetWorkspaceName), 1458814469);
                    }
                }
            }

            // If current document node exists in the base workspace, then reload, else redirect
            if ($redirectNode === $documentNode) {
                $reloadDocument = new ReloadDocument();
                $reloadDocument->setNode($documentNode);
                $this->feedbackCollection->add($reloadDocument);
            } else {
                $redirect = new Redirect();
                $redirect->setNode($redirectNode);
                $this->feedbackCollection->add($redirect);
            }

            $this->persistenceManager->persistAll();
        } catch (\Exception $e) {
            $error = new Error();
            $error->setMessage($e->getMessage());

            $this->feedbackCollection->add($error);
        }

        $this->view->assign('value', $this->feedbackCollection);
    }

    /**
     * Persists the clipboard node on copy
     *
     * @param array $nodes
     * @return void
     */
    public function copyNodesAction(array $nodes)
    {
        // TODO @christianm want's to have a property mapper for this
        $nodes = array_map(function ($node) {
            return $this->propertyMapper->convert($node, NodeInterface::class);
        }, $nodes);
        $this->clipboard->copyNodes($nodes);
    }

    /**
     * Clears the clipboard state
     *
     * @return void
     */
    public function clearClipboardAction()
    {
        $this->clipboard->clear();
    }

    /**
     * Persists the clipboard node on cut
     *
     * @param array $nodes
     * @return void
     */
    public function cutNodesAction(array $nodes)
    {
        // TODO @christianm want's to have a property mapper for this
        $nodes = array_map(function ($node) {
            return $this->propertyMapper->convert($node, NodeInterface::class);
        }, $nodes);
        $this->clipboard->cutNodes($nodes);
    }

    public function getWorkspaceInfoAction()
    {
        $workspaceHelper = new WorkspaceHelper();
        $personalWorkspaceInfo = $workspaceHelper->getPersonalWorkspace();
        $this->view->assign('value', $personalWorkspaceInfo);
    }

    public function initializeLoadTreeAction()
    {
        $this->arguments['nodeTreeArguments']->getPropertyMappingConfiguration()->allowAllProperties();
    }

    /**
     * Load the nodetree
     *
     * @param NodeTreeBuilder $nodeTreeArguments
     * @param boolean $includeRoot
     * @return void
     */
    public function loadTreeAction(NodeTreeBuilder $nodeTreeArguments, $includeRoot = false)
    {
        $nodeTreeArguments->setControllerContext($this->controllerContext);
        $this->view->assign('value', $nodeTreeArguments->build($includeRoot));
    }

    /**
     * @throws \Neos\Flow\Mvc\Exception\NoSuchArgumentException
     */
    public function initializeGetAdditionalNodeMetadataAction()
    {
        $this->arguments->getArgument('nodes')->getPropertyMappingConfiguration()->allowAllProperties();
    }

    /**
     * Fetches all the node information that can be lazy-loaded
     *
     * @param array<NodeInterface> $nodes
     */
    public function getAdditionalNodeMetadataAction(array $nodes)
    {
        $result = [];
        /** @var NodeInterface $node */
        foreach ($nodes as $node) {
            $otherNodeVariants = array_values(array_filter(array_map(function ($node) {
                return $this->getCurrentDimensionPresetIdentifiersForNode($node);
            }, $node->getOtherNodeVariants())));
            $result[$node->getContextPath()] = [
                'policy' => $this->nodePolicyService->getNodePolicyInformation($node),
                'dimensions' => $this->getCurrentDimensionPresetIdentifiersForNode($node),
                'otherNodeVariants' => $otherNodeVariants
            ];
        }

        $this->view->assign('value', $result);
    }

    /**
     * Gets an array of current preset identifiers for each dimension of the give node
     *
     * @param NodeInterface $node
     * @return array
     */
    protected function getCurrentDimensionPresetIdentifiersForNode($node)
    {
        $targetPresets = $this->contentDimensionsPresetSource->findPresetsByTargetValues($node->getDimensions());
        $presetCombo = [];
        foreach ($targetPresets as $dimensionName => $presetConfig) {
            $fullPresetConfig = $this->contentDimensionsPresetSource->findPresetByDimensionValues($dimensionName, $presetConfig['values']);
            $presetCombo[$dimensionName] = $fullPresetConfig['identifier'];
        }
        return $presetCombo;
    }

    /**
     * Build and execute a flow query chain
     *
     * @param array $chain
     * @return string
     */
    public function flowQueryAction(array $chain)
    {
        $createContext = array_shift($chain);
        $finisher = array_pop($chain);

        $flowQuery = new FlowQuery(array_map(
            function ($envelope) {
                return $this->nodeService->getNodeFromContextPath($envelope['$node']);
            },
            $createContext['payload']
        ));

        foreach ($chain as $operation) {
            $flowQuery = call_user_func_array([$flowQuery, $operation['type']], $operation['payload']);
        }

        $nodeInfoHelper = new NodeInfoHelper();
        $result = [];
        switch ($finisher['type']) {
            case 'get':
                $result = $nodeInfoHelper->renderNodes($flowQuery->get(), $this->getControllerContext());
            break;
            case 'getForTree':
                $result = $nodeInfoHelper->renderNodes($flowQuery->get(), $this->getControllerContext(), true);
            break;
            case 'getForTreeWithParents':
                $result = $nodeInfoHelper->renderNodesWithParents($flowQuery->get(), $this->getControllerContext());
            break;
        }

        return json_encode($result);
    }
}<|MERGE_RESOLUTION|>--- conflicted
+++ resolved
@@ -119,15 +119,9 @@
 
     /**
      * @Flow\Inject
-<<<<<<< HEAD
      * @var PropertyMapper
      */
     protected $propertyMapper;
-=======
-     * @var Service
-     */
-    protected $localizationService;
->>>>>>> 7fafecb0
 
     /**
      * @Flow\Inject
