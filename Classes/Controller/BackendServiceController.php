<?php
declare(strict_types=1);

namespace Neos\Neos\Ui\Controller;

/*
 * This file is part of the Neos.Neos.Ui package.
 *
 * (c) Contributors of the Neos Project - www.neos.io
 *
 * This package is Open Source Software. For the full copyright and license
 * information, please view the LICENSE file which was distributed with this
 * source code.
 */

use Neos\ContentRepository\Core\Feature\WorkspacePublication\Command\DiscardIndividualNodesFromWorkspace;
use Neos\ContentRepository\Core\Feature\WorkspacePublication\Command\PublishIndividualNodesFromWorkspace;
use Neos\ContentRepository\Core\Feature\WorkspacePublication\Dto\NodeIdsToPublishOrDiscard;
use Neos\ContentRepository\Core\Feature\WorkspacePublication\Dto\NodeIdToPublishOrDiscard;
use Neos\ContentRepository\Core\Projection\ContentGraph\Node;
use Neos\ContentRepository\Core\Projection\ContentGraph\VisibilityConstraints;
use Neos\ContentRepositoryRegistry\ContentRepositoryRegistry;
use Neos\Eel\FlowQuery\FlowQuery;
use Neos\Flow\Annotations as Flow;
use Neos\Flow\Mvc\ActionRequest;
use Neos\Flow\Mvc\ActionResponse;
use Neos\Flow\Mvc\Controller\ActionController;
use Neos\Flow\Mvc\View\JsonView;
use Neos\Flow\Persistence\PersistenceManagerInterface;
use Neos\Flow\Property\PropertyMapper;
use Neos\Flow\Security\Context;
use Neos\Neos\Domain\Model\WorkspaceName as NeosWorkspaceName;
use Neos\Neos\FrontendRouting\NodeAddress;
use Neos\Neos\FrontendRouting\NodeAddressFactory;
use Neos\Neos\FrontendRouting\SiteDetection\SiteDetectionResult;
use Neos\Neos\Service\UserService;
use Neos\Neos\Ui\ContentRepository\Service\NodeService;
use Neos\Neos\Ui\ContentRepository\Service\WorkspaceService;
use Neos\Neos\Ui\Domain\Model\ChangeCollection;
use Neos\Neos\Ui\Domain\Model\Feedback\Messages\Error;
use Neos\Neos\Ui\Domain\Model\Feedback\Messages\Info;
use Neos\Neos\Ui\Domain\Model\Feedback\Messages\Success;
use Neos\Neos\Ui\Domain\Model\Feedback\Operations\UpdateWorkspaceInfo;
use Neos\Neos\Ui\Domain\Model\FeedbackCollection;
use Neos\Neos\Ui\Domain\Service\NodeTreeBuilder;
use Neos\Neos\Ui\Fusion\Helper\NodeInfoHelper;
use Neos\Neos\Ui\Fusion\Helper\WorkspaceHelper;
use Neos\Neos\Ui\Service\NodeClipboard;
use Neos\Neos\Ui\Service\NodePolicyService;
use Neos\Neos\Ui\Service\PublishingService;
use Neos\Neos\Ui\TypeConverter\ChangeCollectionConverter;
use Neos\Neos\Utility\NodeUriPathSegmentGenerator;

class BackendServiceController extends ActionController
{
    /**
     * @var array<int,string>
     */
    protected $supportedMediaTypes = ['application/json'];

    /**
     * @var string
     */
    protected $defaultViewObjectName = JsonView::class;

    /**
     * @Flow\Inject
     * @var FeedbackCollection
     */
    protected $feedbackCollection;

    /**
     * @Flow\Inject
     * @var PersistenceManagerInterface
     */
    protected $persistenceManager;

    /**
     * @Flow\Inject
     * @var PublishingService
     */
    protected $publishingService;

    /**
     * @Flow\Inject
     * @var NodeService
     */
    protected $nodeService;

    /**
     * @Flow\Inject
     * @var WorkspaceService
     */
    protected $workspaceService;

    /**
     * @Flow\Inject
     * @var UserService
     */
    protected $userService;

    /**
     * @Flow\Inject
     * @var NodePolicyService
     */
    protected $nodePolicyService;

    /**
     * @Flow\Inject
     * @var ChangeCollectionConverter
     */
    protected $changeCollectionConverter;

    /**
     * @Flow\Inject
     * @var NodeClipboard
     */
    protected $clipboard;

    /**
     * @Flow\Inject
     * @var PropertyMapper
     */
    protected $propertyMapper;

    /**
     * @Flow\Inject
     * @var Context
     */
    protected $securityContext;

    /**
     * @Flow\Inject
     * @var ContentRepositoryRegistry
     */
    protected $contentRepositoryRegistry;

    /**
     * @Flow\Inject
     * @var NodeUriPathSegmentGenerator
     */
    protected $nodeUriPathSegmentGenerator;

    /**
     * Set the controller context on the feedback collection after the controller
     * has been initialized
     */
    protected function initializeController(ActionRequest $request, ActionResponse $response): void
    {
        parent::initializeController($request, $response);
        $this->feedbackCollection->setControllerContext($this->getControllerContext());
    }

    /**
     * Apply a set of changes to the system
     */
    /** @phpstan-ignore-next-line */
    public function changeAction(array $changes): void
    {
        $contentRepositoryId = SiteDetectionResult::fromRequest($this->request->getHttpRequest())->contentRepositoryId;

        /** @param array<int,array<string,mixed>> $changes */
        $changes = $this->changeCollectionConverter->convert($changes, $contentRepositoryId);
        /** @var ChangeCollection $changes */
        try {
            $count = $changes->count();
            $changes->apply();

            $success = new Info();
            $success->setMessage(sprintf('%d change(s) successfully applied.', $count));

            $this->feedbackCollection->add($success);
        } catch (\Exception $e) {
            $error = new Error();
            $error->setMessage($e->getMessage());

            $this->feedbackCollection->add($error);
        }

        $this->view->assign('value', $this->feedbackCollection);
    }

    /**
     * Publish all nodes
     */
    public function publishAllAction(): void
    {
        $contentRepositoryId = SiteDetectionResult::fromRequest($this->request->getHttpRequest())->contentRepositoryId;
        $contentRepository = $this->contentRepositoryRegistry->get($contentRepositoryId);

        $currentAccount = $this->securityContext->getAccount();
        $workspaceName = NeosWorkspaceName::fromAccountIdentifier($currentAccount->getAccountIdentifier())
            ->toContentRepositoryWorkspaceName();
        $this->publishingService->publishWorkspace($contentRepository, $workspaceName);

        $success = new Success();
        $success->setMessage(sprintf('Published.'));

        $updateWorkspaceInfo = new UpdateWorkspaceInfo($contentRepositoryId, $workspaceName);
        $this->feedbackCollection->add($success);
        $this->feedbackCollection->add($updateWorkspaceInfo);
        $this->view->assign('value', $this->feedbackCollection);
    }

    /**
     * Publish nodes
     *
     * @param array $nodeContextPaths
     */
    /** @phpstan-ignore-next-line */
    public function publishAction(array $nodeContextPaths, string $targetWorkspaceName): void
    {
        $contentRepositoryId = SiteDetectionResult::fromRequest($this->request->getHttpRequest())->contentRepositoryId;
        $contentRepository = $this->contentRepositoryRegistry->get($contentRepositoryId);
        $nodeAddressFactory = NodeAddressFactory::create($contentRepository);

        try {
            $currentAccount = $this->securityContext->getAccount();
            $workspaceName = NeosWorkspaceName::fromAccountIdentifier($currentAccount->getAccountIdentifier())
                ->toContentRepositoryWorkspaceName();

            $nodeIdentifiersToPublish = [];
            foreach ($nodeContextPaths as $contextPath) {
                $nodeAddress = $nodeAddressFactory->createFromUriString($contextPath);
                $nodeIdentifiersToPublish[] = new NodeIdToPublishOrDiscard(
                    $nodeAddress->contentStreamId,
                    $nodeAddress->nodeAggregateId,
                    $nodeAddress->dimensionSpacePoint
                );
            }
            $contentRepository->handle(
                PublishIndividualNodesFromWorkspace::create(
                    $workspaceName,
                    NodeIdsToPublishOrDiscard::create(...$nodeIdentifiersToPublish)
                )
            )->block();

            $success = new Success();
            $success->setMessage(sprintf(
                'Published %d change(s) to %s.',
                count($nodeContextPaths),
                $targetWorkspaceName
            ));

            $updateWorkspaceInfo = new UpdateWorkspaceInfo($contentRepositoryId, $workspaceName);
            $this->feedbackCollection->add($success);
            $this->feedbackCollection->add($updateWorkspaceInfo);
        } catch (\Exception $e) {
            $error = new Error();
            $error->setMessage($e->getMessage());

            $this->feedbackCollection->add($error);
        }

        $this->view->assign('value', $this->feedbackCollection);
    }

    /**
     * Discard nodes
     *
     * @param array $nodeContextPaths
     */
    /** @phpstan-ignore-next-line */
    public function discardAction(array $nodeContextPaths): void
    {
        $contentRepositoryId = SiteDetectionResult::fromRequest($this->request->getHttpRequest())->contentRepositoryId;
        $contentRepository = $this->contentRepositoryRegistry->get($contentRepositoryId);
        $nodeAddressFactory = NodeAddressFactory::create($contentRepository);

        try {
            $currentAccount = $this->securityContext->getAccount();
            $workspaceName = NeosWorkspaceName::fromAccountIdentifier($currentAccount->getAccountIdentifier())
                ->toContentRepositoryWorkspaceName();

            $nodeIdentifiersToDiscard = [];
            foreach ($nodeContextPaths as $contextPath) {
                $nodeAddress = $nodeAddressFactory->createFromUriString($contextPath);
                $nodeIdentifiersToDiscard[] = new NodeIdToPublishOrDiscard(
                    $nodeAddress->contentStreamId,
                    $nodeAddress->nodeAggregateId,
                    $nodeAddress->dimensionSpacePoint
                );
            }
            $contentRepository->handle(
                DiscardIndividualNodesFromWorkspace::create(
                    $workspaceName,
                    NodeIdsToPublishOrDiscard::create(...$nodeIdentifiersToDiscard)
                )
            )->block();

            $success = new Success();
            $success->setMessage(sprintf('Discarded %d node(s).', count($nodeContextPaths)));

            $updateWorkspaceInfo = new UpdateWorkspaceInfo($contentRepositoryId, $workspaceName);
            $this->feedbackCollection->add($success);
            $this->feedbackCollection->add($updateWorkspaceInfo);
        } catch (\Exception $e) {
            $error = new Error();
            $error->setMessage($e->getMessage());

            $this->feedbackCollection->add($error);
        }

        $this->view->assign('value', $this->feedbackCollection);
    }

    /**
     * Change base workspace of current user workspace
     *
     * @param string $targetWorkspaceName ,
     * @param Node $documentNode
     * @return void
     * @throws \Exception
     */
    public function changeBaseWorkspaceAction(string $targetWorkspaceName, Node $documentNode)
    {
        try {
            throw new \BadMethodCallException('changeBaseWorkspaceAction is not yet implemented', 1645607154);
            /*
            $targetWorkspace = $this->workspaceFinder->findOneByName(WorkspaceName::fromString($targetWorkspaceName));
            $currentAccount = $this->securityContext->getAccount();
            $workspaceName = NeosWorkspaceName::fromAccountIdentifier(
                $currentAccount->getAccountIdentifier()
            )->toContentRepositoryWorkspaceName();
            $userWorkspace = $this->workspaceFinder->findOneByName($workspaceName);

            #if (count($this->workspaceService->getPublishableNodeInfo($userWorkspace)) > 0) {
            #    // TODO: proper error dialog
            #    throw new \Exception(
            #        'Your personal workspace currently contains unpublished changes.'
            #            . ' In order to switch to a different target workspace you need to either publish'
            #            . ' or discard pending changes first.'
            #    );
            #

            #$userWorkspace->setBaseWorkspace($targetWorkspace);
            #$this->workspaceFinder->update($userWorkspace);

            $success = new Success();
            $success->setMessage(sprintf('Switched base workspace to %s.', $targetWorkspaceName));
            $this->feedbackCollection->add($success);

            $updateWorkspaceInfo = new UpdateWorkspaceInfo();
            #$updateWorkspaceInfo->setWorkspace($userWorkspace);
            $this->feedbackCollection->add($updateWorkspaceInfo);

            // Construct base workspace context
            $originalContext = $documentNode->getContext();
            $contextProperties = $documentNode->getContext()->getProperties();
            $contextProperties['workspaceName'] = $targetWorkspaceName;
            $contentContext = $this->contextFactory->create($contextProperties);

            // If current document node doesn't exist in the base workspace,
            // traverse its parents to find the one that exists
            $redirectNode = $documentNode;
            while (true) {
                $redirectNodeInBaseWorkspace = $contentContext->getNodeByIdentifier($redirectNode->getIdentifier());
                if ($redirectNodeInBaseWorkspace) {
                    break;
                } else {
                    $redirectNode = $redirectNode->getParent();
                    // get parent always returns Node
                    if (!$redirectNode) {
                        throw new \Exception(sprintf(
                            'Wasn\'t able to locate any valid node in rootline of node %s in the workspace %s.',
                            $documentNode->getContextPath(),
                            $targetWorkspaceName
                        ), 1458814469);
                    }
                }
            }

            // If current document node exists in the base workspace, then reload, else redirect
            if ($redirectNode === $documentNode) {
                $reloadDocument = new ReloadDocument();
                $reloadDocument->setNode($documentNode);
                $this->feedbackCollection->add($reloadDocument);
            } else {
                $redirect = new Redirect();
                $redirect->setNode($redirectNode);
                $this->feedbackCollection->add($redirect);
            }

            $this->persistenceManager->persistAll();
            */
        } catch (\Exception $e) {
            $error = new Error();
            $error->setMessage($e->getMessage());

            $this->feedbackCollection->add($error);
        }

        $this->view->assign('value', $this->feedbackCollection);
    }


    /**
     * Persists the clipboard node on copy
     *
     * @param array $nodes
     * @return void
     * @throws \Neos\Flow\Property\Exception
     * @throws \Neos\Flow\Security\Exception
     */
    /** @phpstan-ignore-next-line */
    public function copyNodesAction(array $nodes): void
    {
        $contentRepositoryId = SiteDetectionResult::fromRequest($this->request->getHttpRequest())->contentRepositoryId;
        $contentRepository = $this->contentRepositoryRegistry->get($contentRepositoryId);
        $nodeAddressFactory = NodeAddressFactory::create($contentRepository);

        /** @var array<int,NodeAddress> $nodeAddresses */
        $nodeAddresses = array_map(
            fn (string $serializedNodeAddress) =>
            $nodeAddressFactory->createFromUriString($serializedNodeAddress),
            $nodes
        );
        $this->clipboard->copyNodes($nodeAddresses);
    }

    /**
     * Clears the clipboard state
     *
     * @return void
     */
    public function clearClipboardAction()
    {
        $this->clipboard->clear();
    }

    /**
     * Persists the clipboard node on cut
     *
     * @param array $nodes
     * @throws \Neos\Flow\Property\Exception
     * @throws \Neos\Flow\Security\Exception
     */
    /** @phpstan-ignore-next-line */
    public function cutNodesAction(array $nodes): void
    {
        $contentRepositoryId = SiteDetectionResult::fromRequest($this->request->getHttpRequest())->contentRepositoryId;
        $contentRepository = $this->contentRepositoryRegistry->get($contentRepositoryId);
        $nodeAddressFactory = NodeAddressFactory::create($contentRepository);

        /** @var array<int,\Neos\Neos\FrontendRouting\NodeAddress> $nodeAddresses */
        $nodeAddresses = array_map(
            fn (string $serializedNodeAddress) =>
            $nodeAddressFactory->createFromUriString($serializedNodeAddress),
            $nodes
        );

        $this->clipboard->cutNodes($nodeAddresses);
    }

    public function getWorkspaceInfoAction(): void
    {
        $contentRepositoryId = SiteDetectionResult::fromRequest($this->request->getHttpRequest())->contentRepositoryId;
        $workspaceHelper = new WorkspaceHelper();
        $personalWorkspaceInfo = $workspaceHelper->getPersonalWorkspace($contentRepositoryId);
        $this->view->assign('value', $personalWorkspaceInfo);
    }

    public function initializeLoadTreeAction(): void
    {
        $this->arguments['nodeTreeArguments']->getPropertyMappingConfiguration()->allowAllProperties();
    }

    /**
     * Load the nodetree
     */
    public function loadTreeAction(NodeTreeBuilder $nodeTreeArguments, bool $includeRoot = false): void
    {
        $contentRepositoryId = SiteDetectionResult::fromRequest($this->request->getHttpRequest())->contentRepositoryId;

        $nodeTreeArguments->setControllerContext($this->controllerContext);
        $this->view->assign('value', $nodeTreeArguments->build($contentRepositoryId, $includeRoot));
    }

    /**
     * @throws \Neos\Flow\Mvc\Exception\NoSuchArgumentException
     */
    public function initializeGetAdditionalNodeMetadataAction(): void
    {
        $this->arguments->getArgument('nodes')
            ->getPropertyMappingConfiguration()->allowAllProperties();
    }

    /**
     * Fetches all the node information that can be lazy-loaded
     */
    /** @phpstan-ignore-next-line */
    public function getAdditionalNodeMetadataAction(array $nodes): void
    {
        $contentRepositoryId = SiteDetectionResult::fromRequest($this->request->getHttpRequest())->contentRepositoryId;
        $contentRepository = $this->contentRepositoryRegistry->get($contentRepositoryId);
        $nodeAddressFactory = NodeAddressFactory::create($contentRepository);

        $result = [];
        foreach ($nodes as $nodeAddressString) {
            $nodeAddress = $nodeAddressFactory->createFromUriString($nodeAddressString);
            $subgraph = $contentRepository->getContentGraph()->getSubgraph(
                $nodeAddress->contentStreamId,
                $nodeAddress->dimensionSpacePoint,
                VisibilityConstraints::withoutRestrictions()
            );
            $node = $subgraph->findNodeById($nodeAddress->nodeAggregateId);

            // TODO finish implementation
            /*$otherNodeVariants = array_values(array_filter(array_map(function ($node) {
                return $this->getCurrentDimensionPresetIdentifiersForNode($node);
            }, $node->getOtherNodeVariants())));*/
            if (!is_null($node)) {
                $result[$nodeAddress->serializeForUri()] = [
                    'policy' => $this->nodePolicyService->getNodePolicyInformation($node),
                    //'dimensions' => $this->getCurrentDimensionPresetIdentifiersForNode($node),
                    //'otherNodeVariants' => $otherNodeVariants
                ];
            }
        }

        $this->view->assign('value', $result);
    }

    /**
     * @throws \Neos\Flow\Mvc\Exception\NoSuchArgumentException
     */
    public function initializeGetPolicyInformationAction(): void
    {
        $this->arguments->getArgument('nodes')->getPropertyMappingConfiguration()->allowAllProperties();
    }

    /**
     * @param array<NodeAddress> $nodes
     */
    public function getPolicyInformationAction(array $nodes): void
    {
        $contentRepositoryId = SiteDetectionResult::fromRequest($this->request->getHttpRequest())->contentRepositoryId;
        $contentRepository = $this->contentRepositoryRegistry->get($contentRepositoryId);

        $result = [];
        foreach ($nodes as $nodeAddress) {
            $subgraph = $contentRepository->getContentGraph()->getSubgraph(
                $nodeAddress->contentStreamId,
                $nodeAddress->dimensionSpacePoint,
                VisibilityConstraints::withoutRestrictions()
            );
            $node = $subgraph->findNodeById($nodeAddress->nodeAggregateId);
            if (!is_null($node)) {
                $result[$nodeAddress->serializeForUri()] = [
                    'policy' => $this->nodePolicyService->getNodePolicyInformation($node)
                ];
            }
        }

        $this->view->assign('value', $result);
    }

    /**
     * Build and execute a flow query chain
     *
     * @param array $chain
     */
    /** @phpstan-ignore-next-line */
    public function flowQueryAction(array $chain): string
    {
        $contentRepositoryId = SiteDetectionResult::fromRequest($this->request->getHttpRequest())->contentRepositoryId;

        $createContext = array_shift($chain);
        $finisher = array_pop($chain);

        /** @var array<int,mixed> $payload */
        $payload = $createContext['payload'] ?? [];
        $flowQuery = new FlowQuery(array_map(
            fn ($envelope) => $this->nodeService->getNodeFromContextPath($envelope['$node'], $contentRepositoryId),
            $payload
        ));

        foreach ($chain as $operation) {
            // @phpstan-ignore-next-line
            $flowQuery = call_user_func_array([$flowQuery, $operation['type']], $operation['payload']);
        }

        $nodeInfoHelper = new NodeInfoHelper();
<<<<<<< HEAD
        $type = $finisher['type'] ?? null;
        $result = match ($type) {
            'get' => $nodeInfoHelper->renderNodes($flowQuery->get(), $this->getControllerContext()),
            'getForTree' => $nodeInfoHelper->renderNodes(
                $flowQuery->get(),
                $this->getControllerContext(),
                true
            ),
            'getForTreeWithParents' => $nodeInfoHelper->renderNodesWithParents(
                $flowQuery->get(),
                $this->getControllerContext()
            ),
            default => []
        };

        return json_encode($result, JSON_THROW_ON_ERROR);
=======
        $result = [];
        switch ($finisher['type']) {
            case 'get':
                $result = $nodeInfoHelper->renderNodes(array_filter($flowQuery->get()), $this->getControllerContext());
                break;
            case 'getForTree':
                $result = $nodeInfoHelper->renderNodes(array_filter($flowQuery->get()), $this->getControllerContext(), true);
                break;
            case 'getForTreeWithParents':
                $result = $nodeInfoHelper->renderNodesWithParents(array_filter($flowQuery->get()), $this->getControllerContext());
                break;
        }

        return json_encode($result);
>>>>>>> 77164b98
    }

    /**
     * Generates a new uri path segment for the given node and title
     *
     * @throws \Neos\Neos\Exception
     */
    public function generateUriPathSegmentAction(string $contextNode, string $text): void
    {
        $contentRepositoryId = SiteDetectionResult::fromRequest($this->request->getHttpRequest())->contentRepositoryId;
        $contentRepository = $this->contentRepositoryRegistry->get($contentRepositoryId);
        $nodeAddressFactory = NodeAddressFactory::create($contentRepository);

        $contextNodeAddress = $nodeAddressFactory->createFromUriString($contextNode);
        $subgraph = $contentRepository->getContentGraph()->getSubgraph($contextNodeAddress->contentStreamId, $contextNodeAddress->dimensionSpacePoint, VisibilityConstraints::withoutRestrictions());
        $contextNode = $subgraph->findNodeById($contextNodeAddress->nodeAggregateId);

        $slug = $this->nodeUriPathSegmentGenerator->generateUriPathSegment($contextNode, $text);
        $this->view->assign('value', $slug);
    }
}<|MERGE_RESOLUTION|>--- conflicted
+++ resolved
@@ -581,39 +581,22 @@
         }
 
         $nodeInfoHelper = new NodeInfoHelper();
-<<<<<<< HEAD
         $type = $finisher['type'] ?? null;
         $result = match ($type) {
-            'get' => $nodeInfoHelper->renderNodes($flowQuery->get(), $this->getControllerContext()),
+            'get' => $nodeInfoHelper->renderNodes(array_filter($flowQuery->get()), $this->getControllerContext()),
             'getForTree' => $nodeInfoHelper->renderNodes(
-                $flowQuery->get(),
+                array_filter($flowQuery->get()),
                 $this->getControllerContext(),
                 true
             ),
             'getForTreeWithParents' => $nodeInfoHelper->renderNodesWithParents(
-                $flowQuery->get(),
+                array_filter($flowQuery->get()),
                 $this->getControllerContext()
             ),
             default => []
         };
 
         return json_encode($result, JSON_THROW_ON_ERROR);
-=======
-        $result = [];
-        switch ($finisher['type']) {
-            case 'get':
-                $result = $nodeInfoHelper->renderNodes(array_filter($flowQuery->get()), $this->getControllerContext());
-                break;
-            case 'getForTree':
-                $result = $nodeInfoHelper->renderNodes(array_filter($flowQuery->get()), $this->getControllerContext(), true);
-                break;
-            case 'getForTreeWithParents':
-                $result = $nodeInfoHelper->renderNodesWithParents(array_filter($flowQuery->get()), $this->getControllerContext());
-                break;
-        }
-
-        return json_encode($result);
->>>>>>> 77164b98
     }
 
     /**
