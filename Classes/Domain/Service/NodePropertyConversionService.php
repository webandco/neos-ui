--- conflicted
+++ resolved
@@ -130,14 +130,9 @@
     /**
      * Convert raw value to integer
      *
-<<<<<<< HEAD
      * @param string|array<int|string,mixed> $rawValue
-=======
-     * @param mixed $rawValue
-     * @return null|integer
->>>>>>> 0a3c598e
      */
-    protected function convertInteger(string|array $rawValue): int
+    protected function convertInteger(string|array $rawValue): ?int
     {
         if (is_numeric($rawValue)) {
             return (int) $rawValue;
