<?php
namespace Neos\Neos\Ui\FlowQueryOperations;

/*
 * This file is part of the Neos.Neos.Ui package.
 *
 * (c) Contributors of the Neos Project - www.neos.io
 *
 * This package is Open Source Software. For the full copyright and license
 * information, please view the LICENSE file which was distributed with this
 * source code.
 */

use Neos\ContentRepository\Domain\NodeType\NodeTypeConstraintFactory;
use Neos\ContentRepository\Domain\Projection\Content\TraversableNodeInterface;
use Neos\Flow\Annotations as Flow;
use Neos\Flow\Property\PropertyMapper;
use Neos\ContentRepository\Domain\Model\NodeInterface;
use Neos\Eel\FlowQuery\FlowQuery;
use Neos\Eel\FlowQuery\Operations\AbstractOperation;

/**
 * Fetches all nodes needed for the given state of the UI
 */
class NeosUiDefaultNodesOperation extends AbstractOperation
{
    /**
     * {@inheritdoc}
     *
     * @var string
     */
    protected static $shortName = 'neosUiDefaultNodes';

    /**
     * {@inheritdoc}
     *
     * @var integer
     */
    protected static $priority = 100;

    /**
     * @Flow\Inject
     * @var PropertyMapper
     */
    protected $propertyMapper;

    /**
     * @Flow\Inject
     * @var NodeTypeConstraintFactory
     */
    protected $nodeTypeConstraintFactory;

    /**
     * {@inheritdoc}
     *
     * @param array (or array-like object) $context onto which this operation should be applied
     * @return boolean TRUE if the operation can be applied onto the $context, FALSE otherwise
     */
    public function canEvaluate($context)
    {
        return isset($context[0]) && ($context[0] instanceof TraversableNodeInterface);
    }

    /**
     * {@inheritdoc}
     *
     * @param FlowQuery $flowQuery the FlowQuery object
     * @param array $arguments the arguments for this operation
     * @return void
     */
    public function evaluate(FlowQuery $flowQuery, array $arguments)
    {
        /** @var TraversableNodeInterface $siteNode */
        /** @var TraversableNodeInterface $documentNode */
        list($siteNode, $documentNode) = $flowQuery->getContext();
<<<<<<< HEAD
        /** @var TraversableNodeInterface $toggledNodes */
        list($baseNodeType, $loadingDepth, $toggledNodes, $clipboardNodeContextPath) = $arguments;
=======
        list($baseNodeType, $loadingDepth, $toggledNodes, $clipboardNodesContextPaths) = $arguments;
>>>>>>> c33f7be4

        // Collect all parents of documentNode up to siteNode
        $parents = [];
        $currentNode = $documentNode->findParentNode();
        if ($currentNode) {
            $parentNodeIsUnderneathSiteNode = strpos((string)$currentNode->findNodePath(), (string)$siteNode->findNodePath()) === 0;
            while ((string)$currentNode->getNodeAggregateIdentifier() !== (string)$siteNode->getNodeAggregateIdentifier() && $parentNodeIsUnderneathSiteNode) {
                $parents[] = (string)$currentNode->getNodeAggregateIdentifier();
                $currentNode = $currentNode->findParentNode();
            }
        }

        $nodes = [
            ((string)$siteNode->getNodeAggregateIdentifier()) => $siteNode
        ];
        $gatherNodesRecursively = function (&$nodes, TraversableNodeInterface $baseNode, $level = 0) use (&$gatherNodesRecursively, $baseNodeType, $loadingDepth, $toggledNodes, $parents) {
            if (
                $level < $loadingDepth || // load all nodes within loadingDepth
                $loadingDepth === 0 || // unlimited loadingDepth
                in_array((string)$baseNode->getNodeAggregateIdentifier(), $toggledNodes) || // load toggled nodes
                in_array((string)$baseNode->getNodeAggregateIdentifier(), $parents) // load children of all parents of documentNode
            ) {
                foreach ($baseNode->findChildNodes($this->nodeTypeConstraintFactory->parseFilterString($baseNodeType)) as $childNode) {
                    $nodes[(string)$childNode->getNodeAggregateIdentifier()] = $childNode;
                    $gatherNodesRecursively($nodes, $childNode, $level + 1);
                }
            }
        };
        $gatherNodesRecursively($nodes, $siteNode);

        if (!isset($nodes[(string)$documentNode->getNodeAggregateIdentifier()])) {
            $nodes[(string)$documentNode->getNodeAggregateIdentifier()] = $documentNode;
        }

        foreach ($clipboardNodesContextPaths as $clipboardNodeContextPath) {
            $clipboardNode = $this->propertyMapper->convert($clipboardNodeContextPath, NodeInterface::class);
            if ($clipboardNode && !in_array($clipboardNode, $nodes)) {
                $nodes[] = $clipboardNode;
            }
        }

        $flowQuery->setContext($nodes);
    }
}<|MERGE_RESOLUTION|>--- conflicted
+++ resolved
@@ -73,12 +73,8 @@
         /** @var TraversableNodeInterface $siteNode */
         /** @var TraversableNodeInterface $documentNode */
         list($siteNode, $documentNode) = $flowQuery->getContext();
-<<<<<<< HEAD
         /** @var TraversableNodeInterface $toggledNodes */
-        list($baseNodeType, $loadingDepth, $toggledNodes, $clipboardNodeContextPath) = $arguments;
-=======
         list($baseNodeType, $loadingDepth, $toggledNodes, $clipboardNodesContextPaths) = $arguments;
->>>>>>> c33f7be4
 
         // Collect all parents of documentNode up to siteNode
         $parents = [];
